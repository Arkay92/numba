[flake8]
ignore =
    E20,   # Extra space in brackets
    E231,E241,  # Multiple spaces around ","
    E26,   # Comments
    E731,  # Assigning lambda expression
    E741,  # Ambiguous variable names
    W503,  # line break before binary operator
    W504,  # line break after binary operator
max-line-length = 80

exclude =
    __pycache__
    .git
    *.pyc
    *~
    *.o
    *.so
    *.cpp
    *.c
    *.h
    __init__.py
    # Grandfather in existing failing files.  This list should shrink over time
    numba/core/dispatcher.py
    numba/core/funcdesc.py
    numba/core/postproc.py
    numba/stencils/stencil.py
    numba/core/transforms.py
    numba/core/tracing.py
    numba/core/withcontexts.py
    numba/_version.py
    numba/core/inline_closurecall.py
    numba/core/ir_utils.py
    numba/core/pylowering.py
    numba/python_utils.py
    numba/parfors/parfor.py
    numba/misc/numba_entry.py
    numba/stencils/stencilparfor.py
    numba/core/ir.py
    numba/core/itanium_mangler.py
    numba/core/generators.py
    numba/misc/appdirs.py
    numba/core/interpreter.py
    numba/core/caching.py
    numba/core/debuginfo.py
    numba/core/annotations/pretty_annotate.py
    numba/misc/dummyarray.py
    numba/core/dataflow.py
    numba/core/pythonapi.py
    numba/core/decorators.py
    numba/core/typeconv/typeconv.py
    numba/core/typeconv/rules.py
    numba/core/typeconv/castgraph.py
    numba/core/rewrites/registry.py
    numba/core/rewrites/macros.py
    numba/core/rewrites/static_binop.py
    numba/core/rewrites/ir_print.py
    numba/core/types/abstract.py
    numba/core/types/misc.py
    numba/core/types/npytypes.py
    numba/core/types/common.py
    numba/core/types/iterators.py
    numba/core/types/scalars.py
    numba/core/fastmathpass.py
    numba/cpython/setobj.py
    numba/core/options.py
    numba/cpython/printimpl.py
    numba/cpython/cmathimpl.py
    numba/cpython/tupleobj.py
    numba/cpython/mathimpl.py
    numba/core/registry.py
    numba/core/imputils.py
    numba/cpython/builtins.py
    numba/core/cpu.py
    numba/misc/quicksort.py
    numba/core/callconv.py
    numba/cpython/randomimpl.py
    numba/np/npyimpl.py
    numba/cpython/slicing.py
    numba/cpython/numbers.py
    numba/cpython/listobj.py
    numba/core/removerefctpass.py
    numba/core/boxing.py
    numba/misc/cffiimpl.py
    numba/np/linalg.py
    numba/cpython/rangeobj.py
    numba/np/npyfuncs.py
    numba/cpython/iterators.py
    numba/core/codegen.py
    numba/np/polynomial.py
    numba/misc/mergesort.py
    numba/core/base.py
    numba/np/npdatetime.py
<<<<<<< HEAD
    numba/cuda/decorators.py
    numba/cuda/kernels/transpose.py
    numba/cuda/tests/cudasim/test_cudasim_issues.py
    numba/cuda/simulator/kernel.py
    numba/cuda/simulator/reduction.py
    numba/cuda/simulator/api.py
    numba/cuda/simulator/kernelapi.py
    numba/cuda/simulator/cudadrv/nvvm.py
    numba/cuda/simulator/cudadrv/driver.py
    numba/cuda/simulator/cudadrv/devices.py
    numba/cuda/simulator/cudadrv/devicearray.py
=======
    numba/cuda/tests/cudadrv/test_reset_device.py
    numba/cuda/tests/cudadrv/test_linker.py
    numba/cuda/tests/cudadrv/test_cuda_driver.py
    numba/cuda/tests/cudadrv/test_cuda_ndarray.py
    numba/cuda/tests/cudadrv/test_inline_ptx.py
    numba/cuda/tests/cudadrv/test_profiler.py
    numba/cuda/tests/cudadrv/test_deallocations.py
    numba/cuda/tests/cudadrv/test_cuda_devicerecord.py
    numba/cuda/tests/cudadrv/test_nvvm_driver.py
    numba/cuda/tests/cudadrv/test_pinned.py
    numba/cuda/tests/cudadrv/test_cuda_auto_context.py
    numba/cuda/tests/cudadrv/test_select_device.py
    numba/cuda/tests/cudadrv/test_events.py
    numba/cuda/tests/cudadrv/test_cuda_memory.py
>>>>>>> 6a789950
    numba/pycc/cc.py
    numba/pycc/compiler.py
    numba/pycc/llvm_types.py
    numba/pycc/platform.py
    numba/pycc/decorators.py
    numba/core/runtime/nrtdynmod.py
    numba/core/runtime/context.py
    numba/tests/test_support.py
    numba/tests/test_llvm_version_check.py
    numba/tests/test_builtins.py
    numba/tests/test_jitmethod.py
    numba/tests/test_inlining.py
    numba/tests/test_array_manipulation.py
    numba/tests/test_dummyarray.py
    numba/tests/test_smart_array.py
    numba/tests/test_linalg.py
    numba/tests/test_threadsafety.py
    numba/tests/test_utils.py
    numba/tests/cfunc_cache_usecases.py
    numba/tests/enum_usecases.py
    numba/tests/test_func_lifetime.py
    numba/tests/test_typeinfer.py
    numba/tests/test_return_values.py
    numba/tests/test_mangling.py
    numba/tests/test_npdatetime.py
    numba/tests/test_fancy_indexing.py
    numba/tests/support.py
    numba/tests/test_print.py
    numba/tests/test_debug.py
    numba/tests/test_interproc.py
    numba/tests/test_typeconv.py
    numba/tests/test_tracing.py
    numba/tests/usecases.py
    numba/tests/test_vectorization_type_inference.py
    numba/tests/matmul_usecase.py
    numba/tests/complex_usecases.py
    numba/tests/test_array_exprs.py
    numba/tests/test_polynomial.py
    numba/tests/test_wrapper.py
    numba/tests/test_obj_lifetime.py
    numba/tests/test_intwidth.py
    numba/tests/test_remove_dead.py
    numba/tests/serialize_usecases.py
    numba/tests/test_del.py
    numba/tests/test_gil.py
    numba/tests/cffi_usecases.py
    numba/tests/test_slices.py
    numba/tests/test_mandelbrot.py
    numba/tests/compile_with_pycc.py
    numba/tests/test_deprecations.py
    numba/tests/test_looplifting.py
    numba/tests/test_storeslice.py
    numba/tests/recursion_usecases.py
    numba/tests/dummy_module.py
    numba/tests/test_operators.py
    numba/tests/test_comprehension.py
    numba/tests/ctypes_usecases.py
    numba/tests/test_locals.py
    numba/tests/test_dicts.py
    numba/tests/test_optional.py
    numba/tests/test_mathlib.py
    numba/tests/test_numberctor.py
    numba/tests/test_globals.py
    numba/tests/test_typingerror.py
    numba/tests/test_object_mode.py
    numba/tests/test_copy_propagate.py
    numba/tests/test_ctypes.py
    numba/tests/test_typeof.py
    numba/tests/test_usecases.py
    numba/tests/test_auto_constants.py
    numba/tests/test_cffi.py
    numba/tests/test_sort.py
    numba/tests/test_cfunc.py
    numba/tests/test_conversion.py
    numba/tests/test_indexing.py
    numba/tests/test_pycc.py
    numba/tests/annotation_usecases.py
    numba/tests/test_extended_arg.py
    numba/tests/test_alignment.py
    numba/tests/test_multi3.py
    numba/tests/test_import.py
    numba/tests/test_overlap.py
    numba/tests/test_array_attr.py
    numba/tests/test_array_methods.py
    numba/tests/test_enums.py
    numba/tests/test_profiler.py
    numba/tests/test_numpyadapt.py
    numba/tests/test_stencils.py
    numba/tests/test_annotations.py
    numba/tests/cache_usecases.py
    numba/tests/true_div_usecase.py
    numba/tests/test_dataflow.py
    numba/tests/test_tuples.py
    numba/tests/test_svml.py
    numba/tests/test_array_iterators.py
    numba/tests/test_buffer_protocol.py
    numba/tests/test_casting.py
    numba/tests/test_lists.py
    numba/tests/test_blackscholes.py
    numba/tests/test_array_analysis.py
    numba/tests/test_serialize.py
    numba/tests/test_iteration.py
    numba/tests/test_runtests.py
    numba/tests/test_recarray_usecases.py
    numba/tests/test_target_overloadselector.py
    numba/tests/test_compile_cache.py
    numba/tests/test_array_reductions.py
    numba/tests/test_dyn_func.py
    numba/tests/test_unpack_sequence.py
    numba/tests/test_cgutils.py
    numba/tests/test_complex.py
    numba/tests/test_hashing.py
    numba/tests/test_itanium_mangler.py
    numba/tests/test_sys_stdin_assignment.py
    numba/tests/test_ufuncs.py
    numba/tests/pdlike_usecase.py
    numba/tests/test_range.py
    numba/tests/test_nrt_refct.py
    numba/misc/timsort.py
    numba/tests/test_nested_calls.py
    numba/tests/test_chained_assign.py
    numba/tests/test_withlifting.py
    numba/tests/test_parfors.py
    numba/tests/test_sets.py
    numba/tests/test_dyn_array.py
    numba/tests/test_objects.py
    numba/tests/test_random.py
    numba/tests/test_nan.py
    numba/tests/pycc_distutils_usecase/source_module.py
    numba/tests/npyufunc/test_ufuncbuilding.py
    numba/tests/npyufunc/test_errors.py
    numba/tests/npyufunc/test_vectorize_decor.py
    numba/tests/npyufunc/test_parallel_ufunc_issues.py
    numba/tests/npyufunc/test_parallel_env_variable.py
    numba/tests/npyufunc/test_gufunc.py
    numba/core/typing/cmathdecl.py
    numba/core/typing/bufproto.py
    numba/core/typing/mathdecl.py
    numba/core/typing/listdecl.py
    numba/core/typing/builtins.py
    numba/core/typing/randomdecl.py
    numba/core/typing/setdecl.py
    numba/core/typing/npydecl.py
    numba/core/typing/arraydecl.py
    numba/core/typing/collections.py
    numba/core/typing/ctypes_utils.py
    numba/core/typing/enumdecl.py
    numba/core/typing/cffi_utils.py
    numba/core/typing/typeof.py
    numba/core/typing/npdatetime.py
    numba/core/annotations/type_annotations.py
    numba/roc/mathdecl.py
    numba/roc/compiler.py
    numba/roc/hsadecl.py
    numba/roc/dispatch.py
    numba/roc/hsaimpl.py
    numba/roc/api.py
    numba/roc/gcn_occupancy.py
    numba/roc/stubs.py
    numba/roc/vectorizers.py
    numba/roc/decorators.py
    numba/roc/hlc/config.py
    numba/roc/hlc/common.py
    numba/roc/hlc/hlc.py
    numba/roc/hlc/libhlc.py
    numba/roc/tests/hsapy/test_atomics.py
    numba/roc/tests/hsapy/test_ufuncbuilding.py
    numba/roc/tests/hsapy/test_autojit.py
    numba/roc/tests/hsapy/test_intrinsics.py
    numba/roc/tests/hsapy/test_simple.py
    numba/roc/tests/hsapy/test_compiler.py
    numba/roc/tests/hsapy/test_positioning.py
    numba/roc/tests/hsapy/test_scan.py
    numba/roc/tests/hsapy/test_reduction.py
    numba/roc/tests/hsapy/test_memory.py
    numba/roc/tests/hsapy/run_far_branch.py
    numba/roc/tests/hsapy/test_math.py
    numba/roc/tests/hsapy/test_large_code.py
    numba/roc/tests/hsapy/test_occupancy.py
    numba/roc/tests/hsadrv/test_driver.py
    numba/roc/hsadrv/enums.py
    numba/roc/hsadrv/error.py
    numba/roc/hsadrv/enums_ext.py
    numba/roc/hsadrv/drvapi.py
    numba/roc/hsadrv/driver.py
    numba/roc/hsadrv/devices.py
    numba/roc/hsadrv/devicearray.py
    numba/testing/ddt.py
    numba/testing/loader.py
    numba/testing/notebook.py
    numba/testing/main.py
    numba/np/unsafe/ndarray.py
    numba/np/ufunc/deviceufunc.py
    numba/np/ufunc/sigparse.py
    numba/parfors/parfor_lowering.py
    numba/np/ufunc/array_exprs.py
    numba/np/ufunc/decorators.py
    numba/roc/servicelib/service.py
    numba/core/datamodel/models.py
    numba/core/datamodel/packer.py
    numba/core/datamodel/testing.py
    numba/core/datamodel/manager.py

per-file-ignores =
    # Ignore star imports, unused imports, and "may be defined by star imports"
    # errors in device_init because its purpose is to bring together a lot of
    # the public API to be star-imported in numba.cuda.__init__
    numba/cuda/device_init.py:F401,F403,F405<|MERGE_RESOLUTION|>--- conflicted
+++ resolved
@@ -91,34 +91,6 @@
     numba/misc/mergesort.py
     numba/core/base.py
     numba/np/npdatetime.py
-<<<<<<< HEAD
-    numba/cuda/decorators.py
-    numba/cuda/kernels/transpose.py
-    numba/cuda/tests/cudasim/test_cudasim_issues.py
-    numba/cuda/simulator/kernel.py
-    numba/cuda/simulator/reduction.py
-    numba/cuda/simulator/api.py
-    numba/cuda/simulator/kernelapi.py
-    numba/cuda/simulator/cudadrv/nvvm.py
-    numba/cuda/simulator/cudadrv/driver.py
-    numba/cuda/simulator/cudadrv/devices.py
-    numba/cuda/simulator/cudadrv/devicearray.py
-=======
-    numba/cuda/tests/cudadrv/test_reset_device.py
-    numba/cuda/tests/cudadrv/test_linker.py
-    numba/cuda/tests/cudadrv/test_cuda_driver.py
-    numba/cuda/tests/cudadrv/test_cuda_ndarray.py
-    numba/cuda/tests/cudadrv/test_inline_ptx.py
-    numba/cuda/tests/cudadrv/test_profiler.py
-    numba/cuda/tests/cudadrv/test_deallocations.py
-    numba/cuda/tests/cudadrv/test_cuda_devicerecord.py
-    numba/cuda/tests/cudadrv/test_nvvm_driver.py
-    numba/cuda/tests/cudadrv/test_pinned.py
-    numba/cuda/tests/cudadrv/test_cuda_auto_context.py
-    numba/cuda/tests/cudadrv/test_select_device.py
-    numba/cuda/tests/cudadrv/test_events.py
-    numba/cuda/tests/cudadrv/test_cuda_memory.py
->>>>>>> 6a789950
     numba/pycc/cc.py
     numba/pycc/compiler.py
     numba/pycc/llvm_types.py
