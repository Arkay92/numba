import ctypes
import inspect
import os
import subprocess
import sys
import tempfile

import numpy as np

from numba.core.typing.templates import AbstractTemplate, ConcreteTemplate
from numba.core import (types, typing, utils, funcdesc, serialize, config,
                        compiler, sigutils)
from numba.core.compiler_lock import global_compiler_lock
import numba
from .cudadrv.devices import get_context
from .cudadrv import nvvm, driver
from .errors import missing_launch_config_msg, normalize_kernel_dimensions
from .api import get_current_device
from .args import wrap_arg


@global_compiler_lock
def compile_cuda(pyfunc, return_type, args, debug=False, inline=False):
    # First compilation will trigger the initialization of the CUDA backend.
    from .descriptor import CUDATargetDesc

    typingctx = CUDATargetDesc.typingctx
    targetctx = CUDATargetDesc.targetctx
    # TODO handle debug flag
    flags = compiler.Flags()
    # Do not compile (generate native code), just lower (to LLVM)
    flags.set('no_compile')
    flags.set('no_cpython_wrapper')
    flags.set('no_cfunc_wrapper')
    if debug:
        flags.set('debuginfo')
    if inline:
        flags.set('forceinline')
    # Run compilation pipeline
    cres = compiler.compile_extra(typingctx=typingctx,
                                  targetctx=targetctx,
                                  func=pyfunc,
                                  args=args,
                                  return_type=return_type,
                                  flags=flags,
                                  locals={})

    library = cres.library
    library.finalize()

    return cres


@global_compiler_lock
def compile_kernel(pyfunc, args, link, debug=False, inline=False,
                   fastmath=False, extensions=[], max_registers=None):
    cres = compile_cuda(pyfunc, types.void, args, debug=debug, inline=inline)
    fname = cres.fndesc.llvm_func_name
    lib, kernel = cres.target_context.prepare_cuda_kernel(cres.library, fname,
                                                          cres.signature.args,
                                                          debug=debug)

    cukern = _Kernel(llvm_module=lib._final_module,
                     name=kernel.name,
                     pretty_name=cres.fndesc.qualname,
                     argtypes=cres.signature.args,
                     type_annotation=cres.type_annotation,
                     link=link,
                     debug=debug,
                     call_helper=cres.call_helper,
                     fastmath=fastmath,
                     extensions=extensions,
                     max_registers=max_registers)
    return cukern


@global_compiler_lock
def compile_ptx(pyfunc, args, debug=False, device=False, fastmath=False,
                cc=None, opt=True):
    """Compile a Python function to PTX for a given set of argument types.

    :param pyfunc: The Python function to compile.
    :param args: A tuple of argument types to compile for.
    :param debug: Whether to include debug info in the generated PTX.
    :type debug: bool
    :param device: Whether to compile a device function. Defaults to ``False``,
                   to compile global kernel functions.
    :type device: bool
    :param fastmath: Whether to enable fast math flags (ftz=1, prec_sqrt=0,
                     prec_div=, and fma=1)
    :type fastmath: bool
    :param cc: Compute capability to compile for, as a tuple ``(MAJOR, MINOR)``.
               Defaults to ``(5, 2)``.
    :type cc: tuple
    :param opt: Enable optimizations. Defaults to ``True``.
    :type opt: bool
    :return: (ptx, resty): The PTX code and inferred return type
    :rtype: tuple
    """
    cres = compile_cuda(pyfunc, None, args, debug=debug)
    resty = cres.signature.return_type
    if device:
        llvm_module = cres.library._final_module
        nvvm.fix_data_layout(llvm_module)
    else:
        fname = cres.fndesc.llvm_func_name
        tgt = cres.target_context
        lib, kernel = tgt.prepare_cuda_kernel(cres.library, fname,
                                              cres.signature.args, debug=debug)
        llvm_module = lib._final_module

    options = {
        'debug': debug,
        'fastmath': fastmath,
    }

    cc = cc or config.CUDA_DEFAULT_PTX_CC
    opt = 3 if opt else 0
    arch = nvvm.get_arch_option(*cc)
    llvmir = str(llvm_module)
    ptx = nvvm.llvm_to_ptx(llvmir, opt=opt, arch=arch, **options)
    return ptx.decode('utf-8'), resty


def compile_ptx_for_current_device(pyfunc, args, debug=False, device=False,
                                   fastmath=False, opt=True):
    """Compile a Python function to PTX for a given set of argument types for
    the current device's compute capabilility. This calls :func:`compile_ptx`
    with an appropriate ``cc`` value for the current device."""
    cc = get_current_device().compute_capability
    return compile_ptx(pyfunc, args, debug=-debug, device=device,
                       fastmath=fastmath, cc=cc, opt=True)


def disassemble_cubin(cubin):
    # nvdisasm only accepts input from a file, so we need to write out to a
    # temp file and clean up afterwards.
    fd = None
    fname = None
    try:
        fd, fname = tempfile.mkstemp()
        with open(fname, 'wb') as f:
            f.write(cubin)

        try:
            cp = subprocess.run(['nvdisasm', fname], check=True,
                                stdout=subprocess.PIPE,
                                stderr=subprocess.PIPE)
        except FileNotFoundError as e:
            if e.filename == 'nvdisasm':
                msg = ("nvdisasm is required for SASS inspection, and has not "
                       "been found.\n\nYou may need to install the CUDA "
                       "toolkit and ensure that it is available on your "
                       "PATH.\n")
                raise RuntimeError(msg)
        return cp.stdout.decode('utf-8')
    finally:
        if fd is not None:
            os.close(fd)
        if fname is not None:
            os.unlink(fname)


class DeviceFunctionTemplate(serialize.ReduceMixin):
    """Unmaterialized device function
    """
    def __init__(self, pyfunc, debug, inline):
        self.py_func = pyfunc
        self.debug = debug
        self.inline = inline
        self._compileinfos = {}
        name = getattr(pyfunc, '__name__', 'unknown')
        self.__name__ = f"{name} <CUDA device function>".format(name)

    def _reduce_states(self):
        return dict(py_func=self.py_func, debug=self.debug, inline=self.inline)

    @classmethod
    def _rebuild(cls, py_func, debug, inline):
        return compile_device_template(py_func, debug=debug, inline=inline)

    def compile(self, args):
        """Compile the function for the given argument types.

        Each signature is compiled once by caching the compiled function inside
        this object.

        Returns the `CompileResult`.
        """
        if args not in self._compileinfos:
            cres = compile_cuda(self.py_func, None, args, debug=self.debug,
                                inline=self.inline)
            first_definition = not self._compileinfos
            self._compileinfos[args] = cres
            libs = [cres.library]

            if first_definition:
                # First definition
                cres.target_context.insert_user_function(self, cres.fndesc,
                                                         libs)
            else:
                cres.target_context.add_user_function(self, cres.fndesc, libs)

        else:
            cres = self._compileinfos[args]

        return cres

    def inspect_llvm(self, args):
        """Returns the LLVM-IR text compiled for *args*.

        Parameters
        ----------
        args: tuple[Type]
            Argument types.

        Returns
        -------
        llvmir : str
        """
        cres = self._compileinfos[args]
        mod = cres.library._final_module
        return str(mod)

    def inspect_ptx(self, args, nvvm_options={}):
        """Returns the PTX compiled for *args* for the currently active GPU

        Parameters
        ----------
        args: tuple[Type]
            Argument types.
        nvvm_options : dict; optional
            See `CompilationUnit.compile` in `numba/cuda/cudadrv/nvvm.py`.

        Returns
        -------
        ptx : bytes
        """
        llvmir = self.inspect_llvm(args)
        # Make PTX
        cuctx = get_context()
        device = cuctx.device
        cc = device.compute_capability
        arch = nvvm.get_arch_option(*cc)
        ptx = nvvm.llvm_to_ptx(llvmir, opt=3, arch=arch, **nvvm_options)
        return ptx


def compile_device_template(pyfunc, debug=False, inline=False):
    """Create a DeviceFunctionTemplate object and register the object to
    the CUDA typing context.
    """
    from .descriptor import CUDATargetDesc

    dft = DeviceFunctionTemplate(pyfunc, debug=debug, inline=inline)

    class device_function_template(AbstractTemplate):
        key = dft

        def generic(self, args, kws):
            assert not kws
            return dft.compile(args).signature

        def get_template_info(cls):
            basepath = os.path.dirname(os.path.dirname(numba.__file__))
            code, firstlineno = inspect.getsourcelines(pyfunc)
            path = inspect.getsourcefile(pyfunc)
            sig = str(utils.pysignature(pyfunc))
            info = {
                'kind': "overload",
                'name': getattr(cls.key, '__name__', "unknown"),
                'sig': sig,
                'filename': os.path.relpath(path, start=basepath),
                'lines': (firstlineno, firstlineno + len(code) - 1),
                'docstring': pyfunc.__doc__
            }
            return info

    typingctx = CUDATargetDesc.typingctx
    typingctx.insert_user_function(dft, device_function_template)
    return dft


def compile_device(pyfunc, return_type, args, inline=True, debug=False):
    return DeviceFunction(pyfunc, return_type, args, inline=True, debug=False)


def declare_device_function(name, restype, argtypes):
    from .descriptor import CUDATargetDesc

    typingctx = CUDATargetDesc.typingctx
    targetctx = CUDATargetDesc.targetctx
    sig = typing.signature(restype, *argtypes)
    extfn = ExternFunction(name, sig)

    class device_function_template(ConcreteTemplate):
        key = extfn
        cases = [sig]

    fndesc = funcdesc.ExternalFunctionDescriptor(
        name=name, restype=restype, argtypes=argtypes)
    typingctx.insert_user_function(extfn, device_function_template)
    targetctx.insert_user_function(extfn, fndesc)
    return extfn


class DeviceFunction(serialize.ReduceMixin):

    def __init__(self, pyfunc, return_type, args, inline, debug):
        self.py_func = pyfunc
        self.return_type = return_type
        self.args = args
        self.inline = True
        self.debug = False
        cres = compile_cuda(self.py_func, self.return_type, self.args,
                            debug=self.debug, inline=self.inline)
        self.cres = cres

        class device_function_template(ConcreteTemplate):
            key = self
            cases = [cres.signature]

        cres.typing_context.insert_user_function(
            self, device_function_template)
        cres.target_context.insert_user_function(self, cres.fndesc,
                                                 [cres.library])

    def _reduce_states(self):
        return dict(py_func=self.py_func, return_type=self.return_type,
                    args=self.args, inline=self.inline, debug=self.debug)

    @classmethod
    def _rebuild(cls, py_func, return_type, args, inline, debug):
        return cls(py_func, return_type, args, inline, debug)

    def __repr__(self):
        fmt = "<DeviceFunction py_func={0} signature={1}>"
        return fmt.format(self.py_func, self.cres.signature)


class ExternFunction(object):
    def __init__(self, name, sig):
        self.name = name
        self.sig = sig


class ForAll(object):
    def __init__(self, kernel, ntasks, tpb, stream, sharedmem):
        if ntasks < 0:
            raise ValueError("Can't create ForAll with negative task count: %s"
                             % ntasks)
        self.kernel = kernel
        self.ntasks = ntasks
        self.thread_per_block = tpb
        self.stream = stream
        self.sharedmem = sharedmem

    def __call__(self, *args):
        if self.ntasks == 0:
            return

        kernel = self.kernel.specialize(*args)
        blockdim = self._compute_thread_per_block(kernel)
        griddim = (self.ntasks + blockdim - 1) // blockdim

        return kernel[griddim, blockdim, self.stream, self.sharedmem](*args)

    def _compute_thread_per_block(self, kernel):
        tpb = self.thread_per_block
        # Prefer user-specified config
        if tpb != 0:
            return tpb
        # Else, ask the driver to give a good config
        else:
            ctx = get_context()
            kwargs = dict(
                func=kernel._func.get(),
                b2d_func=0,     # dynamic-shared memory is constant to blksz
                memsize=self.sharedmem,
                blocksizelimit=1024,
            )
            _, tpb = ctx.get_max_potential_block_size(**kwargs)
            return tpb


class CachedPTX(object):
    """A PTX cache that uses compute capability as a cache key
    """
    def __init__(self, name, llvmir, options):
        self.name = name
        self.llvmir = llvmir
        self.cache = {}
        self._extra_options = options.copy()

    def get(self):
        """
        Get PTX for the current active context.
        """
        cuctx = get_context()
        device = cuctx.device
        cc = device.compute_capability
        ptx = self.cache.get(cc)
        if ptx is None:
            arch = nvvm.get_arch_option(*cc)
            ptx = nvvm.llvm_to_ptx(self.llvmir, opt=3, arch=arch,
                                   **self._extra_options)
            self.cache[cc] = ptx
            if config.DUMP_ASSEMBLY:
                print(("ASSEMBLY %s" % self.name).center(80, '-'))
                print(ptx.decode('utf-8'))
                print('=' * 80)
        return ptx


class CachedCUFunction(serialize.ReduceMixin):
    """
    Get or compile CUDA function for the current active context

    Uses device ID as key for cache.
    """

    def __init__(self, entry_name, ptx, linking, max_registers):
        self.entry_name = entry_name
        self.ptx = ptx
        self.linking = linking
        self.cache = {}
        self.ccinfos = {}
        self.cubins = {}
        self.max_registers = max_registers

    def get(self):
        cuctx = get_context()
        device = cuctx.device
        cufunc = self.cache.get(device.id)
        if cufunc is None:
            ptx = self.ptx.get()

            # Link
            linker = driver.Linker(max_registers=self.max_registers)
            linker.add_ptx(ptx)
            for path in self.linking:
                linker.add_file_guess_ext(path)
            cubin, size = linker.complete()
            compile_info = linker.info_log
            module = cuctx.create_module_image(cubin)

            # Load
            cufunc = module.get_function(self.entry_name)

            # Populate caches
            self.cache[device.id] = cufunc
            self.ccinfos[device.id] = compile_info
            # We take a copy of the cubin because it's owned by the linker
            cubin_ptr = ctypes.cast(cubin, ctypes.POINTER(ctypes.c_char))
            cubin_data = np.ctypeslib.as_array(cubin_ptr, shape=(size,)).copy()
            self.cubins[device.id] = cubin_data
        return cufunc

    def get_sass(self):
        self.get()  # trigger compilation
        device = get_context().device
        return disassemble_cubin(self.cubins[device.id])

    def get_info(self):
        self.get()   # trigger compilation
        cuctx = get_context()
        device = cuctx.device
        ci = self.ccinfos[device.id]
        return ci

    def _reduce_states(self):
        """
        Reduce the instance for serialization.
        Pre-compiled PTX code string is serialized inside the `ptx` (CachedPTX).
        Loaded CUfunctions are discarded. They are recreated when unserialized.
        """
        if self.linking:
            msg = ('cannot pickle CUDA kernel function with additional '
                   'libraries to link against')
            raise RuntimeError(msg)
        return dict(entry_name=self.entry_name, ptx=self.ptx,
                    linking=self.linking, max_registers=self.max_registers)

    @classmethod
    def _rebuild(cls, entry_name, ptx, linking, max_registers):
        """
        Rebuild an instance.
        """
        return cls(entry_name, ptx, linking, max_registers)


class _Kernel(serialize.ReduceMixin):
    '''
    CUDA Kernel specialized for a given set of argument types. When called, this
    object launches the kernel on the device.
    '''
    def __init__(self, llvm_module, name, pretty_name, argtypes, call_helper,
                 link=(), debug=False, fastmath=False, type_annotation=None,
                 extensions=[], max_registers=None):
        super().__init__()
        # initialize CUfunction
        options = {
            'debug': debug,
            'fastmath': fastmath
        }

        ptx = CachedPTX(pretty_name, str(llvm_module), options=options)
        cufunc = CachedCUFunction(name, ptx, link, max_registers)
        # populate members
        self.entry_name = name
        self.argument_types = tuple(argtypes)
        self.linking = tuple(link)
        self._type_annotation = type_annotation
        self._func = cufunc
        self.debug = debug
        self.call_helper = call_helper
        self.extensions = list(extensions)

    @classmethod
    def _rebuild(cls, name, argtypes, cufunc, link, debug, call_helper,
                 extensions):
        """
        Rebuild an instance.
        """
        instance = cls.__new__(cls)
        # invoke parent constructor
        super(cls, instance).__init__()
        # populate members
        instance.entry_name = name
        instance.argument_types = tuple(argtypes)
        instance.linking = tuple(link)
        instance._type_annotation = None
        instance._func = cufunc
        instance.debug = debug
        instance.call_helper = call_helper
        instance.extensions = extensions
        return instance

    def _reduce_states(self):
        """
        Reduce the instance for serialization.
        Compiled definitions are serialized in PTX form.
        Type annotation are discarded.
        Thread, block and shared memory configuration are serialized.
        Stream information is discarded.
        """
        return dict(name=self.entry_name, argtypes=self.argument_types,
                    cufunc=self._func, link=self.linking, debug=self.debug,
                    call_helper=self.call_helper, extensions=self.extensions)

    def __call__(self, *args, **kwargs):
        assert not kwargs
        griddim, blockdim = normalize_kernel_dimensions(self.griddim,
                                                        self.blockdim)
        self._kernel_call(args=args,
                          griddim=griddim,
                          blockdim=blockdim,
                          stream=self.stream,
                          sharedmem=self.sharedmem)

    def bind(self):
        """
        Force binding to current CUDA context
        """
        self._func.get()

    @property
    def ptx(self):
        '''
        PTX code for this kernel.
        '''
        return self._func.ptx.get().decode('utf8')

    @property
    def device(self):
        """
        Get current active context
        """
        return get_current_device()

    def inspect_llvm(self):
        '''
        Returns the LLVM IR for this kernel.
        '''
        return str(self._func.ptx.llvmir)

    def inspect_asm(self):
        '''
        Returns the PTX code for this kernel.
        '''
        return self._func.ptx.get().decode('ascii')

    def inspect_sass(self):
        '''
        Returns the SASS code for this kernel.

        Requires nvdisasm to be available on the PATH.
        '''
        return self._func.get_sass()

    def inspect_types(self, file=None):
        '''
        Produce a dump of the Python source of this function annotated with the
        corresponding Numba IR and type information. The dump is written to
        *file*, or *sys.stdout* if *file* is *None*.
        '''
        if self._type_annotation is None:
            raise ValueError("Type annotation is not available")

        if file is None:
            file = sys.stdout

        print("%s %s" % (self.entry_name, self.argument_types), file=file)
        print('-' * 80, file=file)
        print(self._type_annotation, file=file)
        print('=' * 80, file=file)

    def launch(self, args, griddim, blockdim, stream=0, sharedmem=0):
        # Prepare kernel
        cufunc = self._func.get()

        if self.debug:
            excname = cufunc.name + "__errcode__"
            excmem, excsz = cufunc.module.get_global_symbol(excname)
            assert excsz == ctypes.sizeof(ctypes.c_int)
            excval = ctypes.c_int()
            excmem.memset(0, stream=stream)

        # Prepare arguments
        retr = []                       # hold functors for writeback

        kernelargs = []
        for t, v in zip(self.argument_types, args):
            self._prepare_args(t, v, stream, retr, kernelargs)

        # Configure kernel
        cu_func = cufunc.configure(griddim, blockdim,
                                   stream=stream,
                                   sharedmem=sharedmem)
        # Invoke kernel
        cu_func(*kernelargs)

        if self.debug:
            driver.device_to_host(ctypes.addressof(excval), excmem, excsz)
            if excval.value != 0:
                # An error occurred
                def load_symbol(name):
                    mem, sz = cufunc.module.get_global_symbol("%s__%s__" %
                                                              (cufunc.name,
                                                               name))
                    val = ctypes.c_int()
                    driver.device_to_host(ctypes.addressof(val), mem, sz)
                    return val.value

                tid = [load_symbol("tid" + i) for i in 'zyx']
                ctaid = [load_symbol("ctaid" + i) for i in 'zyx']
                code = excval.value
                exccls, exc_args, loc = self.call_helper.get_exception(code)
                # Prefix the exception message with the source location
                if loc is None:
                    locinfo = ''
                else:
                    sym, filepath, lineno = loc
                    filepath = os.path.abspath(filepath)
                    locinfo = 'In function %r, file %s, line %s, ' % (sym,
                                                                      filepath,
                                                                      lineno,)
                # Prefix the exception message with the thread position
                prefix = "%stid=%s ctaid=%s" % (locinfo, tid, ctaid)
                if exc_args:
                    exc_args = ("%s: %s" % (prefix, exc_args[0]),) + \
                        exc_args[1:]
                else:
                    exc_args = prefix,
                raise exccls(*exc_args)

        # retrieve auto converted arrays
        for wb in retr:
            wb()

    def _prepare_args(self, ty, val, stream, retr, kernelargs):
        """
        Convert arguments to ctypes and append to kernelargs
        """

        # map the arguments using any extension you've registered
        for extension in reversed(self.extensions):
            ty, val = extension.prepare_args(
                ty,
                val,
                stream=stream,
                retr=retr)

        if isinstance(ty, types.Array):
            devary = wrap_arg(val).to_device(retr, stream)

            c_intp = ctypes.c_ssize_t

            meminfo = ctypes.c_void_p(0)
            parent = ctypes.c_void_p(0)
            nitems = c_intp(devary.size)
            itemsize = c_intp(devary.dtype.itemsize)
            data = ctypes.c_void_p(driver.device_pointer(devary))
            kernelargs.append(meminfo)
            kernelargs.append(parent)
            kernelargs.append(nitems)
            kernelargs.append(itemsize)
            kernelargs.append(data)
            for ax in range(devary.ndim):
                kernelargs.append(c_intp(devary.shape[ax]))
            for ax in range(devary.ndim):
                kernelargs.append(c_intp(devary.strides[ax]))

        elif isinstance(ty, types.Integer):
            cval = getattr(ctypes, "c_%s" % ty)(val)
            kernelargs.append(cval)

        elif ty == types.float64:
            cval = ctypes.c_double(val)
            kernelargs.append(cval)

        elif ty == types.float32:
            cval = ctypes.c_float(val)
            kernelargs.append(cval)

        elif ty == types.boolean:
            cval = ctypes.c_uint8(int(val))
            kernelargs.append(cval)

        elif ty == types.complex64:
            kernelargs.append(ctypes.c_float(val.real))
            kernelargs.append(ctypes.c_float(val.imag))

        elif ty == types.complex128:
            kernelargs.append(ctypes.c_double(val.real))
            kernelargs.append(ctypes.c_double(val.imag))

        elif isinstance(ty, (types.NPDatetime, types.NPTimedelta)):
            kernelargs.append(ctypes.c_int64(val.view(np.int64)))

        elif isinstance(ty, types.Record):
            devrec = wrap_arg(val).to_device(retr, stream)
            kernelargs.append(devrec)

        else:
            raise NotImplementedError(ty, val)


class _KernelConfiguration:
    def __init__(self, dispatcher, griddim, blockdim, stream, sharedmem):
        self.dispatcher = dispatcher
        self.griddim = griddim
        self.blockdim = blockdim
        self.stream = stream
        self.sharedmem = sharedmem

    def __call__(self, *args):
        return self.dispatcher.call(args, self.griddim, self.blockdim,
                                    self.stream, self.sharedmem)


class Dispatcher(serialize.ReduceMixin):
    '''
    CUDA Dispatcher object. When configured and called, the dispatcher will
    specialize itself for the given arguments (if no suitable specialized
    version already exists) & compute capability, and launch on the device
    associated with the current context.

    Dispatcher objects are not to be constructed by the user, but instead are
    created using the :func:`numba.cuda.jit` decorator.
    '''
    def __init__(self, func, sigs, bind, targetoptions):
        super().__init__()
        self.py_func = func
        self.sigs = []
        self._bind = bind
        self.link = targetoptions.pop('link', (),)
        self._can_compile = True

        # keyed by a `(compute capability, args)` tuple
        self.definitions = {}

        self.targetoptions = targetoptions

        # defensive copy
        self.targetoptions['extensions'] = \
            list(self.targetoptions.get('extensions', []))

        from .descriptor import CUDATargetDesc

        self.typingctx = CUDATargetDesc.typingctx

        if sigs:
            if len(sigs) > 1:
                raise TypeError("Only one signature supported at present")
            self.compile(sigs[0])
            self._can_compile = False

    def configure(self, griddim, blockdim, stream=0, sharedmem=0):
        griddim, blockdim = normalize_kernel_dimensions(griddim, blockdim)
        return _KernelConfiguration(self, griddim, blockdim, stream, sharedmem)

    def __getitem__(self, args):
        if len(args) not in [2, 3, 4]:
            raise ValueError('must specify at least the griddim and blockdim')
        return self.configure(*args)

    def forall(self, ntasks, tpb=0, stream=0, sharedmem=0):
        """Returns a configured kernel for 1D kernel of given number of tasks
        ``ntasks``.

        This assumes that:
        - the kernel 1-to-1 maps global thread id ``cuda.grid(1)`` to tasks.
        - the kernel must check if the thread id is valid."""

        return ForAll(self, ntasks, tpb=tpb, stream=stream, sharedmem=sharedmem)

    @property
    def extensions(self):
        '''
        A list of objects that must have a `prepare_args` function. When a
        specialized kernel is called, each argument will be passed through
        to the `prepare_args` (from the last object in this list to the
        first). The arguments to `prepare_args` are:

        - `ty` the numba type of the argument
        - `val` the argument value itself
        - `stream` the CUDA stream used for the current call to the kernel
        - `retr` a list of zero-arg functions that you may want to append
          post-call cleanup work to.

        The `prepare_args` function must return a tuple `(ty, val)`, which
        will be passed in turn to the next right-most `extension`. After all
        the extensions have been called, the resulting `(ty, val)` will be
        passed into Numba's default argument marshalling logic.
        '''
        return self.targetoptions['extensions']

    def __call__(self, *args, **kwargs):
        # An attempt to launch an unconfigured kernel
        raise ValueError(missing_launch_config_msg)

    def call(self, args, griddim, blockdim, stream, sharedmem):
        '''
        Specialize and invoke this kernel with *args*.
        '''
        argtypes = tuple(
            [self.typingctx.resolve_argument_type(a) for a in args])
        kernel = self.compile(argtypes)
        kernel.launch(args, griddim, blockdim, stream, sharedmem)

    def specialize(self, *args):
        '''
        Create a new instance of this dispatcher specialized for the given
        *args*.
        '''
        argtypes = tuple(
            [self.typingctx.resolve_argument_type(a) for a in args])
        targetoptions = self.targetoptions
        targetoptions['link'] = self.link
        return Dispatcher(self.py_func, [types.void(*argtypes)], self._bind,
                          targetoptions)

    def disable_compile(self, val=True):
        self._can_compile = not val

    @property
    def specialized(self):
        """
        True if the Dispatcher has been specialized.
        """
        return len(self.sigs) == 1 and not self._can_compile

    @property
    def definition(self):
        # There is a single definition only when the dispatcher has been
        # specialized.
        if not self.specialized:
            raise ValueError("Dispatcher needs to be specialized to get the "
                             "single definition")
        return next(iter(self.definitions.values()))

    @property
    def _func(self, signature=None, compute_capability=None):
        cc = compute_capability or get_current_device().compute_capability
        if signature is not None:
            return self.definitions[(cc, signature)]._func
        elif self.specialized:
            return self.definition._func
        else:
            return {sig: defn._func for sig, defn in self.definitions.items()}

    def compile(self, sig):
        '''
        Compile and bind to the current context a version of this kernel
        specialized for the given signature.
        '''
        argtypes, return_type = sigutils.normalize_signature(sig)
        assert return_type is None or return_type == types.none
        cc = get_current_device().compute_capability
        if self.specialized:
            return self.definition
        else:
            kernel = self.definitions.get((cc, argtypes))
        if kernel is None:
            if not self._can_compile:
                raise RuntimeError("Compilation disabled")
            kernel = compile_kernel(self.py_func, argtypes,
                                    link=self.link,
                                    **self.targetoptions)
            self.definitions[(cc, argtypes)] = kernel
            if self._bind:
                kernel.bind()
            self.sigs.append(sig)
        return kernel

    def inspect_llvm(self, signature=None, compute_capability=None):
        '''
        Return the LLVM IR for all signatures encountered thus far, or the LLVM
        IR for a specific signature and compute_capability if given. If the
        dispatcher is specialized, the IR for the single specialization is
        returned.
        '''
        cc = compute_capability or get_current_device().compute_capability
        if signature is not None:
            return self.definitions[(cc, signature)].inspect_llvm()
        elif self.specialized:
            return self.definition.inspect_llvm()
        else:
            return dict((sig, defn.inspect_llvm())
                        for sig, defn in self.definitions.items())

    def inspect_asm(self, signature=None, compute_capability=None):
        '''
<<<<<<< HEAD
        Return the generated PTX assembly code for all signatures encountered
        thus far, or the PTX assembly code for a specific signature and
        compute_capability if given.
=======
        Return the generated assembly code for all signatures encountered thus
        far, or the LLVM IR for a specific signature and compute_capability
        if given. If the dispatcher is specialized, the assembly code for the
        single specialization is returned.
>>>>>>> 290244d1
        '''
        cc = compute_capability or get_current_device().compute_capability
        if signature is not None:
            return self.definitions[(cc, signature)].inspect_asm()
        elif self.specialized:
            return self.definition.inspect_asm()
        else:
            return dict((sig, defn.inspect_asm())
                        for sig, defn in self.definitions.items())

    def inspect_sass(self, signature=None, compute_capability=None):
        '''
        Return the generated SASS code for all signatures encountered thus
        far, or the SASS code for a specific signature and compute_capability
        if given.

        Requires nvdisasm to be available on the PATH.
        '''
        cc = compute_capability or get_current_device().compute_capability
        if signature is not None:
            return self.definitions[(cc, signature)].inspect_sass()
        else:
            return dict((sig, defn.inspect_sass())
                        for sig, defn in self.definitions.items())

    def inspect_types(self, file=None):
        '''
        Produce a dump of the Python source of this function annotated with the
        corresponding Numba IR and type information. The dump is written to
        *file*, or *sys.stdout* if *file* is *None*.
        '''
        if file is None:
            file = sys.stdout

        if self.specialized:
            self.definition.inspect_types(file=file)
        else:
            for _, defn in utils.iteritems(self.definitions):
                defn.inspect_types(file=file)

    @property
    def ptx(self):
        if self.specialized:
            return self.definition.ptx
        else:
            return dict((sig, defn.ptx)
                        for sig, defn in self.definitions.items())

    def bind(self):
        for defn in self.definitions.values():
            defn.bind()

    @classmethod
    def _rebuild(cls, py_func, sigs, bind, targetoptions):
        """
        Rebuild an instance.
        """
        instance = cls(py_func, sigs, bind, targetoptions)
        return instance

    def _reduce_states(self):
        """
        Reduce the instance for serialization.
        Compiled definitions are discarded.
        """
        return dict(py_func=self.py_func, sigs=self.sigs, bind=self._bind,
                    targetoptions=self.targetoptions)<|MERGE_RESOLUTION|>--- conflicted
+++ resolved
@@ -932,16 +932,10 @@
 
     def inspect_asm(self, signature=None, compute_capability=None):
         '''
-<<<<<<< HEAD
         Return the generated PTX assembly code for all signatures encountered
         thus far, or the PTX assembly code for a specific signature and
-        compute_capability if given.
-=======
-        Return the generated assembly code for all signatures encountered thus
-        far, or the LLVM IR for a specific signature and compute_capability
-        if given. If the dispatcher is specialized, the assembly code for the
-        single specialization is returned.
->>>>>>> 290244d1
+        compute_capability if given. If the dispatcher is specialized, the
+        assembly code for the single specialization is returned.
         '''
         cc = compute_capability or get_current_device().compute_capability
         if signature is not None:
@@ -963,6 +957,8 @@
         cc = compute_capability or get_current_device().compute_capability
         if signature is not None:
             return self.definitions[(cc, signature)].inspect_sass()
+        elif self.specialized:
+            return self.definition.inspect_sass()
         else:
             return dict((sig, defn.inspect_sass())
                         for sig, defn in self.definitions.items())
