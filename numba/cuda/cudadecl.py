from __future__ import print_function, division, absolute_import
from numba import types
from numba.typing.npydecl import register_number_classes
from numba.typing.templates import (AttributeTemplate, ConcreteTemplate,
                                    AbstractTemplate, MacroTemplate,
                                    signature, Registry)
from numba import cuda


registry = Registry()
intrinsic = registry.register
intrinsic_attr = registry.register_attr
intrinsic_global = registry.register_global

register_number_classes(intrinsic_global)


class Cuda_grid(MacroTemplate):
    key = cuda.grid


class Cuda_gridsize(MacroTemplate):
    key = cuda.gridsize


class Cuda_threadIdx_x(MacroTemplate):
    key = cuda.threadIdx.x


class Cuda_threadIdx_y(MacroTemplate):
    key = cuda.threadIdx.y


class Cuda_threadIdx_z(MacroTemplate):
    key = cuda.threadIdx.z


class Cuda_blockIdx_x(MacroTemplate):
    key = cuda.blockIdx.x


class Cuda_blockIdx_y(MacroTemplate):
    key = cuda.blockIdx.y


class Cuda_blockIdx_z(MacroTemplate):
    key = cuda.blockIdx.z


class Cuda_blockDim_x(MacroTemplate):
    key = cuda.blockDim.x


class Cuda_blockDim_y(MacroTemplate):
    key = cuda.blockDim.y


class Cuda_blockDim_z(MacroTemplate):
    key = cuda.blockDim.z


class Cuda_gridDim_x(MacroTemplate):
    key = cuda.gridDim.x


class Cuda_gridDim_y(MacroTemplate):
    key = cuda.gridDim.y


class Cuda_gridDim_z(MacroTemplate):
    key = cuda.gridDim.z


class Cuda_shared_array(MacroTemplate):
    key = cuda.shared.array


class Cuda_local_array(MacroTemplate):
    key = cuda.local.array


class Cuda_const_arraylike(MacroTemplate):
    key = cuda.const.array_like


@intrinsic
class Cuda_syncthreads(ConcreteTemplate):
    key = cuda.syncthreads
    cases = [signature(types.none)]


@intrinsic
class Cuda_threadfence_device(ConcreteTemplate):
    key = cuda.threadfence
    cases = [signature(types.none)]

@intrinsic
class Cuda_threadfence_block(ConcreteTemplate):
    key = cuda.threadfence_block
    cases = [signature(types.none)]

@intrinsic
class Cuda_threadfence_system(ConcreteTemplate):
    key = cuda.threadfence_system
    cases = [signature(types.none)]


@intrinsic
<<<<<<< HEAD
class Cuda_popc(ConcreteTemplate):
    """
    Supported types from http://docs.nvidia.com/cuda/nvvm-ir-spec/index.html#bit-manipulations-intrinics
    """
    key = cuda.popc
    cases = [
        signature(types.int8, types.int8),
        signature(types.int16, types.int16),
        signature(types.int32, types.int32),
        signature(types.int64, types.int64),
        signature(types.uint8, types.uint8),
        signature(types.uint16, types.uint16),
        signature(types.uint32, types.uint32),
        signature(types.uint64, types.uint64),
    ]


@intrinsic
class Cuda_brev(ConcreteTemplate):
    key = cuda.brev
    cases = [
        signature(types.uint32, types.uint32),
        signature(types.uint64, types.uint64),
    ]


@intrinsic
class Cuda_clz(ConcreteTemplate):
    """
    Supported types from http://docs.nvidia.com/cuda/nvvm-ir-spec/index.html#bit-manipulations-intrinics
    """
    key = cuda.clz
    cases = [
        signature(types.int8, types.int8),
        signature(types.int16, types.int16),
        signature(types.int32, types.int32),
        signature(types.int64, types.int64),
        signature(types.uint8, types.uint8),
        signature(types.uint16, types.uint16),
        signature(types.uint32, types.uint32),
        signature(types.uint64, types.uint64),
    ]


@intrinsic
class Cuda_ffs(ConcreteTemplate):
    """
    Supported types from http://docs.nvidia.com/cuda/nvvm-ir-spec/index.html#bit-manipulations-intrinics
    """
    key = cuda.ffs
    cases = [
        signature(types.int8, types.int8),
        signature(types.int16, types.int16),
        signature(types.int32, types.int32),
        signature(types.int64, types.int64),
        signature(types.uint8, types.uint8),
        signature(types.uint16, types.uint16),
        signature(types.uint32, types.uint32),
        signature(types.uint64, types.uint64),
    ]
=======
class Cuda_selp(AbstractTemplate):
    key = cuda.selp

    def generic(self, args, kws):
        assert not kws
        test, a, b = args


        # per docs
        # http://docs.nvidia.com/cuda/parallel-thread-execution/index.html#comparison-and-selection-instructions-selp
        supported_types = (types.float64, types.float32,
                           types.int16, types.uint16,
                           types.int32, types.uint32,
                           types.int64, types.uint64)

        if a != b or a not in supported_types:
            return

        return signature(a, test, a, a)
>>>>>>> 9fdffb69


@intrinsic
class Cuda_atomic_add(AbstractTemplate):
    key = cuda.atomic.add

    def generic(self, args, kws):
        assert not kws
        ary, idx, val = args

        if ary.ndim == 1:
            return signature(ary.dtype, ary, types.intp, ary.dtype)
        elif ary.ndim > 1:
            return signature(ary.dtype, ary, idx, ary.dtype)


class Cuda_atomic_maxmin(AbstractTemplate):
    def generic(self, args, kws):
        assert not kws
        ary, idx, val = args
        # Implementation presently supports:
        # float64, float32, int32, int64, uint32, uint64 only,
        # so fail typing otherwise
        supported_types = (types.float64, types.float32,
                           types.int32, types.uint32,
                           types.int64, types.uint64)
        if ary.dtype not in supported_types:
            return

        if ary.ndim == 1:
            return signature(ary.dtype, ary, types.intp, ary.dtype)
        elif ary.ndim > 1:
            return signature(ary.dtype, ary, idx, ary.dtype)


@intrinsic
class Cuda_atomic_max(Cuda_atomic_maxmin):
    key = cuda.atomic.max


@intrinsic
class Cuda_atomic_min(Cuda_atomic_maxmin):
    key = cuda.atomic.min


@intrinsic
class Cuda_atomic_compare_and_swap(AbstractTemplate):
    key = cuda.atomic.compare_and_swap

    def generic(self, args, kws):
        assert not kws
        ary, old, val = args
        dty = ary.dtype
        # only support int32
        if dty == types.int32 and ary.ndim == 1:
            return signature(dty, ary, dty, dty)


@intrinsic_attr
class Cuda_threadIdx(AttributeTemplate):
    key = types.Module(cuda.threadIdx)

    def resolve_x(self, mod):
        return types.Macro(Cuda_threadIdx_x)

    def resolve_y(self, mod):
        return types.Macro(Cuda_threadIdx_y)

    def resolve_z(self, mod):
        return types.Macro(Cuda_threadIdx_z)


@intrinsic_attr
class Cuda_blockIdx(AttributeTemplate):
    key = types.Module(cuda.blockIdx)

    def resolve_x(self, mod):
        return types.Macro(Cuda_blockIdx_x)

    def resolve_y(self, mod):
        return types.Macro(Cuda_blockIdx_y)

    def resolve_z(self, mod):
        return types.Macro(Cuda_blockIdx_z)


@intrinsic_attr
class Cuda_blockDim(AttributeTemplate):
    key = types.Module(cuda.blockDim)

    def resolve_x(self, mod):
        return types.Macro(Cuda_blockDim_x)

    def resolve_y(self, mod):
        return types.Macro(Cuda_blockDim_y)

    def resolve_z(self, mod):
        return types.Macro(Cuda_blockDim_z)


@intrinsic_attr
class Cuda_gridDim(AttributeTemplate):
    key = types.Module(cuda.gridDim)

    def resolve_x(self, mod):
        return types.Macro(Cuda_gridDim_x)

    def resolve_y(self, mod):
        return types.Macro(Cuda_gridDim_y)

    def resolve_z(self, mod):
        return types.Macro(Cuda_gridDim_z)


@intrinsic_attr
class CudaSharedModuleTemplate(AttributeTemplate):
    key = types.Module(cuda.shared)

    def resolve_array(self, mod):
        return types.Macro(Cuda_shared_array)


@intrinsic_attr
class CudaConstModuleTemplate(AttributeTemplate):
    key = types.Module(cuda.const)

    def resolve_array_like(self, mod):
        return types.Macro(Cuda_const_arraylike)


@intrinsic_attr
class CudaLocalModuleTemplate(AttributeTemplate):
    key = types.Module(cuda.local)

    def resolve_array(self, mod):
        return types.Macro(Cuda_local_array)


@intrinsic_attr
class CudaAtomicTemplate(AttributeTemplate):
    key = types.Module(cuda.atomic)

    def resolve_add(self, mod):
        return types.Function(Cuda_atomic_add)

    def resolve_max(self, mod):
        return types.Function(Cuda_atomic_max)

    def resolve_min(self, mod):
        return types.Function(Cuda_atomic_min)

    def resolve_compare_and_swap(self, mod):
        return types.Function(Cuda_atomic_compare_and_swap)


@intrinsic_attr
class CudaModuleTemplate(AttributeTemplate):
    key = types.Module(cuda)

    def resolve_grid(self, mod):
        return types.Macro(Cuda_grid)

    def resolve_gridsize(self, mod):
        return types.Macro(Cuda_gridsize)

    def resolve_threadIdx(self, mod):
        return types.Module(cuda.threadIdx)

    def resolve_blockIdx(self, mod):
        return types.Module(cuda.blockIdx)

    def resolve_blockDim(self, mod):
        return types.Module(cuda.blockDim)

    def resolve_gridDim(self, mod):
        return types.Module(cuda.gridDim)

    def resolve_shared(self, mod):
        return types.Module(cuda.shared)

    def resolve_popc(self, mod):
        return types.Function(Cuda_popc)

    def resolve_brev(self, mod):
        return types.Function(Cuda_brev)

    def resolve_clz(self, mod):
        return types.Function(Cuda_clz)

    def resolve_ffs(self, mod):
        return types.Function(Cuda_ffs)

    def resolve_syncthreads(self, mod):
        return types.Function(Cuda_syncthreads)

    def resolve_threadfence(self, mod):
        return types.Function(Cuda_threadfence_device)

    def resolve_threadfence_block(self, mod):
        return types.Function(Cuda_threadfence_block)

    def resolve_threadfence_system(self, mod):
        return types.Function(Cuda_threadfence_system)

    def resolve_selp(self, mod):
        return types.Function(Cuda_selp)

    def resolve_atomic(self, mod):
        return types.Module(cuda.atomic)

    def resolve_const(self, mod):
        return types.Module(cuda.const)

    def resolve_local(self, mod):
        return types.Module(cuda.local)


intrinsic_global(cuda, types.Module(cuda))
## Forces the use of the cuda namespace by not recognizing individual the
## following as globals.
# intrinsic_global(cuda.grid, types.Function(Cuda_grid))
# intrinsic_global(cuda.gridsize, types.Function(Cuda_gridsize))
# intrinsic_global(cuda.threadIdx, types.Module(cuda.threadIdx))
# intrinsic_global(cuda.shared, types.Module(cuda.shared))
# intrinsic_global(cuda.shared.array, types.Function(Cuda_shared_array))
# intrinsic_global(cuda.syncthreads, types.Function(Cuda_syncthreads))
# intrinsic_global(cuda.atomic, types.Module(cuda.atomic))
<|MERGE_RESOLUTION|>--- conflicted
+++ resolved
@@ -106,7 +106,6 @@
 
 
 @intrinsic
-<<<<<<< HEAD
 class Cuda_popc(ConcreteTemplate):
     """
     Supported types from http://docs.nvidia.com/cuda/nvvm-ir-spec/index.html#bit-manipulations-intrinics
@@ -167,7 +166,9 @@
         signature(types.uint32, types.uint32),
         signature(types.uint64, types.uint64),
     ]
-=======
+
+
+@intrinsic
 class Cuda_selp(AbstractTemplate):
     key = cuda.selp
 
@@ -187,7 +188,6 @@
             return
 
         return signature(a, test, a, a)
->>>>>>> 9fdffb69
 
 
 @intrinsic
