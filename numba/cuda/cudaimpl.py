from functools import reduce
import operator
import math

from llvmlite.llvmpy.core import Type, InlineAsm
import llvmlite.llvmpy.core as lc
import llvmlite.binding as ll

from numba.core.imputils import Registry
from numba.core.typing.npydecl import parse_dtype
from numba.core import types, cgutils
from .cudadrv import nvvm
from numba import cuda
from numba.cuda import nvvmutils, stubs
<<<<<<< HEAD
from numba.cuda.cudadecl import dim3_type
=======
from numba.cuda.types import dim3

>>>>>>> 015dbf83

registry = Registry()
lower = registry.lower
lower_attr = registry.lower_getattr


<<<<<<< HEAD
@lower_attr(types.Module(cuda), 'threadIdx')
def cuda_threadIdx(context, builder, sig, args):
    tidx = nvvmutils.call_sreg(builder, "tid.x")
    tidy = nvvmutils.call_sreg(builder, "tid.y")
    tidz = nvvmutils.call_sreg(builder, "tid.z")
    return cgutils.pack_struct(builder, (tidx, tidy, tidz))


@lower_attr(types.Module(cuda), 'blockDim')
def cuda_blockDim(context, builder, sig, args):
    ntidx = nvvmutils.call_sreg(builder, "ntid.x")
    ntidy = nvvmutils.call_sreg(builder, "ntid.y")
    ntidz = nvvmutils.call_sreg(builder, "ntid.z")
    return cgutils.pack_struct(builder, (ntidx, ntidy, ntidz))


@lower_attr(types.Module(cuda), 'blockIdx')
def cuda_blockIdx(context, builder, sig, args):
    ctaidx = nvvmutils.call_sreg(builder, "ctaid.x")
    ctaidy = nvvmutils.call_sreg(builder, "ctaid.y")
    ctaidz = nvvmutils.call_sreg(builder, "ctaid.z")
    return cgutils.pack_struct(builder, (ctaidx, ctaidy, ctaidz))


@lower_attr(types.Module(cuda), 'gridDim')
def cuda_gridDim(context, builder, sig, args):
    nctaidx = nvvmutils.call_sreg(builder, "nctaid.x")
    nctaidy = nvvmutils.call_sreg(builder, "nctaid.y")
    nctaidz = nvvmutils.call_sreg(builder, "nctaid.z")
    return cgutils.pack_struct(builder, (nctaidx, nctaidy, nctaidz))


@lower_attr(types.Module(cuda), 'laneid')
def cuda_laneid(context, builder, sig, args):
    return nvvmutils.call_sreg(builder, 'laneid')


@lower_attr(types.Module(cuda), 'warpsize')
def cuda_warpsize(context, builder, sig, args):
    return nvvmutils.call_sreg(builder, 'warpsize')


@lower_attr(dim3_type, 'x')
def threadIdx_x(context, builder, sig, args):
    return builder.extract_value(args, 0)


@lower_attr(dim3_type, 'y')
def threadIdx_y(context, builder, sig, args):
    return builder.extract_value(args, 1)


@lower_attr(dim3_type, 'z')
def threadIdx_z(context, builder, sig, args):
    return builder.extract_value(args, 2)


@lower(cuda.grid, types.int32)
def cuda_grid(context, builder, sig, args):
    restype = sig.return_type
    if restype == types.int32:
        return nvvmutils.get_global_id(builder, dim=1)
    elif isinstance(restype, types.UniTuple):
        ids = nvvmutils.get_global_id(builder, dim=restype.count)
        return cgutils.pack_array(builder, ids)
    else:
        raise ValueError('Unexpected return type %s from cuda.grid' % restype)


@lower(cuda.gridsize, types.int32)
def cuda_gridsize(context, builder, sig, args):
    restype = sig.return_type

    ntidx = nvvmutils.call_sreg(builder, "ntid.x")
    nctaidx = nvvmutils.call_sreg(builder, "nctaid.x")
    nx = builder.mul(ntidx, nctaidx)

    if restype == types.int32:
        return nx
    elif isinstance(restype, types.UniTuple):
        ntidy = nvvmutils.call_sreg(builder, "ntid.y")
        nctaidy = nvvmutils.call_sreg(builder, "nctaid.y")
        ny = builder.mul(ntidy, nctaidy)

        if restype.count == 2:
            return cgutils.pack_array(builder, (nx, ny))
        elif restype.count == 3:
            ntidz = nvvmutils.call_sreg(builder, "ntid.z")
            nctaidz = nvvmutils.call_sreg(builder, "nctaid.z")
            nz = builder.mul(ntidz, nctaidz)
            return cgutils.pack_array(builder, (nx, ny, nz))

    # Fallthrough to here indicates unexpected return type or tuple length
    raise ValueError('Unexpected return type %s of cuda.gridsize' % restype)
=======
def initialize_dim3(builder, prefix):
    x = nvvmutils.call_sreg(builder, "%s.x" % prefix)
    y = nvvmutils.call_sreg(builder, "%s.y" % prefix)
    z = nvvmutils.call_sreg(builder, "%s.z" % prefix)
    return cgutils.pack_struct(builder, (x, y, z))


@lower_attr(types.Module(cuda), 'threadIdx')
def cuda_threadIdx(context, builder, sig, args):
    return initialize_dim3(builder, 'tid')


@lower_attr(types.Module(cuda), 'blockDim')
def cuda_blockDim(context, builder, sig, args):
    return initialize_dim3(builder, 'ntid')


@lower_attr(types.Module(cuda), 'blockIdx')
def cuda_blockIdx(context, builder, sig, args):
    return initialize_dim3(builder, 'ctaid')


@lower_attr(types.Module(cuda), 'gridDim')
def cuda_gridDim(context, builder, sig, args):
    return initialize_dim3(builder, 'nctaid')


@lower_attr(types.Module(cuda), 'laneid')
def cuda_laneid(context, builder, sig, args):
    return nvvmutils.call_sreg(builder, 'laneid')


@lower_attr(types.Module(cuda), 'warpsize')
def cuda_warpsize(context, builder, sig, args):
    return nvvmutils.call_sreg(builder, 'warpsize')


@lower_attr(dim3, 'x')
def dim3_x(context, builder, sig, args):
    return builder.extract_value(args, 0)


@lower_attr(dim3, 'y')
def dim3_y(context, builder, sig, args):
    return builder.extract_value(args, 1)
>>>>>>> 015dbf83


@lower_attr(dim3, 'z')
def dim3_z(context, builder, sig, args):
    return builder.extract_value(args, 2)


@lower(cuda.grid, types.int32)
def cuda_grid(context, builder, sig, args):
    restype = sig.return_type
    if restype == types.int32:
        return nvvmutils.get_global_id(builder, dim=1)
    elif isinstance(restype, types.UniTuple):
        ids = nvvmutils.get_global_id(builder, dim=restype.count)
        return cgutils.pack_array(builder, ids)
    else:
        raise ValueError('Unexpected return type %s from cuda.grid' % restype)


def _nthreads_for_dim(builder, dim):
    ntid = nvvmutils.call_sreg(builder, f"ntid.{dim}")
    nctaid = nvvmutils.call_sreg(builder, f"nctaid.{dim}")
    return builder.mul(ntid, nctaid)


@lower(cuda.gridsize, types.int32)
def cuda_gridsize(context, builder, sig, args):
    restype = sig.return_type
    nx = _nthreads_for_dim(builder, 'x')

<<<<<<< HEAD
=======
    if restype == types.int32:
        return nx
    elif isinstance(restype, types.UniTuple):
        ny = _nthreads_for_dim(builder, 'y')

        if restype.count == 2:
            return cgutils.pack_array(builder, (nx, ny))
        elif restype.count == 3:
            nz = _nthreads_for_dim(builder, 'z')
            return cgutils.pack_array(builder, (nx, ny, nz))

    # Fallthrough to here indicates unexpected return type or tuple length
    raise ValueError('Unexpected return type %s of cuda.gridsize' % restype)


# -----------------------------------------------------------------------------

>>>>>>> 015dbf83
@lower(cuda.const.array_like, types.Array)
def cuda_const_array_like(context, builder, sig, args):
    # This is a no-op because CUDATargetContext.make_constant_array already
    # created the constant array.
    return args[0]


_unique_smem_id = 0


def _get_unique_smem_id(name):
    """Due to bug with NVVM invalid internalizing of shared memory in the
    PTX output.  We can't mark shared memory to be internal. We have to
    ensure unique name is generated for shared memory symbol.
    """
    global _unique_smem_id
    _unique_smem_id += 1
    return "{0}_{1}".format(name, _unique_smem_id)


<<<<<<< HEAD
def _parse_dtype(dtype):
    if isinstance(dtype, types.DTypeSpec):
        return dtype.dtype
    elif isinstance(dtype, types.TypeRef):
        return dtype.instance_type


@lower(cuda.shared.array, types.Integer, types.Any)
def cuda_shared_array_integer(context, builder, sig, args):
    length = sig.args[0].literal_value
    dtype = _parse_dtype(sig.args[1])
=======
@lower(cuda.shared.array, types.IntegerLiteral, types.Any)
def cuda_shared_array_integer(context, builder, sig, args):
    length = sig.args[0].literal_value
    dtype = parse_dtype(sig.args[1])
>>>>>>> 015dbf83
    return _generic_array(context, builder, shape=(length,), dtype=dtype,
                          symbol_name=_get_unique_smem_id('_cudapy_smem'),
                          addrspace=nvvm.ADDRSPACE_SHARED,
                          can_dynsized=True)


@lower(cuda.shared.array, types.Tuple, types.Any)
@lower(cuda.shared.array, types.UniTuple, types.Any)
def cuda_shared_array_tuple(context, builder, sig, args):
    shape = [ s.literal_value for s in sig.args[0] ]
<<<<<<< HEAD
    dtype = _parse_dtype(sig.args[1])
=======
    dtype = parse_dtype(sig.args[1])
>>>>>>> 015dbf83
    return _generic_array(context, builder, shape=shape, dtype=dtype,
                          symbol_name=_get_unique_smem_id('_cudapy_smem'),
                          addrspace=nvvm.ADDRSPACE_SHARED,
                          can_dynsized=True)


<<<<<<< HEAD
@lower(cuda.local.array, types.Integer, types.Any)
def cuda_local_array_integer(context, builder, sig, args):
    length = sig.args[0].literal_value
    dtype = _parse_dtype(sig.args[1])
=======
@lower(cuda.local.array, types.IntegerLiteral, types.Any)
def cuda_local_array_integer(context, builder, sig, args):
    length = sig.args[0].literal_value
    dtype = parse_dtype(sig.args[1])
>>>>>>> 015dbf83
    return _generic_array(context, builder, shape=(length,), dtype=dtype,
                          symbol_name='_cudapy_lmem',
                          addrspace=nvvm.ADDRSPACE_LOCAL,
                          can_dynsized=False)


@lower(cuda.local.array, types.Tuple, types.Any)
@lower(cuda.local.array, types.UniTuple, types.Any)
def ptx_lmem_alloc_array(context, builder, sig, args):
    shape = [ s.literal_value for s in sig.args[0] ]
<<<<<<< HEAD
    dtype = _parse_dtype(sig.args[1])
=======
    dtype = parse_dtype(sig.args[1])
>>>>>>> 015dbf83
    return _generic_array(context, builder, shape=shape, dtype=dtype,
                          symbol_name='_cudapy_lmem',
                          addrspace=nvvm.ADDRSPACE_LOCAL,
                          can_dynsized=False)


@lower(stubs.syncthreads)
def ptx_syncthreads(context, builder, sig, args):
    assert not args
    fname = 'llvm.nvvm.barrier0'
    lmod = builder.module
    fnty = Type.function(Type.void(), ())
    sync = lmod.get_or_insert_function(fnty, name=fname)
    builder.call(sync, ())
    return context.get_dummy_value()


@lower(stubs.syncthreads_count, types.i4)
def ptx_syncthreads_count(context, builder, sig, args):
    fname = 'llvm.nvvm.barrier0.popc'
    lmod = builder.module
    fnty = Type.function(Type.int(32), (Type.int(32),))
    sync = lmod.get_or_insert_function(fnty, name=fname)
    return builder.call(sync, args)


@lower(stubs.syncthreads_and, types.i4)
def ptx_syncthreads_and(context, builder, sig, args):
    fname = 'llvm.nvvm.barrier0.and'
    lmod = builder.module
    fnty = Type.function(Type.int(32), (Type.int(32),))
    sync = lmod.get_or_insert_function(fnty, name=fname)
    return builder.call(sync, args)


@lower(stubs.syncthreads_or, types.i4)
def ptx_syncthreads_or(context, builder, sig, args):
    fname = 'llvm.nvvm.barrier0.or'
    lmod = builder.module
    fnty = Type.function(Type.int(32), (Type.int(32),))
    sync = lmod.get_or_insert_function(fnty, name=fname)
    return builder.call(sync, args)


@lower(stubs.threadfence_block)
def ptx_threadfence_block(context, builder, sig, args):
    assert not args
    fname = 'llvm.nvvm.membar.cta'
    lmod = builder.module
    fnty = Type.function(Type.void(), ())
    sync = lmod.get_or_insert_function(fnty, name=fname)
    builder.call(sync, ())
    return context.get_dummy_value()


@lower(stubs.threadfence_system)
def ptx_threadfence_system(context, builder, sig, args):
    assert not args
    fname = 'llvm.nvvm.membar.sys'
    lmod = builder.module
    fnty = Type.function(Type.void(), ())
    sync = lmod.get_or_insert_function(fnty, name=fname)
    builder.call(sync, ())
    return context.get_dummy_value()


@lower(stubs.threadfence)
def ptx_threadfence_device(context, builder, sig, args):
    assert not args
    fname = 'llvm.nvvm.membar.gl'
    lmod = builder.module
    fnty = Type.function(Type.void(), ())
    sync = lmod.get_or_insert_function(fnty, name=fname)
    builder.call(sync, ())
    return context.get_dummy_value()


@lower(stubs.syncwarp, types.i4)
def ptx_warp_sync(context, builder, sig, args):
    fname = 'llvm.nvvm.bar.warp.sync'
    lmod = builder.module
    fnty = Type.function(Type.void(), (Type.int(32),))
    sync = lmod.get_or_insert_function(fnty, name=fname)
    builder.call(sync, args)
    return context.get_dummy_value()


@lower(stubs.shfl_sync_intrinsic, types.i4, types.i4, types.i4, types.i4,
       types.i4)
@lower(stubs.shfl_sync_intrinsic, types.i4, types.i4, types.i8, types.i4,
       types.i4)
@lower(stubs.shfl_sync_intrinsic, types.i4, types.i4, types.f4, types.i4,
       types.i4)
@lower(stubs.shfl_sync_intrinsic, types.i4, types.i4, types.f8, types.i4,
       types.i4)
def ptx_shfl_sync_i32(context, builder, sig, args):
    """
    The NVVM intrinsic for shfl only supports i32, but the cuda intrinsic
    function supports both 32 and 64 bit ints and floats, so for feature parity,
    i64, f32, and f64 are implemented. Floats by way of bitcasting the float to
    an int, then shuffling, then bitcasting back. And 64-bit values by packing
    them into 2 32bit values, shuffling thoose, and then packing back together.
    """
    mask, mode, value, index, clamp = args
    value_type = sig.args[2]
    if value_type in types.real_domain:
        value = builder.bitcast(value, Type.int(value_type.bitwidth))
    fname = 'llvm.nvvm.shfl.sync.i32'
    lmod = builder.module
    fnty = Type.function(
        Type.struct((Type.int(32), Type.int(1))),
        (Type.int(32), Type.int(32), Type.int(32), Type.int(32), Type.int(32))
    )
    func = lmod.get_or_insert_function(fnty, name=fname)
    if value_type.bitwidth == 32:
        ret = builder.call(func, (mask, mode, value, index, clamp))
        if value_type == types.float32:
            rv = builder.extract_value(ret, 0)
            pred = builder.extract_value(ret, 1)
            fv = builder.bitcast(rv, Type.float())
            ret = cgutils.make_anonymous_struct(builder, (fv, pred))
    else:
        value1 = builder.trunc(value, Type.int(32))
        value_lshr = builder.lshr(value, context.get_constant(types.i8, 32))
        value2 = builder.trunc(value_lshr, Type.int(32))
        ret1 = builder.call(func, (mask, mode, value1, index, clamp))
        ret2 = builder.call(func, (mask, mode, value2, index, clamp))
        rv1 = builder.extract_value(ret1, 0)
        rv2 = builder.extract_value(ret2, 0)
        pred = builder.extract_value(ret1, 1)
        rv1_64 = builder.zext(rv1, Type.int(64))
        rv2_64 = builder.zext(rv2, Type.int(64))
        rv_shl = builder.shl(rv2_64, context.get_constant(types.i8, 32))
        rv = builder.or_(rv_shl, rv1_64)
        if value_type == types.float64:
            rv = builder.bitcast(rv, Type.double())
        ret = cgutils.make_anonymous_struct(builder, (rv, pred))
    return ret


@lower(stubs.vote_sync_intrinsic, types.i4, types.i4, types.boolean)
def ptx_vote_sync(context, builder, sig, args):
    fname = 'llvm.nvvm.vote.sync'
    lmod = builder.module
    fnty = Type.function(Type.struct((Type.int(32), Type.int(1))),
                         (Type.int(32), Type.int(32), Type.int(1)))
    func = lmod.get_or_insert_function(fnty, name=fname)
    return builder.call(func, args)


@lower(stubs.match_any_sync, types.i4, types.i4)
@lower(stubs.match_any_sync, types.i4, types.i8)
@lower(stubs.match_any_sync, types.i4, types.f4)
@lower(stubs.match_any_sync, types.i4, types.f8)
def ptx_match_any_sync(context, builder, sig, args):
    mask, value = args
    width = sig.args[1].bitwidth
    if sig.args[1] in types.real_domain:
        value = builder.bitcast(value, Type.int(width))
    fname = 'llvm.nvvm.match.any.sync.i{}'.format(width)
    lmod = builder.module
    fnty = Type.function(Type.int(32), (Type.int(32), Type.int(width)))
    func = lmod.get_or_insert_function(fnty, name=fname)
    return builder.call(func, (mask, value))


@lower(stubs.match_all_sync, types.i4, types.i4)
@lower(stubs.match_all_sync, types.i4, types.i8)
@lower(stubs.match_all_sync, types.i4, types.f4)
@lower(stubs.match_all_sync, types.i4, types.f8)
def ptx_match_all_sync(context, builder, sig, args):
    mask, value = args
    width = sig.args[1].bitwidth
    if sig.args[1] in types.real_domain:
        value = builder.bitcast(value, Type.int(width))
    fname = 'llvm.nvvm.match.all.sync.i{}'.format(width)
    lmod = builder.module
    fnty = Type.function(Type.struct((Type.int(32), Type.int(1))),
                         (Type.int(32), Type.int(width)))
    func = lmod.get_or_insert_function(fnty, name=fname)
    return builder.call(func, (mask, value))


@lower(stubs.popc, types.Any)
def ptx_popc(context, builder, sig, args):
    return builder.ctpop(args[0])


@lower(stubs.fma, types.Any, types.Any, types.Any)
def ptx_fma(context, builder, sig, args):
    return builder.fma(*args)


@lower(stubs.brev, types.u4)
def ptx_brev_u4(context, builder, sig, args):
    # FIXME the llvm.bitreverse.i32 intrinsic isn't supported by nvcc
    # return builder.bitreverse(args[0])

    fn = builder.module.get_or_insert_function(
        lc.Type.function(lc.Type.int(32), (lc.Type.int(32),)),
        '__nv_brev')
    return builder.call(fn, args)


@lower(stubs.brev, types.u8)
def ptx_brev_u8(context, builder, sig, args):
    # FIXME the llvm.bitreverse.i64 intrinsic isn't supported by nvcc
    # return builder.bitreverse(args[0])

    fn = builder.module.get_or_insert_function(
        lc.Type.function(lc.Type.int(64), (lc.Type.int(64),)),
        '__nv_brevll')
    return builder.call(fn, args)


@lower(stubs.clz, types.Any)
def ptx_clz(context, builder, sig, args):
    return builder.ctlz(
        args[0],
        context.get_constant(types.boolean, 0))


@lower(stubs.ffs, types.Any)
def ptx_ffs(context, builder, sig, args):
    return builder.cttz(
        args[0],
        context.get_constant(types.boolean, 0))


@lower(stubs.selp, types.Any, types.Any, types.Any)
def ptx_selp(context, builder, sig, args):
    test, a, b = args
    return builder.select(test, a, b)


@lower(max, types.f4, types.f4)
def ptx_max_f4(context, builder, sig, args):
    fn = builder.module.get_or_insert_function(
        lc.Type.function(
            lc.Type.float(),
            (lc.Type.float(), lc.Type.float())),
        '__nv_fmaxf')
    return builder.call(fn, args)


@lower(max, types.f8, types.f4)
@lower(max, types.f4, types.f8)
@lower(max, types.f8, types.f8)
def ptx_max_f8(context, builder, sig, args):
    fn = builder.module.get_or_insert_function(
        lc.Type.function(
            lc.Type.double(),
            (lc.Type.double(), lc.Type.double())),
        '__nv_fmax')

    return builder.call(fn, [
        context.cast(builder, args[0], sig.args[0], types.double),
        context.cast(builder, args[1], sig.args[1], types.double),
    ])


@lower(min, types.f4, types.f4)
def ptx_min_f4(context, builder, sig, args):
    fn = builder.module.get_or_insert_function(
        lc.Type.function(
            lc.Type.float(),
            (lc.Type.float(), lc.Type.float())),
        '__nv_fminf')
    return builder.call(fn, args)


@lower(min, types.f8, types.f4)
@lower(min, types.f4, types.f8)
@lower(min, types.f8, types.f8)
def ptx_min_f8(context, builder, sig, args):
    fn = builder.module.get_or_insert_function(
        lc.Type.function(
            lc.Type.double(),
            (lc.Type.double(), lc.Type.double())),
        '__nv_fmin')

    return builder.call(fn, [
        context.cast(builder, args[0], sig.args[0], types.double),
        context.cast(builder, args[1], sig.args[1], types.double),
    ])


@lower(round, types.f4)
@lower(round, types.f8)
def ptx_round(context, builder, sig, args):
    fn = builder.module.get_or_insert_function(
        lc.Type.function(
            lc.Type.int(64),
            (lc.Type.double(),)),
        '__nv_llrint')
    return builder.call(fn, [
        context.cast(builder, args[0], sig.args[0], types.double),
    ])


def gen_deg_rad(const):
    def impl(context, builder, sig, args):
        argty, = sig.args
        factor = context.get_constant(argty, const)
        return builder.fmul(factor, args[0])
    return impl


_deg2rad = math.pi / 180.
_rad2deg = 180. / math.pi
lower(math.radians, types.f4)(gen_deg_rad(_deg2rad))
lower(math.radians, types.f8)(gen_deg_rad(_deg2rad))
lower(math.degrees, types.f4)(gen_deg_rad(_rad2deg))
lower(math.degrees, types.f8)(gen_deg_rad(_rad2deg))


def _normalize_indices(context, builder, indty, inds):
    """
    Convert integer indices into tuple of intp
    """
    if indty in types.integer_domain:
        indty = types.UniTuple(dtype=indty, count=1)
        indices = [inds]
    else:
        indices = cgutils.unpack_tuple(builder, inds, count=len(indty))
    indices = [context.cast(builder, i, t, types.intp)
               for t, i in zip(indty, indices)]
    return indty, indices


def _atomic_dispatcher(dispatch_fn):
    def imp(context, builder, sig, args):
        # The common argument handling code
        aryty, indty, valty = sig.args
        ary, inds, val = args
        dtype = aryty.dtype

        indty, indices = _normalize_indices(context, builder, indty, inds)

        if dtype != valty:
            raise TypeError("expect %s but got %s" % (dtype, valty))

        if aryty.ndim != len(indty):
            raise TypeError("indexing %d-D array with %d-D index" %
                            (aryty.ndim, len(indty)))

        lary = context.make_array(aryty)(context, builder, ary)
        ptr = cgutils.get_item_pointer(context, builder, aryty, lary, indices)
        # dispatcher to implementation base on dtype
        return dispatch_fn(context, builder, dtype, ptr, val)
    return imp


@lower(stubs.atomic.add, types.Array, types.intp, types.Any)
@lower(stubs.atomic.add, types.Array, types.UniTuple, types.Any)
@lower(stubs.atomic.add, types.Array, types.Tuple, types.Any)
@_atomic_dispatcher
def ptx_atomic_add_tuple(context, builder, dtype, ptr, val):
    if dtype == types.float32:
        lmod = builder.module
        return builder.call(nvvmutils.declare_atomic_add_float32(lmod),
                            (ptr, val))
    elif dtype == types.float64:
        lmod = builder.module
        return builder.call(nvvmutils.declare_atomic_add_float64(lmod),
                            (ptr, val))
    else:
        return builder.atomic_rmw('add', ptr, val, 'monotonic')


@lower(stubs.atomic.max, types.Array, types.intp, types.Any)
@lower(stubs.atomic.max, types.Array, types.Tuple, types.Any)
@lower(stubs.atomic.max, types.Array, types.UniTuple, types.Any)
@_atomic_dispatcher
def ptx_atomic_max(context, builder, dtype, ptr, val):
    lmod = builder.module
    if dtype == types.float64:
        return builder.call(nvvmutils.declare_atomic_max_float64(lmod),
                            (ptr, val))
    elif dtype == types.float32:
        return builder.call(nvvmutils.declare_atomic_max_float32(lmod),
                            (ptr, val))
    elif dtype in (types.int32, types.int64):
        return builder.atomic_rmw('max', ptr, val, ordering='monotonic')
    elif dtype in (types.uint32, types.uint64):
        return builder.atomic_rmw('umax', ptr, val, ordering='monotonic')
    else:
        raise TypeError('Unimplemented atomic max with %s array' % dtype)


@lower(stubs.atomic.min, types.Array, types.intp, types.Any)
@lower(stubs.atomic.min, types.Array, types.Tuple, types.Any)
@lower(stubs.atomic.min, types.Array, types.UniTuple, types.Any)
@_atomic_dispatcher
def ptx_atomic_min(context, builder, dtype, ptr, val):
    lmod = builder.module
    if dtype == types.float64:
        return builder.call(nvvmutils.declare_atomic_min_float64(lmod),
                            (ptr, val))
    elif dtype == types.float32:
        return builder.call(nvvmutils.declare_atomic_min_float32(lmod),
                            (ptr, val))
    elif dtype in (types.int32, types.int64):
        return builder.atomic_rmw('min', ptr, val, ordering='monotonic')
    elif dtype in (types.uint32, types.uint64):
        return builder.atomic_rmw('umin', ptr, val, ordering='monotonic')
    else:
        raise TypeError('Unimplemented atomic min with %s array' % dtype)


@lower(stubs.atomic.compare_and_swap, types.Array, types.Any, types.Any)
def ptx_atomic_cas_tuple(context, builder, sig, args):
    aryty, oldty, valty = sig.args
    ary, old, val = args
    dtype = aryty.dtype

    lary = context.make_array(aryty)(context, builder, ary)
    zero = context.get_constant(types.intp, 0)
    ptr = cgutils.get_item_pointer(context, builder, aryty, lary, (zero,))
    if aryty.dtype == types.int32:
        lmod = builder.module
        return builder.call(nvvmutils.declare_atomic_cas_int32(lmod),
                            (ptr, old, val))
    else:
        raise TypeError('Unimplemented atomic compare_and_swap '
                        'with %s array' % dtype)


# -----------------------------------------------------------------------------


def _get_target_data(context):
    return ll.create_target_data(nvvm.data_layout[context.address_size])


def _generic_array(context, builder, shape, dtype, symbol_name, addrspace,
                   can_dynsized=False):
    elemcount = reduce(operator.mul, shape)

    # Check for valid shape for this type of allocation
    dynamic_smem = elemcount <= 0 and can_dynsized
    if elemcount <= 0 and not dynamic_smem:
        raise ValueError("array length <= 0")

    # Check that we support the requested dtype
    other_supported_type = isinstance(dtype, (types.Record, types.Boolean))
    if dtype not in types.number_domain and not other_supported_type:
        raise TypeError("unsupported type: %s" % dtype)

    lldtype = context.get_data_type(dtype)
    laryty = Type.array(lldtype, elemcount)

    if addrspace == nvvm.ADDRSPACE_LOCAL:
        # Special case local address space allocation to use alloca
        # NVVM is smart enough to only use local memory if no register is
        # available
        dataptr = cgutils.alloca_once(builder, laryty, name=symbol_name)
    else:
        lmod = builder.module

        # Create global variable in the requested address space
        gvmem = lmod.add_global_variable(laryty, symbol_name, addrspace)
        # Specify alignment to avoid misalignment bug
        align = context.get_abi_sizeof(lldtype)
        # Alignment is required to be a power of 2 for shared memory. If it is
        # not a power of 2 (e.g. for a Record array) then round up accordingly.
        gvmem.align = 1 << (align - 1 ).bit_length()

        if dynamic_smem:
            gvmem.linkage = lc.LINKAGE_EXTERNAL
        else:
            ## Comment out the following line to workaround a NVVM bug
            ## which generates a invalid symbol name when the linkage
            ## is internal and in some situation.
            ## See _get_unique_smem_id()
            # gvmem.linkage = lc.LINKAGE_INTERNAL

            gvmem.initializer = lc.Constant.undef(laryty)

        # Convert to generic address-space
        conv = nvvmutils.insert_addrspace_conv(lmod, Type.int(8), addrspace)
        addrspaceptr = gvmem.bitcast(Type.pointer(Type.int(8), addrspace))
        dataptr = builder.call(conv, [addrspaceptr])

    targetdata = _get_target_data(context)
    lldtype = context.get_data_type(dtype)
    itemsize = lldtype.get_abi_size(targetdata)

    # Compute strides
    rstrides = [itemsize]
    for i, lastsize in enumerate(reversed(shape[1:])):
        rstrides.append(lastsize * rstrides[-1])
    strides = [s for s in reversed(rstrides)]
    kstrides = [context.get_constant(types.intp, s) for s in strides]

    # Compute shape
    if dynamic_smem:
        # Compute the shape based on the dynamic shared memory configuration.
        # Unfortunately NVVM does not provide an intrinsic for the
        # %dynamic_smem_size register, so we must read it using inline
        # assembly.
        get_dynshared_size = InlineAsm.get(Type.function(Type.int(), []),
                                           "mov.u32 $0, %dynamic_smem_size;",
                                           '=r', side_effect=True)
        dynsmem_size = builder.zext(builder.call(get_dynshared_size, []),
                                    Type.int(width=64))
        # Only 1-D dynamic shared memory is supported so the following is a
        # sufficient construction of the shape
        kitemsize = context.get_constant(types.intp, itemsize)
        kshape = [builder.udiv(dynsmem_size, kitemsize)]
    else:
        kshape = [context.get_constant(types.intp, s) for s in shape]

    # Create array object
    ndim = len(shape)
    aryty = types.Array(dtype=dtype, ndim=ndim, layout='C')
    ary = context.make_array(aryty)(context, builder)

    context.populate_array(ary,
                           data=builder.bitcast(dataptr, ary.data.type),
                           shape=cgutils.pack_array(builder, kshape),
                           strides=cgutils.pack_array(builder, kstrides),
                           itemsize=context.get_constant(types.intp, itemsize),
                           meminfo=None)
    return ary._getvalue()<|MERGE_RESOLUTION|>--- conflicted
+++ resolved
@@ -12,49 +12,39 @@
 from .cudadrv import nvvm
 from numba import cuda
 from numba.cuda import nvvmutils, stubs
-<<<<<<< HEAD
-from numba.cuda.cudadecl import dim3_type
-=======
 from numba.cuda.types import dim3
 
->>>>>>> 015dbf83
 
 registry = Registry()
 lower = registry.lower
 lower_attr = registry.lower_getattr
 
 
-<<<<<<< HEAD
+def initialize_dim3(builder, prefix):
+    x = nvvmutils.call_sreg(builder, "%s.x" % prefix)
+    y = nvvmutils.call_sreg(builder, "%s.y" % prefix)
+    z = nvvmutils.call_sreg(builder, "%s.z" % prefix)
+    return cgutils.pack_struct(builder, (x, y, z))
+
+
 @lower_attr(types.Module(cuda), 'threadIdx')
 def cuda_threadIdx(context, builder, sig, args):
-    tidx = nvvmutils.call_sreg(builder, "tid.x")
-    tidy = nvvmutils.call_sreg(builder, "tid.y")
-    tidz = nvvmutils.call_sreg(builder, "tid.z")
-    return cgutils.pack_struct(builder, (tidx, tidy, tidz))
+    return initialize_dim3(builder, 'tid')
 
 
 @lower_attr(types.Module(cuda), 'blockDim')
 def cuda_blockDim(context, builder, sig, args):
-    ntidx = nvvmutils.call_sreg(builder, "ntid.x")
-    ntidy = nvvmutils.call_sreg(builder, "ntid.y")
-    ntidz = nvvmutils.call_sreg(builder, "ntid.z")
-    return cgutils.pack_struct(builder, (ntidx, ntidy, ntidz))
+    return initialize_dim3(builder, 'ntid')
 
 
 @lower_attr(types.Module(cuda), 'blockIdx')
 def cuda_blockIdx(context, builder, sig, args):
-    ctaidx = nvvmutils.call_sreg(builder, "ctaid.x")
-    ctaidy = nvvmutils.call_sreg(builder, "ctaid.y")
-    ctaidz = nvvmutils.call_sreg(builder, "ctaid.z")
-    return cgutils.pack_struct(builder, (ctaidx, ctaidy, ctaidz))
+    return initialize_dim3(builder, 'ctaid')
 
 
 @lower_attr(types.Module(cuda), 'gridDim')
 def cuda_gridDim(context, builder, sig, args):
-    nctaidx = nvvmutils.call_sreg(builder, "nctaid.x")
-    nctaidy = nvvmutils.call_sreg(builder, "nctaid.y")
-    nctaidz = nvvmutils.call_sreg(builder, "nctaid.z")
-    return cgutils.pack_struct(builder, (nctaidx, nctaidy, nctaidz))
+    return initialize_dim3(builder, 'nctaid')
 
 
 @lower_attr(types.Module(cuda), 'laneid')
@@ -67,18 +57,18 @@
     return nvvmutils.call_sreg(builder, 'warpsize')
 
 
-@lower_attr(dim3_type, 'x')
-def threadIdx_x(context, builder, sig, args):
+@lower_attr(dim3, 'x')
+def dim3_x(context, builder, sig, args):
     return builder.extract_value(args, 0)
 
 
-@lower_attr(dim3_type, 'y')
-def threadIdx_y(context, builder, sig, args):
+@lower_attr(dim3, 'y')
+def dim3_y(context, builder, sig, args):
     return builder.extract_value(args, 1)
 
 
-@lower_attr(dim3_type, 'z')
-def threadIdx_z(context, builder, sig, args):
+@lower_attr(dim3, 'z')
+def dim3_z(context, builder, sig, args):
     return builder.extract_value(args, 2)
 
 
@@ -94,97 +84,6 @@
         raise ValueError('Unexpected return type %s from cuda.grid' % restype)
 
 
-@lower(cuda.gridsize, types.int32)
-def cuda_gridsize(context, builder, sig, args):
-    restype = sig.return_type
-
-    ntidx = nvvmutils.call_sreg(builder, "ntid.x")
-    nctaidx = nvvmutils.call_sreg(builder, "nctaid.x")
-    nx = builder.mul(ntidx, nctaidx)
-
-    if restype == types.int32:
-        return nx
-    elif isinstance(restype, types.UniTuple):
-        ntidy = nvvmutils.call_sreg(builder, "ntid.y")
-        nctaidy = nvvmutils.call_sreg(builder, "nctaid.y")
-        ny = builder.mul(ntidy, nctaidy)
-
-        if restype.count == 2:
-            return cgutils.pack_array(builder, (nx, ny))
-        elif restype.count == 3:
-            ntidz = nvvmutils.call_sreg(builder, "ntid.z")
-            nctaidz = nvvmutils.call_sreg(builder, "nctaid.z")
-            nz = builder.mul(ntidz, nctaidz)
-            return cgutils.pack_array(builder, (nx, ny, nz))
-
-    # Fallthrough to here indicates unexpected return type or tuple length
-    raise ValueError('Unexpected return type %s of cuda.gridsize' % restype)
-=======
-def initialize_dim3(builder, prefix):
-    x = nvvmutils.call_sreg(builder, "%s.x" % prefix)
-    y = nvvmutils.call_sreg(builder, "%s.y" % prefix)
-    z = nvvmutils.call_sreg(builder, "%s.z" % prefix)
-    return cgutils.pack_struct(builder, (x, y, z))
-
-
-@lower_attr(types.Module(cuda), 'threadIdx')
-def cuda_threadIdx(context, builder, sig, args):
-    return initialize_dim3(builder, 'tid')
-
-
-@lower_attr(types.Module(cuda), 'blockDim')
-def cuda_blockDim(context, builder, sig, args):
-    return initialize_dim3(builder, 'ntid')
-
-
-@lower_attr(types.Module(cuda), 'blockIdx')
-def cuda_blockIdx(context, builder, sig, args):
-    return initialize_dim3(builder, 'ctaid')
-
-
-@lower_attr(types.Module(cuda), 'gridDim')
-def cuda_gridDim(context, builder, sig, args):
-    return initialize_dim3(builder, 'nctaid')
-
-
-@lower_attr(types.Module(cuda), 'laneid')
-def cuda_laneid(context, builder, sig, args):
-    return nvvmutils.call_sreg(builder, 'laneid')
-
-
-@lower_attr(types.Module(cuda), 'warpsize')
-def cuda_warpsize(context, builder, sig, args):
-    return nvvmutils.call_sreg(builder, 'warpsize')
-
-
-@lower_attr(dim3, 'x')
-def dim3_x(context, builder, sig, args):
-    return builder.extract_value(args, 0)
-
-
-@lower_attr(dim3, 'y')
-def dim3_y(context, builder, sig, args):
-    return builder.extract_value(args, 1)
->>>>>>> 015dbf83
-
-
-@lower_attr(dim3, 'z')
-def dim3_z(context, builder, sig, args):
-    return builder.extract_value(args, 2)
-
-
-@lower(cuda.grid, types.int32)
-def cuda_grid(context, builder, sig, args):
-    restype = sig.return_type
-    if restype == types.int32:
-        return nvvmutils.get_global_id(builder, dim=1)
-    elif isinstance(restype, types.UniTuple):
-        ids = nvvmutils.get_global_id(builder, dim=restype.count)
-        return cgutils.pack_array(builder, ids)
-    else:
-        raise ValueError('Unexpected return type %s from cuda.grid' % restype)
-
-
 def _nthreads_for_dim(builder, dim):
     ntid = nvvmutils.call_sreg(builder, f"ntid.{dim}")
     nctaid = nvvmutils.call_sreg(builder, f"nctaid.{dim}")
@@ -196,8 +95,6 @@
     restype = sig.return_type
     nx = _nthreads_for_dim(builder, 'x')
 
-<<<<<<< HEAD
-=======
     if restype == types.int32:
         return nx
     elif isinstance(restype, types.UniTuple):
@@ -215,7 +112,6 @@
 
 # -----------------------------------------------------------------------------
 
->>>>>>> 015dbf83
 @lower(cuda.const.array_like, types.Array)
 def cuda_const_array_like(context, builder, sig, args):
     # This is a no-op because CUDATargetContext.make_constant_array already
@@ -236,24 +132,10 @@
     return "{0}_{1}".format(name, _unique_smem_id)
 
 
-<<<<<<< HEAD
-def _parse_dtype(dtype):
-    if isinstance(dtype, types.DTypeSpec):
-        return dtype.dtype
-    elif isinstance(dtype, types.TypeRef):
-        return dtype.instance_type
-
-
-@lower(cuda.shared.array, types.Integer, types.Any)
-def cuda_shared_array_integer(context, builder, sig, args):
-    length = sig.args[0].literal_value
-    dtype = _parse_dtype(sig.args[1])
-=======
 @lower(cuda.shared.array, types.IntegerLiteral, types.Any)
 def cuda_shared_array_integer(context, builder, sig, args):
     length = sig.args[0].literal_value
     dtype = parse_dtype(sig.args[1])
->>>>>>> 015dbf83
     return _generic_array(context, builder, shape=(length,), dtype=dtype,
                           symbol_name=_get_unique_smem_id('_cudapy_smem'),
                           addrspace=nvvm.ADDRSPACE_SHARED,
@@ -264,28 +146,17 @@
 @lower(cuda.shared.array, types.UniTuple, types.Any)
 def cuda_shared_array_tuple(context, builder, sig, args):
     shape = [ s.literal_value for s in sig.args[0] ]
-<<<<<<< HEAD
-    dtype = _parse_dtype(sig.args[1])
-=======
     dtype = parse_dtype(sig.args[1])
->>>>>>> 015dbf83
     return _generic_array(context, builder, shape=shape, dtype=dtype,
                           symbol_name=_get_unique_smem_id('_cudapy_smem'),
                           addrspace=nvvm.ADDRSPACE_SHARED,
                           can_dynsized=True)
 
 
-<<<<<<< HEAD
-@lower(cuda.local.array, types.Integer, types.Any)
-def cuda_local_array_integer(context, builder, sig, args):
-    length = sig.args[0].literal_value
-    dtype = _parse_dtype(sig.args[1])
-=======
 @lower(cuda.local.array, types.IntegerLiteral, types.Any)
 def cuda_local_array_integer(context, builder, sig, args):
     length = sig.args[0].literal_value
     dtype = parse_dtype(sig.args[1])
->>>>>>> 015dbf83
     return _generic_array(context, builder, shape=(length,), dtype=dtype,
                           symbol_name='_cudapy_lmem',
                           addrspace=nvvm.ADDRSPACE_LOCAL,
@@ -296,11 +167,7 @@
 @lower(cuda.local.array, types.UniTuple, types.Any)
 def ptx_lmem_alloc_array(context, builder, sig, args):
     shape = [ s.literal_value for s in sig.args[0] ]
-<<<<<<< HEAD
-    dtype = _parse_dtype(sig.args[1])
-=======
     dtype = parse_dtype(sig.args[1])
->>>>>>> 015dbf83
     return _generic_array(context, builder, shape=shape, dtype=dtype,
                           symbol_name='_cudapy_lmem',
                           addrspace=nvvm.ADDRSPACE_LOCAL,
