from __future__ import print_function, division, absolute_import

import numpy as np

from numba.cuda.testing import unittest, SerialMixin
<<<<<<< HEAD
from numba.cuda.testing import skip_on_cudasim, skip_unless_cudasim
=======
from numba.cuda.testing import skip_on_cudasim
>>>>>>> be98b660
from numba import cuda


class TestCudaArray(SerialMixin, unittest.TestCase):
    def test_gpu_array_zero_length(self):
        x = np.arange(0)
        dx = cuda.to_device(x)
        hx = dx.copy_to_host()
        self.assertEqual(x.shape, dx.shape)
        self.assertEqual(x.size, dx.size)
        self.assertEqual(x.shape, hx.shape)
        self.assertEqual(x.size, hx.size)

    def test_gpu_array_strided(self):

        @cuda.jit('void(double[:])')
        def kernel(x):
            i = cuda.grid(1)
            if i < x.shape[0]:
                x[i] = i

        x = np.arange(10, dtype=np.double)
        y = np.ndarray(shape=10 * 8, buffer=x, dtype=np.byte)
        z = np.ndarray(9, buffer=y[4:-4], dtype=np.double)
        kernel[10, 10](z)
        self.assertTrue(np.allclose(z, list(range(9))))

    def test_gpu_array_interleaved(self):

        @cuda.jit('void(double[:], double[:])')
        def copykernel(x, y):
            i = cuda.grid(1)
            if i < x.shape[0]:
                x[i] = i
                y[i] = i

        x = np.arange(10, dtype=np.double)
        y = x[:-1:2]
        # z = x[1::2]
        # n = y.size
        try:
            cuda.devicearray.auto_device(y)
        except ValueError:
            pass
        else:
            raise AssertionError("Should raise exception complaining the "
                                 "contiguous-ness of the array.")
            # Should we handle this use case?
            # assert z.size == y.size
            # copykernel[1, n](y, x)
            # print(y, z)
            # assert np.all(y == z)
            # assert np.all(y == list(range(n)))

    def test_auto_device_const(self):
        d, _ = cuda.devicearray.auto_device(2)
        self.assertTrue(np.all(d.copy_to_host() == np.array(2)))

<<<<<<< HEAD
    def _test_device_array_like_same(self, d_a):
        """
        Tests of device_array_like where shape, strides, dtype, and flags should
        all be equal.
        """
        d_a_like = cuda.device_array_like(d_a)
        self.assertEqual(d_a.shape, d_a_like.shape)
        self.assertEqual(d_a.strides, d_a_like.strides)
        self.assertEqual(d_a.dtype, d_a_like.dtype)
        self.assertEqual(d_a.flags['C_CONTIGUOUS'], d_a_like.flags['C_CONTIGUOUS'])
        self.assertEqual(d_a.flags['F_CONTIGUOUS'], d_a_like.flags['F_CONTIGUOUS'])

    def test_device_array_like_1d(self):
        d_a = cuda.device_array(10, order='C')
        self._test_device_array_like_same(d_a)

    def test_device_array_like_2d(self):
        d_a = cuda.device_array((10, 12), order='C')
        self._test_device_array_like_same(d_a)

    def test_device_array_like_2d_transpose(self):
        d_a = cuda.device_array((10, 12), order='C')
        self._test_device_array_like_same(d_a.T)

    def test_device_array_like_3d(self):
        d_a = cuda.device_array((10, 12, 14), order='C')
        self._test_device_array_like_same(d_a)

    def test_device_array_like_1d_f(self):
        d_a = cuda.device_array(10, order='F')
        self._test_device_array_like_same(d_a)

    def test_device_array_like_2d_f(self):
        d_a = cuda.device_array((10, 12), order='F')
        self._test_device_array_like_same(d_a)

    def test_device_array_like_2d_f_transpose(self):
        d_a = cuda.device_array((10, 12), order='F')
        self._test_device_array_like_same(d_a.T)

    def test_device_array_like_3d_f(self):
        d_a = cuda.device_array((10, 12, 14), order='F')
        self._test_device_array_like_same(d_a)

    def _test_device_array_like_view(self, view, d_view):
        """
        Tests of device_array_like where the original array is a view - the
        strides should not be equal because a contiguous array is expected.
        """
        d_like = cuda.device_array_like(d_view)
        self.assertEqual(d_view.shape, d_like.shape)
        self.assertEqual(d_view.dtype, d_like.dtype)

        # Use NumPy as a reference for the expected strides
        like = np.zeros_like(view)
        self.assertEqual(d_like.strides, like.strides)
        self.assertEqual(d_like.flags['C_CONTIGUOUS'], like.flags['C_CONTIGUOUS'])
        self.assertEqual(d_like.flags['F_CONTIGUOUS'], like.flags['F_CONTIGUOUS'])

    def test_device_array_like_1d_view(self):
        shape = 10
        view = np.zeros(shape)[::2]
        d_view = cuda.device_array(shape)[::2]
        self._test_device_array_like_view(view, d_view)

    def test_device_array_like_1d_view_f(self):
        shape = 10
        view = np.zeros(shape, order='F')[::2]
        d_view = cuda.device_array(shape, order='F')[::2]
        self._test_device_array_like_view(view, d_view)

    def test_device_array_like_2d_view(self):
        shape = (10, 12)
        view = np.zeros(shape)[::2, ::2]
        d_view = cuda.device_array(shape)[::2, ::2]
        self._test_device_array_like_view(view, d_view)

    def test_device_array_like_2d_view_f(self):
        shape = (10, 12)
        view = np.zeros(shape, order='F')[::2, ::2]
        d_view = cuda.device_array(shape, order='F')[::2, ::2]
        self._test_device_array_like_view(view, d_view)

    @skip_on_cudasim('Numba and NumPy stride semantics differ for transpose')
    def test_device_array_like_2d_view_transpose_device(self):
        shape = (10, 12)
        view = np.zeros(shape)[::2, ::2].T
        d_view = cuda.device_array(shape)[::2, ::2].T
        # This is a special case (see issue #4974) because creating the
        # transpose creates a new contiguous allocation with different strides.
        # In this case, rather than comparing against NumPy, we can only compare
        # against expected values.
        d_like = cuda.device_array_like(d_view)
        self.assertEqual(d_view.shape, d_like.shape)
        self.assertEqual(d_view.dtype, d_like.dtype)
        self.assertEqual((40, 8), d_like.strides)
        self.assertTrue(d_like.is_c_contiguous())
        self.assertFalse(d_like.is_f_contiguous())

    @skip_unless_cudasim('Numba and NumPy stride semantics differ for transpose')
    def test_device_array_like_2d_view_transpose_simulator(self):
        shape = (10, 12)
        view = np.zeros(shape)[::2, ::2].T
        d_view = cuda.device_array(shape)[::2, ::2].T
        # On the simulator, the transpose has different strides to on a CUDA
        # device (See issue #4974). Here we can compare strides against NumPy as
        # a reference.
        like = np.zeros_like(view)
        d_like = cuda.device_array_like(d_view)
        self.assertEqual(d_view.shape, d_like.shape)
        self.assertEqual(d_view.dtype, d_like.dtype)
        self.assertEqual(like.strides, d_like.strides)
        self.assertEqual(like.flags['C_CONTIGUOUS'], d_like.flags['C_CONTIGUOUS'])
        self.assertEqual(like.flags['F_CONTIGUOUS'], d_like.flags['F_CONTIGUOUS'])

    def test_device_array_like_2d_view_f_transpose(self):
        shape = (10, 12)
        view = np.zeros(shape, order='F')[::2, ::2].T
        d_view = cuda.device_array(shape, order='F')[::2, ::2].T
        self._test_device_array_like_view(view, d_view)
=======
    @skip_on_cudasim('Kernel definitions not created in the simulator')
    def test_issue_4628(self):
        # CUDA Device arrays were reported as always being typed with 'A' order
        # so launching the kernel with a host array and then a device array
        # resulted in two definitions being compiled - one for 'C' order from
        # the host array, and one for 'A' order from the device array. With the
        # resolution of this issue, the order of the device array is also 'C',
        # so after the kernel launches there should only be one definition of
        # the function.
        @cuda.jit
        def func(A, out):
            i = cuda.grid(1)
            out[i] = A[i] * 2

        n = 128
        a = np.ones((n,))
        d_a = cuda.to_device(a)
        result = np.zeros((n,))

        func[1, 128](a, result)
        func[1, 128](d_a, result)

        self.assertEqual(1, len(func.definitions))
>>>>>>> be98b660


if __name__ == '__main__':
    unittest.main()<|MERGE_RESOLUTION|>--- conflicted
+++ resolved
@@ -3,11 +3,7 @@
 import numpy as np
 
 from numba.cuda.testing import unittest, SerialMixin
-<<<<<<< HEAD
 from numba.cuda.testing import skip_on_cudasim, skip_unless_cudasim
-=======
-from numba.cuda.testing import skip_on_cudasim
->>>>>>> be98b660
 from numba import cuda
 
 
@@ -66,7 +62,6 @@
         d, _ = cuda.devicearray.auto_device(2)
         self.assertTrue(np.all(d.copy_to_host() == np.array(2)))
 
-<<<<<<< HEAD
     def _test_device_array_like_same(self, d_a):
         """
         Tests of device_array_like where shape, strides, dtype, and flags should
@@ -187,7 +182,7 @@
         view = np.zeros(shape, order='F')[::2, ::2].T
         d_view = cuda.device_array(shape, order='F')[::2, ::2].T
         self._test_device_array_like_view(view, d_view)
-=======
+
     @skip_on_cudasim('Kernel definitions not created in the simulator')
     def test_issue_4628(self):
         # CUDA Device arrays were reported as always being typed with 'A' order
@@ -211,7 +206,6 @@
         func[1, 128](d_a, result)
 
         self.assertEqual(1, len(func.definitions))
->>>>>>> be98b660
 
 
 if __name__ == '__main__':
