--- conflicted
+++ resolved
@@ -106,15 +106,12 @@
         compiled = cuda.jit(max_registers=38)(function_with_lots_of_registers)
         compiled = compiled.specialize(np.empty(32), *range(6))
         self.assertLessEqual(compiled._func.get().attrs.regs, 38)
-<<<<<<< HEAD
-=======
 
     @require_context
     def test_set_registers_eager(self):
         sig = void(float64[::1], int64, int64, int64, int64, int64, int64)
         compiled = cuda.jit(sig, max_registers=38)(function_with_lots_of_registers)
         self.assertLessEqual(compiled._func.get().attrs.regs, 38)
->>>>>>> 015dbf83
 
 
 if __name__ == '__main__':
