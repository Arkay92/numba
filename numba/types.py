"""
These type objects do not have a fixed machine representation.  It is up to
the targets to choose their representation.
"""
from __future__ import print_function, division, absolute_import
from collections import defaultdict

import itertools
import numpy
import weakref

<<<<<<< HEAD
from .six import add_metaclass
from . import utils
=======
from . import npdatetime, utils
>>>>>>> d153d6b3


# Types are added to a global registry (_typecache) in order to assign
# them unique integer codes for fast matching in _dispatcher.c.
# However, we also want types to be disposable, therefore we ensure
# each type is interned as a weak reference, so that it lives only as
# long as necessary to keep a stable type code.
_typecodes = itertools.count()

def _autoincr():
    n = next(_typecodes)
    # 4 billion types should be enough, right?
    assert n < 2 ** 32, "Limited to 4 billion types"
    return n

_typecache = {}

def _on_type_disposal(wr, _pop=_typecache.pop):
    _pop(wr, None)


class _TypeMetaclass(type):
    """
    A metaclass that will intern instances after they are created.
    This is done by first creating a new instance (including calling
    __init__, which sets up the required attributes for equality
    and hashing), then looking it up in the _typecache registry.
    """

    def __call__(cls, *args, **kwargs):
        """
        Instantiate *cls* (a Type subclass, presumably) and intern it.
        If an interned instance already exists, it is returned, otherwise
        the new instance is returned.
        """
        inst = type.__call__(cls, *args, **kwargs)
        # Try to intern the created instance
        wr = weakref.ref(inst, _on_type_disposal)
        orig = _typecache.get(wr)
        orig = orig and orig()
        if orig is not None:
            return orig
        else:
            inst._code = _autoincr()
            _typecache[wr] = wr
            inst.post_init()
            return inst


@add_metaclass(_TypeMetaclass)
class Type(object):
    """
    The default behavior is to provide equality through `name` attribute.
    Two types are equal if there `name` are equal.
    Subclass can refine this behavior.
    """

    mutable = False

    def __init__(self, name, param=False):
        self.name = name
        self.is_parametric = param

    def post_init(self):
        """
        A method called when the instance is fully initialized and has
        a registered typecode in its _code attribute.  Does nothing by
        default, but can be overriden.
        """

    @property
    def key(self):
        """
        A property used for __eq__, __ne__ and __hash__.  Can be overriden
        in subclasses.
        """
        return self.name

    def __repr__(self):
        return self.name

    def __hash__(self):
        return hash(self.key)

    def __eq__(self, other):
        return self.__class__ is other.__class__ and self.key == other.key

    def __ne__(self, other):
        return not (self == other)

    def __call__(self, *args):
        if len(args) == 1 and not isinstance(args[0], Type):
            return self.cast_python_value(args[0])
        return Prototype(args=args, return_type=self)

    def __getitem__(self, args):
        assert not isinstance(self, Array)
        ndim, layout = self._determine_array_spec(args)
        return Array(dtype=self, ndim=ndim, layout=layout)

    def _determine_array_spec(self, args):
        if isinstance(args, (tuple, list)):
            ndim = len(args)
            if args[0].step == 1:
                layout = 'F'
            elif args[-1].step == 1:
                layout = 'C'
            else:
                layout = 'A'
        elif isinstance(args, slice):
            ndim = 1
            if args.step == 1:
                layout = 'C'
            else:
                layout = 'A'
        else:
            ndim = 1
            layout = 'A'

        return ndim, layout


    __iter__ = NotImplemented
    cast_python_value = NotImplemented


class OpaqueType(Type):
    """
    To deal with externally defined literal types
    """

    def __init__(self, name):
        super(OpaqueType, self).__init__(name)


@utils.total_ordering
class Integer(Type):
    def __init__(self, *args, **kws):
        super(Integer, self).__init__(*args, **kws)
        # Determine bitwidth
        for prefix in ('int', 'uint'):
            if self.name.startswith(prefix):
                bitwidth = int(self.name[len(prefix):])
        self.bitwidth = bitwidth
        self.signed = self.name.startswith('int')

    def cast_python_value(self, value):
        return getattr(numpy, self.name)(value)

    def __lt__(self, other):
        if self.__class__ is not other.__class__:
            return NotImplemented
        if self.signed != other.signed:
            return NotImplemented
        return self.bitwidth < other.bitwidth


@utils.total_ordering
class Float(Type):
    def __init__(self, *args, **kws):
        super(Float, self).__init__(*args, **kws)
        # Determine bitwidth
        assert self.name.startswith('float')
        bitwidth = int(self.name[5:])
        self.bitwidth = bitwidth

    def cast_python_value(self, value):
        return getattr(numpy, self.name)(value)

    def __lt__(self, other):
        if self.__class__ is not other.__class__:
            return NotImplemented
        return self.bitwidth < other.bitwidth


@utils.total_ordering
class Complex(Type):
    def __init__(self, name, underlying_float, **kwargs):
        super(Complex, self).__init__(name, **kwargs)
        self.underlying_float = underlying_float
        # Determine bitwidth
        assert self.name.startswith('complex')
        bitwidth = int(self.name[7:])
        self.bitwidth = bitwidth

    def cast_python_value(self, value):
        return getattr(numpy, self.name)(value)

    def __lt__(self, other):
        if self.__class__ is not other.__class__:
            return NotImplemented
        return self.bitwidth < other.bitwidth


class _NPDatetimeBase(Type):
    """
    Common base class for numpy.datetime64 and numpy.timedelta64.
    """

    def __init__(self, unit, *args, **kws):
        name = '%s(%s)' % (self.type_name, unit)
        self.unit = unit
        self.unit_code = npdatetime.DATETIME_UNITS[self.unit]
        super(_NPDatetimeBase, self).__init__(name, *args, **kws)

    def __lt__(self, other):
        if self.__class__ is not other.__class__:
            return NotImplemented
        # A coarser-grained unit is "smaller", i.e. less precise values
        # can be represented (but the magnitude of representable values is
        # also greater...).
        return self.unit_code < other.unit_code


@utils.total_ordering
class NPTimedelta(_NPDatetimeBase):
    type_name = 'timedelta64'

@utils.total_ordering
class NPDatetime(_NPDatetimeBase):
    type_name = 'datetime64'


class Prototype(Type):
    def __init__(self, args, return_type):
        self.args = args
        self.return_type = return_type
        name = "%s(%s)" % (return_type, ', '.join(str(a) for a in args))
        super(Prototype, self).__init__(name=name)


class Dummy(Type):
    """
    For type that does not really have a representation and is compatible
    with a void*.
    """


class Kind(Type):
    def __init__(self, of):
        self.of = of
        super(Kind, self).__init__("kind(%s)" % of)

    @property
    def key(self):
        return self.of


class Module(Type):
    def __init__(self, pymod):
        self.pymod = pymod
        super(Module, self).__init__("Module(%s)" % pymod)

    @property
    def key(self):
        return self.pymod


class Macro(Type):
    def __init__(self, template):
        self.template = template
        cls = type(self)
        super(Macro, self).__init__("%s(%s)" % (cls.__name__, template))

    @property
    def key(self):
        return self.template


class Function(Type):
    def __init__(self, template):
        self.template = template
        cls = type(self)
        # TODO template is mutable.  Should use different naming scheme
        super(Function, self).__init__("%s(%s)" % (cls.__name__, template))

    @property
    def key(self):
        return self.template

    def extend(self, template):
        self.template.cases.extend(template.cases)


class WeakType(Type):
    """
    Base class for types parametered by a mortal object, to which only
    a weak reference is kept.
    """

    def _store_object(self, obj):
        self._wr = weakref.ref(obj)

    def _get_object(self):
        obj = self._wr()
        if obj is None:
            raise ReferenceError("underlying object has vanished")
        return obj

    @property
    def key(self):
        return self._wr

    def __eq__(self, other):
        if type(self) is type(other):
            obj = self._wr()
            return obj is not None and obj is other._wr()

    def __hash__(self):
        return Type.__hash__(self)


class Dispatcher(WeakType):

    def __init__(self, overloaded):
        self._store_object(overloaded)
        super(Dispatcher, self).__init__("Dispatcher(%s)" % overloaded)

    @property
    def overloaded(self):
        """
        A strong reference to the underlying Dispatcher instance.
        """
        return self._get_object()


class FunctionPointer(Function):
    def __init__(self, template, funcptr):
        self.funcptr = funcptr
        super(FunctionPointer, self).__init__(template)


class Method(Function):
    def __init__(self, template, this):
        self.this = this
        newcls = type(template.__name__ + '.' + str(this), (template,),
                      dict(this=this))
        super(Method, self).__init__(newcls)

    @property
    def key(self):
        return (self.template.__name__, self.this)


class Pair(Type):
    """
    A heterogenous pair.
    """

    def __init__(self, first_type, second_type):
        self.first_type = first_type
        self.second_type = second_type
        name = "pair<%s, %s>" % (first_type, second_type)
        super(Pair, self).__init__(name=name)

    @property
    def key(self):
        return self.first_type, self.second_type


class IterableType(Type):
    """
    Base class for iterable types.
    Derived classes should implement the *iterator_type* attribute.
    """


class SimpleIterableType(IterableType):

    def __init__(self, name, iterator_type):
        self.iterator_type = iterator_type
        super(SimpleIterableType, self).__init__(name, param=True)


class IteratorType(IterableType):
    """
    Base class for all iterator types.
    Derived classes should implement the *yield_type* attribute.
    """

    def __init__(self, name, **kwargs):
        self.iterator_type = self
        super(IteratorType, self).__init__(name, **kwargs)


class SimpleIteratorType(IteratorType):

    def __init__(self, name, yield_type):
        self.yield_type = yield_type
        super(SimpleIteratorType, self).__init__(name, param=True)


class RangeType(SimpleIterableType):
    pass

class RangeIteratorType(SimpleIteratorType):
    pass


class EnumerateType(IteratorType):
    """
    Type class for `enumerate` objects.
    Type instances are parametered with the underlying source type.
    """

    def __init__(self, iterable_type):
        self.source_type = iterable_type.iterator_type
        self.yield_type = Tuple([intp, self.source_type.yield_type])
        name = 'enumerate(%s)' % (self.source_type)
        super(EnumerateType, self).__init__(name, param=True)

    @property
    def key(self):
        return self.source_type


class ZipType(IteratorType):
    """
    Type class for `zip` objects.
    Type instances are parametered with the underlying source types.
    """

    def __init__(self, iterable_types):
        self.source_types = tuple(tp.iterator_type for tp in iterable_types)
        self.yield_type = Tuple(tp.yield_type for tp in self.source_types)
        name = 'zip(%s)' % ', '.join(str(tp) for tp in self.source_types)
        super(ZipType, self).__init__(name, param=True)

    @property
    def key(self):
        return self.source_types


class CharSeq(Type):
    mutable = True

    def __init__(self, count):
        self.count = count
        name = "[char x %d]" % count
        super(CharSeq, self).__init__(name, param=True)

    @property
    def key(self):
        return self.count


class UnicodeCharSeq(Type):
    mutable = True

    def __init__(self, count):
        self.count = count
        name = "[unichr x %d]" % count
        super(UnicodeCharSeq, self).__init__(name, param=True)

    @property
    def key(self):
        return self.count


class Record(Type):
    mutable = True

    def __init__(self, id, fields, size, align, dtype):
        self.id = id
        self.fields = fields.copy()
        self.size = size
        self.align = align
        self.dtype = dtype
        name = 'Record(%s)' % id
        super(Record, self).__init__(name)

    @property
    def key(self):
        return (self.id, self.size, self.align)

    def __len__(self):
        return len(self.fields)

    def offset(self, key):
        return self.fields[key][1]

    def typeof(self, key):
        return self.fields[key][0]

    @property
    def members(self):
        return [(f, t) for f, (t, _) in self.fields.items()]


class ArrayIterator(IteratorType):

    def __init__(self, array_type):
        self.array_type = array_type
        name = "iter(%s)" % (self.array_type,)
        if array_type.ndim == 1:
            self.yield_type = array_type.dtype
        else:
            self.yield_type = array_type.copy(ndim=array_type.ndim - 1)
        super(ArrayIterator, self).__init__(name, param=True)


class Array(IterableType):

    mutable = True

    # CS and FS are not reserved for inner contig but strided
    LAYOUTS = frozenset(['C', 'F', 'CS', 'FS', 'A'])

    def __init__(self, dtype, ndim, layout):
        if isinstance(dtype, Array):
            raise TypeError("Array dtype cannot be Array")
        if layout not in self.LAYOUTS:
            raise ValueError("Invalid layout '%s'" % layout)

        self.dtype = dtype
        self.ndim = ndim
        self.layout = layout
        name = "array(%s, %sd, %s)" % (dtype, ndim, layout)
        super(Array, self).__init__(name, param=True)
        self.iterator_type = ArrayIterator(self)

    def post_init(self):
        """
        Install conversion from this layout (if non-'A') to 'A' layout.
        """
        if self.layout != 'A':
            from numba.typeconv.rules import default_type_manager as tm
            ary_any = Array(self.dtype, self.ndim, 'A')
            # XXX This will make the types immortal
            tm.set_safe_convert(self, ary_any)

    def copy(self, dtype=None, ndim=None, layout=None):
        if dtype is None:
            dtype = self.dtype
        if ndim is None:
            ndim = self.ndim
        if layout is None:
            layout = self.layout
        return Array(dtype=dtype, ndim=ndim, layout=layout)

    def get_layout(self, dim):
        assert 0 <= dim < self.ndim
        if self.layout in 'CFA':
            return self.layout
        elif self.layout == 'CS':
            if dim == self.ndim - 1:
                return 'C'
        elif self.layout == 'FS':
            if dim == 0:
                return 'F'
        return 'A'

    def getitem(self, ind):
        """Returns (return-type, index-type)
        """
        if isinstance(ind, UniTuple):
            idxty = UniTuple(intp, ind.count)
        else:
            idxty = intp
        return self.dtype, idxty

    def setitem(self):
        """Returns (index-type, value-type)
        """
        return intp, self.dtype

    @property
    def key(self):
        return self.dtype, self.ndim, self.layout

    @property
    def is_c_contig(self):
        return self.layout == 'C' or (self.ndim == 1 and self.layout in 'CF')

    @property
    def is_f_contig(self):
        return self.layout == 'F' or (self.ndim == 1 and self.layout in 'CF')

    @property
    def is_contig(self):
        return self.layout in 'CF'


class UniTuple(IterableType):

    def __init__(self, dtype, count):
        self.dtype = dtype
        self.count = count
        name = "(%s x %d)" % (dtype, count)
        super(UniTuple, self).__init__(name, param=True)
        self.iterator_type = UniTupleIter(self)

    def getitem(self, ind):
        if isinstance(ind, UniTuple):
            idxty = UniTuple(intp, ind.count)
        else:
            idxty = intp
        return self.dtype, intp

    def __getitem__(self, i):
        """
        Return element at position i
        """
        return self.dtype

    def __iter__(self):
        return iter([self.dtype] * self.count)

    def __len__(self):
        return self.count

    @property
    def key(self):
        return self.dtype, self.count


class UniTupleIter(IteratorType):

    def __init__(self, unituple):
        self.unituple = unituple
        self.yield_type = unituple.dtype
        name = 'iter(%s)' % unituple
        super(UniTupleIter, self).__init__(name, param=True)

    @property
    def key(self):
        return self.unituple


class Tuple(Type):
    def __init__(self, types):
        self.types = tuple(types)
        self.count = len(self.types)
        name = "(%s)" % ', '.join(str(i) for i in self.types)
        super(Tuple, self).__init__(name, param=True)

    def __getitem__(self, i):
        """
        Return element at position i
        """
        return self.types[i]

    def __len__(self):
        return len(self.types)

    @property
    def key(self):
        return self.types

    def __iter__(self):
        return iter(self.types)


class CPointer(Type):
    mutable = True

    def __init__(self, dtype):
        self.dtype = dtype
        name = "*%s" % dtype
        super(CPointer, self).__init__(name, param=True)

    @property
    def key(self):
        return self.dtype


class Object(Type):
    mutable = True

    def __init__(self, clsobj):
        self.cls = clsobj
        name = "Object(%s)" % clsobj.__name__
        super(Object, self).__init__(name, param=True)

    @property
    def key(self):
        return self.cls


class Optional(Type):
    def __init__(self, typ):
        self.type = typ
        name = "?%s" % typ
        super(Optional, self).__init__(name, param=True)

    @property
    def key(self):
        return self.type


# Utils

def is_int_tuple(x):
    if isinstance(x, Tuple):
        return all(i in integer_domain for i in x.types)
    elif isinstance(x, UniTuple):
        return x.dtype in integer_domain
    else:
        return False

# Short names


pyobject = Type('pyobject')
none = Dummy('none')
Any = Dummy('any')
VarArg = Dummy('...')
string = Dummy('str')

# No operation is defined on voidptr
# Can only pass it around
voidptr = Dummy('void*')

boolean = bool_ = Type('bool')

byte = uint8 = Integer('uint8')
uint16 = Integer('uint16')
uint32 = Integer('uint32')
uint64 = Integer('uint64')

int8 = Integer('int8')
int16 = Integer('int16')
int32 = Integer('int32')
int64 = Integer('int64')
intp = int32 if utils.MACHINE_BITS == 32 else int64
uintp = uint32 if utils.MACHINE_BITS == 32 else uint64

float32 = Float('float32')
float64 = Float('float64')

complex64 = Complex('complex64', float32)
complex128 = Complex('complex128', float64)

len_type = Dummy('len')
range_type = Dummy('range')
slice_type = Dummy('slice')
abs_type = Dummy('abs')
neg_type = Dummy('neg')
print_type = Dummy('print')
print_item_type = Dummy('print-item')
sign_type = Dummy('sign')
exception_type = Dummy('exception')

range_iter32_type = RangeIteratorType('range_iter32', int32)
range_iter64_type = RangeIteratorType('range_iter64', int64)
range_state32_type = RangeType('range_state32', range_iter32_type)
range_state64_type = RangeType('range_state64', range_iter64_type)

# slice2_type = Type('slice2_type')
slice3_type = Type('slice3_type')

signed_domain = frozenset([int8, int16, int32, int64])
unsigned_domain = frozenset([uint8, uint16, uint32, uint64])
integer_domain = signed_domain | unsigned_domain
real_domain = frozenset([float32, float64])
complex_domain = frozenset([complex64, complex128])
number_domain = real_domain | integer_domain | complex_domain

# Aliases to Numpy type names

b1 = bool_
i1 = int8
i2 = int16
i4 = int32
i8 = int64
u1 = uint8
u2 = uint16
u4 = uint32
u8 = uint64

f4 = float32
f8 = float64

c8 = complex64
c16 = complex128

float_ = float32
double = float64
void = none

_make_signed = lambda x: globals()["int%d" % (numpy.dtype(x).itemsize * 8)]
_make_unsigned = lambda x: globals()["uint%d" % (numpy.dtype(x).itemsize * 8)]

char = _make_signed(numpy.byte)
uchar = byte = _make_unsigned(numpy.byte)
short = _make_signed(numpy.short)
ushort = _make_unsigned(numpy.short)
int_ = _make_signed(numpy.int_)
uint = _make_unsigned(numpy.int_)
intc = _make_signed(numpy.intc) # C-compat int
uintc = _make_unsigned(numpy.uintc) # C-compat uint
long_ = _make_signed(numpy.long)
ulong = _make_unsigned(numpy.long)
longlong = _make_signed(numpy.longlong)
ulonglong = _make_unsigned(numpy.longlong)

__all__ = '''
int8
int16
int32
int64
uint8
uint16
uint32
uint64
intp
intc
boolean
float32
float64
complex64
complex128
bool_
byte
char
uchar
short
ushort
int_
uint
long_
ulong
longlong
ulonglong
float_
double
void
none
b1
i1
i2
i4
i8
u1
u2
u4
u8
f4
f8
c8
c16
'''.split()<|MERGE_RESOLUTION|>--- conflicted
+++ resolved
@@ -9,12 +9,8 @@
 import numpy
 import weakref
 
-<<<<<<< HEAD
 from .six import add_metaclass
-from . import utils
-=======
 from . import npdatetime, utils
->>>>>>> d153d6b3
 
 
 # Types are added to a global registry (_typecache) in order to assign
