--- conflicted
+++ resolved
@@ -10,32 +10,6 @@
 from numba.config import PYVERSION
 import numba.ctypes_support as ctypes
 from numba import types, utils, cgutils, _helperlib, assume
-
-
-<<<<<<< HEAD
-@utils.runonce
-def fix_python_api():
-    """
-    Execute once to install special symbols into the LLVM symbol table
-    """
-
-    ll.add_symbol("Py_None", ctypes.addressof(_PyNone))
-
-    # Add C helper functions
-    c_helpers = _helperlib.c_helpers
-    for py_name in c_helpers:
-        c_name = "numba_" + py_name
-        c_address = c_helpers[py_name]
-        ll.add_symbol(c_name, c_address)
-
-    # Add all built-in exception classes
-    for obj in utils.builtins.__dict__.values():
-        if isinstance(obj, type) and issubclass(obj, BaseException):
-            ll.add_symbol("PyExc_%s" % (obj.__name__), id(obj))
-=======
-class NativeError(RuntimeError):
-    pass
->>>>>>> a7b8600c
 
 
 class PythonAPI(object):
