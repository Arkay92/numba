"""
Numba-specific errors and warnings.
"""


import abc
import contextlib
import os
import sys
import warnings
import numba.core.config
import numpy as np
from collections import defaultdict
<<<<<<< HEAD
from numba.core.utils import add_metaclass, chain_exception
=======
from numba.core.utils import reraise, chain_exception
>>>>>>> ea565523
from functools import wraps
from abc import abstractmethod

# Filled at the end
__all__ = []


class NumbaWarning(Warning):
    """
    Base category for all Numba compiler warnings.
    """

    def __init__(self, msg, loc=None, highlighting=True, ):
        self.msg = msg
        self.loc = loc
        if highlighting:
            highlight = termcolor().errmsg
        else:
            def highlight(x):
                return x
        if loc:
            super(NumbaWarning, self).__init__(
                highlight("%s\n%s\n" % (msg, loc.strformat())))
        else:
            super(NumbaWarning, self).__init__(highlight("%s" % (msg,)))


class NumbaPerformanceWarning(NumbaWarning):
    """
    Warning category for when an operation might not be
    as fast as expected.
    """


class NumbaDeprecationWarning(NumbaWarning):
    """
    Warning category for use of a deprecated feature.
    """


class NumbaPendingDeprecationWarning(NumbaWarning):
    """
    Warning category for use of a feature that is pending deprecation.
    """


class NumbaParallelSafetyWarning(NumbaWarning):
    """
    Warning category for when an operation in a prange
    might not have parallel semantics.
    """


class NumbaTypeSafetyWarning(NumbaWarning):
    """
    Warning category for unsafe casting operations.
    """


class NumbaExperimentalFeatureWarning(NumbaWarning):
    """
    Warning category for using an experimental feature.
    """

# These are needed in the color formatting of errors setup


class _ColorScheme(metaclass=abc.ABCMeta):

    @abstractmethod
    def code(self, msg):
        pass

    @abstractmethod
    def errmsg(self, msg):
        pass

    @abstractmethod
    def filename(self, msg):
        pass

    @abstractmethod
    def indicate(self, msg):
        pass

    @abstractmethod
    def highlight(self, msg):
        pass

    @abstractmethod
    def reset(self, msg):
        pass


class _DummyColorScheme(_ColorScheme):

    def __init__(self, theme=None):
        pass

    def code(self, msg):
        pass

    def errmsg(self, msg):
        pass

    def filename(self, msg):
        pass

    def indicate(self, msg):
        pass

    def highlight(self, msg):
        pass

    def reset(self, msg):
        pass


# holds reference to the instance of the terminal color scheme in use
_termcolor_inst = None

try:
    import colorama

    # If the colorama version is < 0.3.9 it can break stdout/stderr in some
    # situations, as a result if this condition is met colorama is disabled and
    # the user is warned. Note that early versions did not have a __version__.
    colorama_version = getattr(colorama, '__version__', '0.0.0')

    if tuple([int(x) for x in colorama_version.split('.')]) < (0, 3, 9):
        msg = ("Insufficiently recent colorama version found. "
               "Numba requires colorama >= 0.3.9")
        # warn the user
        warnings.warn(msg)
        # trip the exception to disable color errors
        raise ImportError

    # If Numba is running in testsuite mode then do not use error message
    # coloring so CI system output is consistently readable without having
    # to read between shell escape characters.
    if os.environ.get('NUMBA_DISABLE_ERROR_MESSAGE_HIGHLIGHTING', None):
        raise ImportError  # just to trigger the exception handler below

except ImportError:

    class NOPColorScheme(_DummyColorScheme):
        def __init__(self, theme=None):
            if theme is not None:
                raise ValueError("specifying a theme has no effect")
            _DummyColorScheme.__init__(self, theme=theme)

        def code(self, msg):
            return msg

        def errmsg(self, msg):
            return msg

        def filename(self, msg):
            return msg

        def indicate(self, msg):
            return msg

        def highlight(self, msg):
            return msg

        def reset(self, msg):
            return msg

    def termcolor():
        global _termcolor_inst
        if _termcolor_inst is None:
            _termcolor_inst = NOPColorScheme()
        return _termcolor_inst

else:

    from colorama import init, reinit, deinit, Fore, Style

    class ColorShell(object):
        _has_initialized = False

        def __init__(self):
            init()
            self._has_initialized = True

        def __enter__(self):
            if self._has_initialized:
                reinit()

        def __exit__(self, *exc_detail):
            Style.RESET_ALL
            deinit()

    class reset_terminal(object):
        def __init__(self):
            self._buf = bytearray(b'')

        def __enter__(self):
            return self._buf

        def __exit__(self, *exc_detail):
            self._buf += bytearray(Style.RESET_ALL.encode('utf-8'))

    # define some default themes, if more are added, update the envvars docs!
    themes = {}

    # No color added, just bold weighting
    themes['no_color'] = {'code': None,
                          'errmsg': None,
                          'filename': None,
                          'indicate': None,
                          'highlight': None,
                          'reset': None, }

    # suitable for terminals with a dark background
    themes['dark_bg'] = {'code': Fore.BLUE,
                         'errmsg': Fore.YELLOW,
                         'filename': Fore.WHITE,
                         'indicate': Fore.GREEN,
                         'highlight': Fore.RED,
                         'reset': Style.RESET_ALL, }

    # suitable for terminals with a light background
    themes['light_bg'] = {'code': Fore.BLUE,
                          'errmsg': Fore.BLACK,
                          'filename': Fore.MAGENTA,
                          'indicate': Fore.BLACK,
                          'highlight': Fore.RED,
                          'reset': Style.RESET_ALL, }

    # suitable for terminals with a blue background
    themes['blue_bg'] = {'code': Fore.WHITE,
                         'errmsg': Fore.YELLOW,
                         'filename': Fore.MAGENTA,
                         'indicate': Fore.CYAN,
                         'highlight': Fore.RED,
                         'reset': Style.RESET_ALL, }

    # suitable for use in jupyter notebooks
    themes['jupyter_nb'] = {'code': Fore.BLACK,
                            'errmsg': Fore.BLACK,
                            'filename': Fore.GREEN,
                            'indicate': Fore.CYAN,
                            'highlight': Fore.RED,
                            'reset': Style.RESET_ALL, }

    default_theme = themes['no_color']

    class HighlightColorScheme(_DummyColorScheme):
        def __init__(self, theme=default_theme):
            self._code = theme['code']
            self._errmsg = theme['errmsg']
            self._filename = theme['filename']
            self._indicate = theme['indicate']
            self._highlight = theme['highlight']
            self._reset = theme['reset']
            _DummyColorScheme.__init__(self, theme=theme)

        def _markup(self, msg, color=None, style=Style.BRIGHT):
            features = ''
            if color:
                features += color
            if style:
                features += style
            with ColorShell():
                with reset_terminal() as mu:
                    mu += features.encode('utf-8')
                    mu += (msg).encode('utf-8')
                return mu.decode('utf-8')

        def code(self, msg):
            return self._markup(msg, self._code)

        def errmsg(self, msg):
            return self._markup(msg, self._errmsg)

        def filename(self, msg):
            return self._markup(msg, self._filename)

        def indicate(self, msg):
            return self._markup(msg, self._indicate)

        def highlight(self, msg):
            return self._markup(msg, self._highlight)

        def reset(self, msg):
            return self._markup(msg, self._reset)

    def termcolor():
        global _termcolor_inst
        if _termcolor_inst is None:
            scheme = themes[numba.core.config.COLOR_SCHEME]
            _termcolor_inst = HighlightColorScheme(scheme)
        return _termcolor_inst

feedback_details = """
Please report the error message and traceback, along with a minimal reproducer
at: https://github.com/numba/numba/issues/new

If more help is needed please feel free to speak to the Numba core developers
directly at: https://gitter.im/numba/numba

Thanks in advance for your help in improving Numba!
"""

unsupported_error_info = """
Unsupported functionality was found in the code Numba was trying to compile.

If this functionality is important to you please file a feature request at:
https://github.com/numba/numba/issues/new
"""

interpreter_error_info = """
Unsupported Python functionality was found in the code Numba was trying to
compile. This error could be due to invalid code, does the code work
without Numba? (To temporarily disable Numba JIT, set the `NUMBA_DISABLE_JIT`
environment variable to non-zero, and then rerun the code).

If the code is valid and the unsupported functionality is important to you
please file a feature request at: https://github.com/numba/numba/issues/new

To see Python/NumPy features supported by the latest release of Numba visit:
https://numba.pydata.org/numba-doc/latest/reference/pysupported.html
and
https://numba.pydata.org/numba-doc/latest/reference/numpysupported.html
"""

constant_inference_info = """
Numba could not make a constant out of something that it decided should be
a constant. This could well be a current limitation in Numba's internals,
however please first check that your code is valid for compilation,
particularly with respect to string interpolation (not supported!) and
the requirement of compile time constants as arguments to exceptions:
https://numba.pydata.org/numba-doc/latest/reference/pysupported.html?highlight=exceptions#constructs

If the code is valid and the unsupported functionality is important to you
please file a feature request at: https://github.com/numba/numba/issues/new

If you think your code should work with Numba. %s
""" % feedback_details

typing_error_info = """
This is not usually a problem with Numba itself but instead often caused by
the use of unsupported features or an issue in resolving types.

To see Python/NumPy features supported by the latest release of Numba visit:
https://numba.pydata.org/numba-doc/latest/reference/pysupported.html
and
https://numba.pydata.org/numba-doc/latest/reference/numpysupported.html

For more information about typing errors and how to debug them visit:
https://numba.pydata.org/numba-doc/latest/user/troubleshoot.html#my-code-doesn-t-compile

If you think your code should work with Numba, please report the error message
and traceback, along with a minimal reproducer at:
https://github.com/numba/numba/issues/new
"""

reportable_issue_info = """
-------------------------------------------------------------------------------
This should not have happened, a problem has occurred in Numba's internals.
You are currently using Numba version %s.
%s
""" % (numba.__version__, feedback_details)

error_extras = dict()
error_extras['unsupported_error'] = unsupported_error_info
error_extras['typing'] = typing_error_info
error_extras['reportable'] = reportable_issue_info
error_extras['interpreter'] = interpreter_error_info
error_extras['constant_inference'] = constant_inference_info


def deprecated(arg):
    """Define a deprecation decorator.
    An optional string should refer to the new API to be used instead.

    Example:
      @deprecated
      def old_func(): ...

      @deprecated('new_func')
      def old_func(): ..."""

    subst = arg if isinstance(arg, str) else None

    def decorator(func):
        def wrapper(*args, **kwargs):
            msg = "Call to deprecated function \"{}\"."
            if subst:
                msg += "\n Use \"{}\" instead."
            warnings.warn(msg.format(func.__name__, subst),
                          category=DeprecationWarning, stacklevel=2)
            return func(*args, **kwargs)

        return wraps(func)(wrapper)

    if not subst:
        return decorator(arg)
    else:
        return decorator


class WarningsFixer(object):
    """
    An object "fixing" warnings of a given category caught during
    certain phases.  The warnings can have their filename and lineno fixed,
    and they are deduplicated as well.
    """

    def __init__(self, category):
        self._category = category
        # {(filename, lineno, category) -> messages}
        self._warnings = defaultdict(set)

    @contextlib.contextmanager
    def catch_warnings(self, filename=None, lineno=None):
        """
        Store warnings and optionally fix their filename and lineno.
        """
        with warnings.catch_warnings(record=True) as wlist:
            warnings.simplefilter('always', self._category)
            yield

        for w in wlist:
            msg = str(w.message)
            if issubclass(w.category, self._category):
                # Store warnings of this category for deduplication
                filename = filename or w.filename
                lineno = lineno or w.lineno
                self._warnings[filename, lineno, w.category].add(msg)
            else:
                # Simply emit other warnings again
                warnings.warn_explicit(msg, w.category,
                                       w.filename, w.lineno)

    def flush(self):
        """
        Emit all stored warnings.
        """
        def key(arg):
            # It is possible through codegen to create entirely identical
            # warnings, this leads to comparing types when sorting which breaks
            # on Python 3. Key as str() and if the worse happens then `id`
            # creates some uniqueness
            return str(arg) + str(id(arg))

        for (filename, lineno, category), messages in sorted(
                self._warnings.items(), key=key):
            for msg in sorted(messages):
                warnings.warn_explicit(msg, category, filename, lineno)
        self._warnings.clear()


class NumbaError(Exception):

    def __init__(self, msg, loc=None, highlighting=True):
        self.msg = msg
        self.loc = loc
        if highlighting:
            highlight = termcolor().errmsg
        else:
            def highlight(x):
                return x

        if loc:
            new_msg = "%s\n%s\n" % (msg, loc.strformat())
        else:
            new_msg = "%s" % (msg,)
        super(NumbaError, self).__init__(highlight(new_msg))

    @property
    def contexts(self):
        try:
            return self._contexts
        except AttributeError:
            self._contexts = lst = []
            return lst

    def add_context(self, msg):
        """
        Add contextual info.  The exception message is expanded with the new
        contextual information.
        """
        self.contexts.append(msg)
        f = termcolor().errmsg('{0}\n') + termcolor().filename('During: {1}')
        newmsg = f.format(self, msg)
        self.args = (newmsg,)
        return self

    def patch_message(self, new_message):
        """
        Change the error message to the given new message.
        """
        self.args = (new_message,) + self.args[1:]


class UnsupportedError(NumbaError):
    """
    Numba does not have an implementation for this functionality.
    """
    pass


class UnsupportedRewriteError(UnsupportedError):
    """UnsupportedError from rewrite passes
    """
    pass


class IRError(NumbaError):
    """
    An error occurred during Numba IR generation.
    """
    pass


class RedefinedError(IRError):
    """
    An error occurred during interpretation of IR due to variable redefinition.
    """
    pass


class NotDefinedError(IRError):
    """
    An undefined variable is encountered during interpretation of IR.
    """

    def __init__(self, name, loc=None):
        self.name = name
        msg = "Variable '%s' is not defined." % name
        super(NotDefinedError, self).__init__(msg, loc=loc)


class VerificationError(IRError):
    """
    An error occurred during IR verification. Once Numba's internal
    representation (IR) is constructed it is then verified to ensure that
    terminators are both present and in the correct places within the IR. If
    it is the case that this condition is not met, a VerificationError is
    raised.
    """
    pass


class MacroError(NumbaError):
    """
    An error occurred during macro expansion.
    """
    pass


class DeprecationError(NumbaError):
    """
    Functionality is deprecated.
    """
    pass


class LoweringError(NumbaError):
    """
    An error occurred during lowering.
    """

    def __init__(self, msg, loc=None):
        super(LoweringError, self).__init__(msg, loc=loc)


class UnsupportedParforsError(NumbaError):
    """
    An error ocurred because parfors is not supported on the platform.
    """
    pass


class ForbiddenConstruct(LoweringError):
    """
    A forbidden Python construct was encountered (e.g. use of locals()).
    """
    pass


class TypingError(NumbaError):
    """
    A type inference failure.
    """
    pass


class UntypedAttributeError(TypingError):
    def __init__(self, value, attr, loc=None):
        module = getattr(value, 'pymod', None)
        if module is not None and module == np:
            # unsupported numpy feature.
            msg = ("Use of unsupported NumPy function 'numpy.%s' "
                   "or unsupported use of the function.") % attr
        else:
            msg = "Unknown attribute '{attr}' of type {type}"
            msg = msg.format(type=value, attr=attr)
        super(UntypedAttributeError, self).__init__(msg, loc=loc)


class ByteCodeSupportError(NumbaError):
    """
    Failure to extract the bytecode of the user's function.
    """

    def __init__(self, msg, loc=None):
        super(ByteCodeSupportError, self).__init__(msg, loc=loc)


class CompilerError(NumbaError):
    """
    Some high-level error in the compiler.
    """
    pass


class ConstantInferenceError(NumbaError):
    """
    Failure during constant inference.
    """

    def __init__(self, value, loc=None):
        super(ConstantInferenceError, self).__init__(value, loc=loc)


class InternalError(NumbaError):
    """
    For wrapping internal error occured within the compiler
    """

    def __init__(self, exception):
        super(InternalError, self).__init__(str(exception))
        self.old_exception = exception


class RequireLiteralValue(TypingError):
    """
    For signalling that a function's typing requires a constant value for
    some of its arguments.
    """
    pass


class ForceLiteralArg(NumbaError):
    """A Pseudo-exception to signal the dispatcher to type an argument literally

    Attributes
    ----------
    requested_args : frozenset[int]
        requested positions of the arguments.
    """
    def __init__(self, arg_indices, fold_arguments=None, loc=None):
        """
        Parameters
        ----------
        arg_indices : Sequence[int]
            requested positions of the arguments.
        fold_arguments: callable
            A function ``(tuple, dict) -> tuple`` that binds and flattens
            the ``args`` and ``kwargs``.
        loc : numba.ir.Loc or None
        """
        super(ForceLiteralArg, self).__init__(
            "Pseudo-exception to force literal arguments in the dispatcher",
            loc=loc,
        )
        self.requested_args = frozenset(arg_indices)
        self.fold_arguments = fold_arguments

    def bind_fold_arguments(self, fold_arguments):
        """Bind the fold_arguments function
        """
        e = ForceLiteralArg(self.requested_args, fold_arguments,
                            loc=self.loc)
        return chain_exception(e, self)

    def combine(self, other):
        """Returns a new instance by or'ing the requested_args.
        """
        if not isinstance(other, ForceLiteralArg):
            m = '*other* must be a {} but got a {} instead'
            raise TypeError(m.format(ForceLiteralArg, type(other)))
        return ForceLiteralArg(self.requested_args | other.requested_args)

    def __or__(self, other):
        """Same as self.combine(other)
        """
        return self.combine(other)


class LiteralTypingError(TypingError):
    """
    Failure in typing a Literal type
    """
    pass


def _format_msg(fmt, args, kwargs):
    return fmt.format(*args, **kwargs)


_numba_path = os.path.dirname(__file__)
loc_info = {}


@contextlib.contextmanager
def new_error_context(fmt_, *args, **kwargs):
    """
    A contextmanager that prepend contextual information to any exception
    raised within.  If the exception type is not an instance of NumbaError,
    it will be wrapped into a InternalError.   The exception class can be
    changed by providing a "errcls_" keyword argument with the exception
    constructor.

    The first argument is a message that describes the context.  It can be a
    format string.  If there are additional arguments, it will be used as
    ``fmt_.format(*args, **kwargs)`` to produce the final message string.
    """
    errcls = kwargs.pop('errcls_', InternalError)

    loc = kwargs.get('loc', None)
    if loc is not None and not loc.filename.startswith(_numba_path):
        loc_info.update(kwargs)

    try:
        yield
    except NumbaError as e:
        e.add_context(_format_msg(fmt_, args, kwargs))
        raise
    except Exception as e:
        newerr = errcls(e).add_context(_format_msg(fmt_, args, kwargs))
        tb = sys.exc_info()[2] if numba.core.config.FULL_TRACEBACKS else None
        raise newerr.with_traceback(tb)


__all__ += [name for (name, value) in globals().items()
            if not name.startswith('_') and isinstance(value, type)
            and issubclass(value, (Exception, Warning))]<|MERGE_RESOLUTION|>--- conflicted
+++ resolved
@@ -11,11 +11,7 @@
 import numba.core.config
 import numpy as np
 from collections import defaultdict
-<<<<<<< HEAD
-from numba.core.utils import add_metaclass, chain_exception
-=======
-from numba.core.utils import reraise, chain_exception
->>>>>>> ea565523
+from numba.core.utils import chain_exception
 from functools import wraps
 from abc import abstractmethod
 
