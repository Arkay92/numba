from numba.core import types, errors, ir, sigutils, ir_utils
from numba.core.typing.typeof import typeof_impl
from numba.core.transforms import find_region_inout_vars
import numba


class WithContext(object):
    """A dummy object for use as contextmanager.
    This can be used as a contextmanager.
    """
    is_callable = False

    def __enter__(self):
        pass

    def __exit__(self, typ, val, tb):
        pass

    def mutate_with_body(self, func_ir, blocks, blk_start, blk_end,
                         body_blocks, dispatcher_factory, extra):
        """Mutate the *blocks* to implement this contextmanager.

        Parameters
        ----------
        func_ir : FunctionIR
        blocks : dict[ir.Block]
        blk_start, blk_end : int
            labels of the starting and ending block of the context-manager.
        body_block: sequence[int]
            A sequence of int's representing labels of the with-body
        dispatcher_factory : callable
            A callable that takes a `FunctionIR` and returns a `Dispatcher`.
        """
        raise NotImplementedError


@typeof_impl.register(WithContext)
def typeof_contextmanager(val, c):
    return types.ContextManager(val)


def _get_var_parent(name):
    """Get parent of the variable given its name
    """
    # If not a temporary variable
    if not name.startswith('$'):
        # Return the base component of the name
        return name.split('.', )[0]


def _clear_blocks(blocks, to_clear):
    """Remove keys in *to_clear* from *blocks*.
    """
    for b in to_clear:
        del blocks[b]


class _ByPassContextType(WithContext):
    """A simple context-manager that tells the compiler to bypass the body
    of the with-block.
    """
    def mutate_with_body(self, func_ir, blocks, blk_start, blk_end,
                         body_blocks, dispatcher_factory, extra):
        assert extra is None
        # Determine variables that need forwarding
        vlt = func_ir.variable_lifetime
        inmap = {_get_var_parent(k): k for k in vlt.livemap[blk_start]}
        outmap = {_get_var_parent(k): k for k in vlt.livemap[blk_end]}
        forwardvars = {inmap[k]: outmap[k] for k in filter(bool, outmap)}
        # Transform the block
        _bypass_with_context(blocks, blk_start, blk_end, forwardvars)
        _clear_blocks(blocks, body_blocks)


bypass_context = _ByPassContextType()


class _CallContextType(WithContext):
    """A simple context-manager that tells the compiler to lift the body of the
    with-block as another function.
    """
    def mutate_with_body(self, func_ir, blocks, blk_start, blk_end,
                         body_blocks, dispatcher_factory, extra):
        assert extra is None
        vlt = func_ir.variable_lifetime

        inputs, outputs = find_region_inout_vars(
            blocks=blocks,
            livemap=vlt.livemap,
            callfrom=blk_start,
            returnto=blk_end,
            body_block_ids=set(body_blocks),
            )

        lifted_blks = {k: blocks[k] for k in body_blocks}
        _mutate_with_block_callee(lifted_blks, blk_start, blk_end,
                                  inputs, outputs)

        # XXX: transform body-blocks to return the output variables
        lifted_ir = func_ir.derive(
            blocks=lifted_blks,
            arg_names=tuple(inputs),
            arg_count=len(inputs),
            force_non_generator=True,
            )

        dispatcher = dispatcher_factory(lifted_ir)

        newblk = _mutate_with_block_caller(
            dispatcher, blocks, blk_start, blk_end, inputs, outputs,
            )

        blocks[blk_start] = newblk
        _clear_blocks(blocks, body_blocks)
        return dispatcher


call_context = _CallContextType()


class _ObjModeContextType(WithContext):
    """Creates a contextmanager to be used inside jitted functions to enter
    *object-mode* for using interpreter features.  The body of the with-context
    is lifted into a function that is compiled in *object-mode*.  This
    transformation process is limited and cannot process all possible
    Python code.  However, users can wrap complicated logic in another
    Python function, which will then be executed by the interpreter.

    Use this as a function that takes keyword arguments only.
    The argument names must correspond to the output variables from the
    with-block.  Their respective values can be:

    1. strings representing the expected types; i.e. ``"float32"``.
    2. compile-time bound global or nonlocal variables referring to the
       expected type. The variables are read at compile time.

    When exiting the with-context, the output variables are converted
    to the expected nopython types according to the annotation.  This process
    is the same as passing Python objects into arguments of a nopython
    function.

    Example::

        import numpy as np
        from numba import njit, objmode, types

        def bar(x):
            # This code is executed by the interpreter.
            return np.asarray(list(reversed(x.tolist())))

        # Output type as global variable
        out_ty = types.intp[:]

        @njit
        def foo():
            x = np.arange(5)
            y = np.zeros_like(x)
            with objmode(y='intp[:]', z=out_ty):  # annotate return type
                # this region is executed by object-mode.
                y += bar(x)
                z = y
            return y, z

    .. note:: Known limitations:

        - with-block cannot use incoming list objects.
        - with-block cannot use incoming function objects.
        - with-block cannot ``yield``, ``break``, ``return`` or ``raise`` \
          such that the execution will leave the with-block immediately.
        - with-block cannot contain `with` statements.
        - random number generator states do not synchronize; i.e. \
          nopython-mode and object-mode uses different RNG states.

    .. note:: When used outside of no-python mode, the context-manager has no
        effect.

    .. warning:: This feature is experimental.  The supported features may
        change with or without notice.

    """
    is_callable = True

    def _legalize_args(self, args, kwargs, loc, func_globals, func_closures):
        """
        Legalize arguments to the context-manager

        Parameters
        ----------
        args: tuple
            Positional arguments to the with-context call as IR nodes.
        kwargs: dict
            Keyword arguments to the with-context call as IR nodes.
        loc: numba.core.ir.Loc
            Source location of the with-context call.
        func_globals: dict
            The globals dictionary of the calling function.
        func_closures: dict
            The resolved closure variables of the calling function.
        """
        if args:
            raise errors.CompilerError(
                "objectmode context doesn't take any positional arguments",
                )
        typeanns = {}
        for k, v in kwargs.items():
            if isinstance(v, ir.Const) and isinstance(v.value, str):
                typeanns[k] = sigutils._parse_signature_string(v.value)
            elif isinstance(v, ir.FreeVar):
                try:
                    v = func_closures[v.name]
                except KeyError:
                    raise errors.CompilerError(
                        f"Freevar {v.name!r} is not defined"
                    )
                typeanns[k] = v
            elif isinstance(v, ir.Global):
                try:
                    v = func_globals[v.name]
                except KeyError:
                    raise errors.CompilerError(
                        f"Global {v.name!r} is not defined"
                    )
                typeanns[k] = v
            else:
                raise errors.CompilerError(
                    "objectmode context requires constants string for "
                    "type annotation",
                )

        return typeanns

    def mutate_with_body(self, func_ir, blocks, blk_start, blk_end,
                         body_blocks, dispatcher_factory, extra):
        cellnames = func_ir.func_id.func.__code__.co_freevars
        closures = func_ir.func_id.func.__closure__
        func_globals = func_ir.func_id.func.__globals__
        if closures is not None:
            # Resolve free variables
            func_closures = {}
            for cellname, closure in zip(cellnames, closures):
                try:
                    cellval = closure.cell_contents
                except ValueError as e:
                    # empty cell will raise
                    if str(e) != "Cell is empty":
                        raise
                else:
                    func_closures[cellname] = cellval
        else:
            # Missing closure object
            func_closures = {}
        args = extra['args'] if extra else ()
        kwargs = extra['kwargs'] if extra else {}
        typeanns = self._legalize_args(args=args,
                                       kwargs=kwargs,
                                       loc=blocks[blk_start].loc,
                                       func_globals=func_globals,
                                       func_closures=func_closures)
        vlt = func_ir.variable_lifetime

        inputs, outputs = find_region_inout_vars(
            blocks=blocks,
            livemap=vlt.livemap,
            callfrom=blk_start,
            returnto=blk_end,
            body_block_ids=set(body_blocks),
            )

        # Determine types in the output tuple
        def strip_var_ver(x):
            return x.split('.', 1)[0]

        stripped_outs = list(map(strip_var_ver, outputs))

        # Verify that only outputs are annotated
        extra_annotated = set(typeanns) - set(stripped_outs)
        if extra_annotated:
            msg = (
                'Invalid type annotation on non-outgoing variables: {}.'
                'Suggestion: remove annotation of the listed variables'
            )
            raise errors.TypingError(msg.format(extra_annotated))

        # Verify that all outputs are annotated
        not_annotated = set(stripped_outs) - set(typeanns)
        if not_annotated:
            msg = (
                'Missing type annotation on outgoing variable(s): {0}\n\n'
                'Example code: with objmode({1}=\'<'
                'add_type_as_string_here>\')\n'
            )
            stable_ann = sorted(not_annotated)
            raise errors.TypingError(msg.format(stable_ann, stable_ann[0]))

        # Get output types
        outtup = types.Tuple([typeanns[v] for v in stripped_outs])

        lifted_blks = {k: blocks[k] for k in body_blocks}
        _mutate_with_block_callee(lifted_blks, blk_start, blk_end,
                                  inputs, outputs)

        lifted_ir = func_ir.derive(
            blocks=lifted_blks,
            arg_names=tuple(inputs),
            arg_count=len(inputs),
            force_non_generator=True,
            )

        dispatcher = dispatcher_factory(lifted_ir, objectmode=True,
                                        output_types=outtup)

        newblk = _mutate_with_block_caller(
            dispatcher, blocks, blk_start, blk_end, inputs, outputs,
            )

        blocks[blk_start] = newblk
        _clear_blocks(blocks, body_blocks)
        return dispatcher

    def __call__(self, *args, **kwargs):
        # No effect when used in pure-python
        return self


objmode_context = _ObjModeContextType()


def _bypass_with_context(blocks, blk_start, blk_end, forwardvars):
    """Given the starting and ending block of the with-context,
    replaces the head block with a new block that jumps to the end.

    *blocks* is modified inplace.
    """
    sblk = blocks[blk_start]
    scope = sblk.scope
    loc = sblk.loc
    newblk = ir.Block(scope=scope, loc=loc)
    for k, v in forwardvars.items():
        newblk.append(ir.Assign(value=scope.get_exact(k),
                                target=scope.get_exact(v),
                                loc=loc))
    newblk.append(ir.Jump(target=blk_end, loc=loc))
    blocks[blk_start] = newblk


def _mutate_with_block_caller(dispatcher, blocks, blk_start, blk_end,
                              inputs, outputs):
    """Make a new block that calls into the lifeted with-context.

    Parameters
    ----------
    dispatcher : Dispatcher
    blocks : dict[ir.Block]
    blk_start, blk_end : int
        labels of the starting and ending block of the context-manager.
    inputs: sequence[str]
        Input variable names
    outputs: sequence[str]
        Output variable names
    """
    sblk = blocks[blk_start]
    scope = sblk.scope
    loc = sblk.loc
    newblock = ir.Block(scope=scope, loc=loc)

    ir_utils.fill_block_with_call(
        newblock=newblock,
        callee=dispatcher,
        label_next=blk_end,
        inputs=inputs,
        outputs=outputs,
        )
    return newblock


def _mutate_with_block_callee(blocks, blk_start, blk_end, inputs, outputs):
    """Mutate *blocks* for the callee of a with-context.

    Parameters
    ----------
    blocks : dict[ir.Block]
    blk_start, blk_end : int
        labels of the starting and ending block of the context-manager.
    inputs: sequence[str]
        Input variable names
    outputs: sequence[str]
        Output variable names
    """
    head_blk = min(blocks)
    temp_blk = blocks[head_blk]
    scope = temp_blk.scope
    loc = temp_blk.loc

    blocks[blk_start] = ir_utils.fill_callee_prologue(
        block=ir.Block(scope=scope, loc=loc),
        inputs=inputs,
        label_next=head_blk,
        )
    blocks[blk_end] = ir_utils.fill_callee_epilogue(
        block=ir.Block(scope=scope, loc=loc),
        outputs=outputs,
<<<<<<< HEAD
    )

class _ParallelChunksize(WithContext):
    is_callable = True

    """A simple context-manager that tells the compiler to bypass the body
    of the with-block.
    """
    def mutate_with_body(self, func_ir, blocks, blk_start, blk_end,
                         body_blocks, dispatcher_factory, extra):
        ir_utils.dprint_func_ir(func_ir, "Before with changes", blocks=blocks)
        assert extra is not None
        args = extra["args"]
        assert len(args) == 1
        arg = args[0]
        scope = blocks[blk_start].scope
        loc = blocks[blk_start].loc
        if isinstance(arg, ir.Arg):
            arg = ir.Var(scope, arg.name, loc)

        set_state = []
        restore_state = []

        # global for Numba itself
        gvar = ir.Var(scope, ir_utils.mk_unique_var("$ngvar"), loc)
        set_state.append(ir.Assign(ir.Global('numba', numba, loc), gvar, loc))
        # getattr for get/set chunksize function in Numba
        gpcattr = ir.Expr.getattr(gvar, 'get_parallel_chunksize', loc)
        spcattr = ir.Expr.getattr(gvar, 'set_parallel_chunksize', loc)
        gpcvar = ir.Var(scope, ir_utils.mk_unique_var("$gpc"), loc)
        spcvar = ir.Var(scope, ir_utils.mk_unique_var("$spc"), loc)
        set_state.append(ir.Assign(gpcattr, gpcvar, loc))
        set_state.append(ir.Assign(spcattr, spcvar, loc))
        # call get_parallel_chunksize and save result to orig_pc_var
        orig_pc_var = ir.Var(scope, ir_utils.mk_unique_var("$save_pc"), loc)
        gpc_call = ir.Expr.call(gpcvar, [], (), loc)
        set_state.append(ir.Assign(gpc_call, orig_pc_var, loc))
        # call set_parallel_chunksize
        unused_var = ir.Var(scope, ir_utils.mk_unique_var("$unused"), loc)
        cs_var = ir.Var(scope, ir_utils.mk_unique_var("$cs_var"), loc)
        set_state.append(ir.Assign(arg, cs_var, loc))
        spc_call = ir.Expr.call(spcvar, [cs_var], (), loc)
        set_state.append(ir.Assign(spc_call, unused_var, loc))

        restore_spc_call = ir.Expr.call(spcvar, [orig_pc_var], (), loc)
        restore_state.append(ir.Assign(restore_spc_call, unused_var, loc))

        blocks[blk_start].body = blocks[blk_start].body[1:-1] + set_state + [blocks[blk_start].body[-1]]
        blocks[blk_end].body = restore_state + blocks[blk_end].body
        ir_utils.dprint_func_ir(func_ir, "After with changes", blocks=blocks)

    def __call__(self, *args, **kwargs):
        assert len(args) == 1
        self.chunksize = args[0]
        return self

    def __enter__(self):
        self.orig_chunksize = numba.get_parallel_chunksize()
        numba.set_parallel_chunksize(self.chunksize)

    def __exit__(self, typ, val, tb):
        numba.set_parallel_chunksize(self.orig_chunksize)

parallel_chunksize = _ParallelChunksize()
=======
    )
>>>>>>> ca8132ba
<|MERGE_RESOLUTION|>--- conflicted
+++ resolved
@@ -399,7 +399,6 @@
     blocks[blk_end] = ir_utils.fill_callee_epilogue(
         block=ir.Block(scope=scope, loc=loc),
         outputs=outputs,
-<<<<<<< HEAD
     )
 
 class _ParallelChunksize(WithContext):
@@ -447,7 +446,9 @@
         restore_spc_call = ir.Expr.call(spcvar, [orig_pc_var], (), loc)
         restore_state.append(ir.Assign(restore_spc_call, unused_var, loc))
 
-        blocks[blk_start].body = blocks[blk_start].body[1:-1] + set_state + [blocks[blk_start].body[-1]]
+        blocks[blk_start].body = (blocks[blk_start].body[1:-1] + 
+                                  set_state + 
+                                  [blocks[blk_start].body[-1]])
         blocks[blk_end].body = restore_state + blocks[blk_end].body
         ir_utils.dprint_func_ir(func_ir, "After with changes", blocks=blocks)
 
@@ -463,7 +464,4 @@
     def __exit__(self, typ, val, tb):
         numba.set_parallel_chunksize(self.orig_chunksize)
 
-parallel_chunksize = _ParallelChunksize()
-=======
-    )
->>>>>>> ca8132ba
+parallel_chunksize = _ParallelChunksize()