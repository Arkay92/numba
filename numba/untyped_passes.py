from __future__ import print_function, division, absolute_import
from collections import defaultdict, namedtuple
from copy import deepcopy, copy

from .compiler_machinery import FunctionPass, register_pass
from . import (config, bytecode, interpreter, postproc, errors, types, rewrites,
               transforms, ir, utils)
from .special import literal_unroll
import warnings
from .analysis import (
    dead_branch_prune,
    rewrite_semantic_constants,
    find_literally_calls,
    compute_cfg_from_blocks,
<<<<<<< HEAD
=======
    compute_use_defs,
>>>>>>> 71ebcc9f
)
from contextlib import contextmanager
from .inline_closurecall import InlineClosureCallPass, inline_closure_call
from .ir_utils import (guard, resolve_func_from_module, simplify_CFG,
                       GuardException,  convert_code_obj_to_function,
                       mk_unique_var, build_definitions,
                       replace_var_names, get_name_var_table,
                       compile_to_numba_ir, get_definition)


@contextmanager
def fallback_context(state, msg):
    """
    Wraps code that would signal a fallback to object mode
    """
    try:
        yield
    except Exception as e:
        if not state.status.can_fallback:
            raise
        else:
            if utils.PYVERSION >= (3,):
                # Clear all references attached to the traceback
                e = e.with_traceback(None)
            # this emits a warning containing the error message body in the
            # case of fallback from npm to objmode
            loop_lift = '' if state.flags.enable_looplift else 'OUT'
            msg_rewrite = ("\nCompilation is falling back to object mode "
                           "WITH%s looplifting enabled because %s"
                           % (loop_lift, msg))
            warnings.warn_explicit('%s due to: %s' % (msg_rewrite, e),
                                   errors.NumbaWarning,
                                   state.func_id.filename,
                                   state.func_id.firstlineno)
            raise


@register_pass(mutates_CFG=True, analysis_only=False)
class ExtractByteCode(FunctionPass):
    _name = "extract_bytecode"

    def __init__(self):
        FunctionPass.__init__(self)

    def run_pass(self, state):
        """
        Extract bytecode from function
        """
        func_id = state['func_id']
        bc = bytecode.ByteCode(func_id)
        if config.DUMP_BYTECODE:
            print(bc.dump())

        state['bc'] = bc
        return True


@register_pass(mutates_CFG=True, analysis_only=False)
class TranslateByteCode(FunctionPass):
    _name = "translate_bytecode"

    def __init__(self):
        FunctionPass.__init__(self)

    def run_pass(self, state):
        """
        Analyze bytecode and translating to Numba IR
        """
        func_id = state['func_id']
        bc = state['bc']
        interp = interpreter.Interpreter(func_id)
        func_ir = interp.interpret(bc)
        state["func_ir"] = func_ir
        return True


@register_pass(mutates_CFG=True, analysis_only=False)
class FixupArgs(FunctionPass):
    _name = "fixup_args"

    def __init__(self):
        FunctionPass.__init__(self)

    def run_pass(self, state):
        state['nargs'] = state['func_ir'].arg_count
        if not state['args'] and state['flags'].force_pyobject:
            # Allow an empty argument types specification when object mode
            # is explicitly requested.
            state['args'] = (types.pyobject,) * state['nargs']
        elif len(state['args']) != state['nargs']:
            raise TypeError("Signature mismatch: %d argument types given, "
                            "but function takes %d arguments"
                            % (len(state['args']), state['nargs']))
        return True


@register_pass(mutates_CFG=True, analysis_only=False)
class IRProcessing(FunctionPass):
    _name = "ir_processing"

    def __init__(self):
        FunctionPass.__init__(self)

    def run_pass(self, state):
        func_ir = state['func_ir']
        post_proc = postproc.PostProcessor(func_ir)
        post_proc.run()

        if config.DEBUG or config.DUMP_IR:
            name = func_ir.func_id.func_qualname
            print(("IR DUMP: %s" % name).center(80, "-"))
            func_ir.dump()
            if func_ir.is_generator:
                print(("GENERATOR INFO: %s" % name).center(80, "-"))
                func_ir.dump_generator_info()
        return True


@register_pass(mutates_CFG=True, analysis_only=False)
class RewriteSemanticConstants(FunctionPass):
    _name = "rewrite_semantic_constants"

    def __init__(self):
        FunctionPass.__init__(self)

    def run_pass(self, state):
        """
        This prunes dead branches, a dead branch is one which is derivable as
        not taken at compile time purely based on const/literal evaluation.
        """
        assert state.func_ir
        msg = ('Internal error in pre-inference dead branch pruning '
               'pass encountered during compilation of '
               'function "%s"' % (state.func_id.func_name,))
        with fallback_context(state, msg):
            rewrite_semantic_constants(state.func_ir, state.args)

        return True


@register_pass(mutates_CFG=True, analysis_only=False)
class DeadBranchPrune(FunctionPass):
    _name = "dead_branch_prune"

    def __init__(self):
        FunctionPass.__init__(self)

    def run_pass(self, state):
        """
        This prunes dead branches, a dead branch is one which is derivable as
        not taken at compile time purely based on const/literal evaluation.
        """

        # purely for demonstration purposes, obtain the analysis from a pass
        # declare as a required dependent
        semantic_const_analysis = self.get_analysis(type(self))  # noqa

        assert state.func_ir
        msg = ('Internal error in pre-inference dead branch pruning '
               'pass encountered during compilation of '
               'function "%s"' % (state.func_id.func_name,))
        with fallback_context(state, msg):
            dead_branch_prune(state.func_ir, state.args)

        return True

    def get_analysis_usage(self, AU):
        AU.add_required(RewriteSemanticConstants)


@register_pass(mutates_CFG=True, analysis_only=False)
class InlineClosureLikes(FunctionPass):
    _name = "inline_closure_likes"

    def __init__(self):
        FunctionPass.__init__(self)

    def run_pass(self, state):
        # Ensure we have an IR and type information.
        assert state.func_ir

        # if the return type is a pyobject, there's no type info available and
        # no ability to resolve certain typed function calls in the array
        # inlining code, use this variable to indicate
        typed_pass = not isinstance(state.return_type, types.misc.PyObject)
        inline_pass = InlineClosureCallPass(
            state.func_ir,
            state.flags.auto_parallel,
            state.parfor_diagnostics.replaced_fns,
            typed_pass)
        inline_pass.run()
        # Remove all Dels, and re-run postproc
        post_proc = postproc.PostProcessor(state.func_ir)
        post_proc.run()

        if config.DEBUG or config.DUMP_IR:
            name = state.func_ir.func_id.func_qualname
            print(("IR DUMP: %s" % name).center(80, "-"))
            state.func_ir.dump()
        return True


@register_pass(mutates_CFG=True, analysis_only=False)
class GenericRewrites(FunctionPass):
    _name = "generic_rewrites"

    def __init__(self):
        FunctionPass.__init__(self)

    def run_pass(self, state):
        """
        Perform any intermediate representation rewrites before type
        inference.
        """
        assert state.func_ir
        msg = ('Internal error in pre-inference rewriting '
               'pass encountered during compilation of '
               'function "%s"' % (state.func_id.func_name,))
        with fallback_context(state, msg):
            rewrites.rewrite_registry.apply('before-inference', state)
        return True


@register_pass(mutates_CFG=True, analysis_only=False)
class WithLifting(FunctionPass):
    _name = "with_lifting"

    def __init__(self):
        FunctionPass.__init__(self)

    def run_pass(self, state):
        """
        Extract with-contexts
        """
        main, withs = transforms.with_lifting(
            func_ir=state.func_ir,
            typingctx=state.typingctx,
            targetctx=state.targetctx,
            flags=state.flags,
            locals=state.locals,
        )
        if withs:
            from numba.compiler import compile_ir, _EarlyPipelineCompletion
            cres = compile_ir(state.typingctx, state.targetctx, main,
                              state.args, state.return_type,
                              state.flags, state.locals,
                              lifted=tuple(withs), lifted_from=None,
                              pipeline_class=type(state.pipeline))
            raise _EarlyPipelineCompletion(cres)
        return True


@register_pass(mutates_CFG=True, analysis_only=False)
class InlineInlinables(FunctionPass):
    """
    This pass will inline a function wrapped by the numba.jit decorator directly
    into the site of its call depending on the value set in the 'inline' kwarg
    to the decorator.

    This is an untyped pass. CFG simplification is performed at the end of the
    pass but no block level clean up is performed on the mutated IR (typing
    information is not available to do so).
    """
    _name = "inline_inlinables"
    _DEBUG = False

    def __init__(self):
        FunctionPass.__init__(self)

    def run_pass(self, state):
        """Run inlining of inlinables
        """
        if self._DEBUG:
            print('before inline'.center(80, '-'))
            print(state.func_ir.dump())
            print(''.center(80, '-'))
        modified = False
        # use a work list, look for call sites via `ir.Expr.op == call` and
        # then pass these to `self._do_work` to make decisions about inlining.
        work_list = list(state.func_ir.blocks.items())
        while work_list:
            label, block = work_list.pop()
            for i, instr in enumerate(block.body):
                if isinstance(instr, ir.Assign):
                    expr = instr.value
                    if isinstance(expr, ir.Expr) and expr.op == 'call':
                        if guard(self._do_work, state, work_list, block, i,
                                 expr):
                            modified = True
                            break  # because block structure changed

        if modified:
            # clean up unconditional branches that appear due to inlined
            # functions introducing blocks
            state.func_ir.blocks = simplify_CFG(state.func_ir.blocks)

        if self._DEBUG:
            print('after inline'.center(80, '-'))
            print(state.func_ir.dump())
            print(''.center(80, '-'))
        return True

    def _do_work(self, state, work_list, block, i, expr):
        from numba.inline_closurecall import (inline_closure_call,
                                              callee_ir_validator)
        from numba.compiler import run_frontend
        from numba.targets.cpu import InlineOptions

        # try and get a definition for the call, this isn't always possible as
        # it might be a eval(str)/part generated awaiting update etc. (parfors)
        to_inline = None
        try:
            to_inline = state.func_ir.get_definition(expr.func)
        except Exception:
            if self._DEBUG:
                print("Cannot find definition for %s" % expr.func)
            return False
        # do not handle closure inlining here, another pass deals with that.
        if getattr(to_inline, 'op', False) == 'make_function':
            return False

        # see if the definition is a "getattr", in which case walk the IR to
        # try and find the python function via the module from which it's
        # imported, this should all be encoded in the IR.
        if getattr(to_inline, 'op', False) == 'getattr':
            val = resolve_func_from_module(state.func_ir, to_inline)
        else:
            # This is likely a freevar or global
            #
            # NOTE: getattr 'value' on a call may fail if it's an ir.Expr as
            # getattr is overloaded to look in _kws.
            try:
                val = getattr(to_inline, 'value', False)
            except Exception:
                raise GuardException

        # if something was found...
        if val:
            # check it's dispatcher-like, the targetoptions attr holds the
            # kwargs supplied in the jit decorator and is where 'inline' will
            # be if it is present.
            topt = getattr(val, 'targetoptions', False)
            if topt:
                inline_type = topt.get('inline', None)
                # has 'inline' been specified?
                if inline_type is not None:
                    inline_opt = InlineOptions(inline_type)
                    # Could this be inlinable?
                    if not inline_opt.is_never_inline:
                        # yes, it could be inlinable
                        do_inline = True
                        pyfunc = val.py_func
                        # Has it got an associated cost model?
                        if inline_opt.has_cost_model:
                            # yes, it has a cost model, use it to determine
                            # whether to do the inline
                            py_func_ir = run_frontend(pyfunc)
                            do_inline = inline_type(expr, state.func_ir,
                                                    py_func_ir)
                        # if do_inline is True then inline!
                        if do_inline:
                            inline_closure_call(
                                state.func_ir,
                                pyfunc.__globals__,
                                block, i, pyfunc,
                                work_list=work_list,
                                callee_validator=callee_ir_validator)
                            return True
        return False


@register_pass(mutates_CFG=False, analysis_only=False)
class PreserveIR(FunctionPass):
    """
    Preserves the IR in the metadata
    """

    _name = "preserve_ir"

    def __init__(self):
        FunctionPass.__init__(self)

    def run_pass(self, state):
        state.metadata['preserved_ir'] = state.func_ir.copy()
        return False


@register_pass(mutates_CFG=False, analysis_only=True)
class FindLiterallyCalls(FunctionPass):
    """Find calls to `numba.literally()` and signal if its requirement is not
    satisfied.
    """
    _name = "find_literally"

    def __init__(self):
        FunctionPass.__init__(self)

    def run_pass(self, state):
        find_literally_calls(state.func_ir, state.args)
        return False


@register_pass(mutates_CFG=True, analysis_only=False)
class CanonicalizeLoopExit(FunctionPass):
    _name = "canonicalize_loop_exit"

    def __init__(self):
        FunctionPass.__init__(self)

    def run_pass(self, state):
        fir = state.func_ir
        cfg = compute_cfg_from_blocks(fir.blocks)
        status = False
        for loop in cfg.loops().values():
            for exit_label in loop.exits:
                if exit_label in cfg.exit_points():
                    self._split_exit_block(fir, cfg, exit_label)
                    status = True

        fir._reset_analysis_variables()

        vlt = postproc.VariableLifetime(fir.blocks)
        fir.variable_lifetime = vlt
        return status

    def _split_exit_block(self, fir, cfg, exit_label):
        curblock = fir.blocks[exit_label]
        newlabel = exit_label + 1   # XXX
        fir.blocks[newlabel] = curblock
        newblock = ir.Block(scope=curblock.scope, loc=curblock.loc)
        newblock.append(ir.Jump(newlabel, loc=curblock.loc))
        fir.blocks[exit_label] = newblock


@register_pass(mutates_CFG=True, analysis_only=False)
class CanonicalizeLoopEntry(FunctionPass):
    _name = "canonicalize_loop_entry"

    def __init__(self):
        FunctionPass.__init__(self)

    def run_pass(self, state):
        fir = state.func_ir
        cfg = compute_cfg_from_blocks(fir.blocks)
        status = False
        for loop in cfg.loops().values():
            if len(loop.entries) == 1:
                [entry_label] = loop.entries
                if entry_label == cfg.entry_point():
                    self._split_entry_block(fir, cfg, loop, entry_label)
                    status = True
        fir._reset_analysis_variables()

        vlt = postproc.VariableLifetime(fir.blocks)
        fir.variable_lifetime = vlt
        return status

    def _split_entry_block(self, fir, cfg, loop, entry_label):
        # Find iterator inputs into the for-loop header
        header_block = fir.blocks[loop.header]
        deps = set()
        for expr in header_block.find_exprs(op="iternext"):
            deps.add(expr.value)
        # Find the getiter for each iterator
        entry_block = fir.blocks[entry_label]

        # Find the start of loop entry statement that needs to be included.
        startpt = None
        list_of_insts = list(entry_block.find_insts(ir.Assign))
        for assign in reversed(list_of_insts):
            if assign.target in deps:
                rhs = assign.value
                if isinstance(rhs, ir.Var):
                    if rhs.is_temp:
                        deps.add(rhs)
                elif isinstance(rhs, ir.Expr):
                    expr = rhs
                    if expr.op == 'getiter':
                        startpt = assign
                        if expr.value.is_temp:
                            deps.add(expr.value)
                    elif expr.op == 'call':
                        # XXX handle error
                        defn = fir.get_definition(expr.func)
                        if isinstance(defn, ir.Global):
                            if expr.func.is_temp:
                                deps.add(expr.func)
                elif isinstance(rhs, ir.Global) and rhs.value is range:
                    startpt = assign

        if startpt is None:
            return

        splitpt = entry_block.body.index(startpt)
        new_block = entry_block.copy()
        new_block.body = new_block.body[splitpt:]
        new_block.loc = new_block.body[0].loc
        new_label = entry_label + 1 # XXX
        assert new_label not in fir.blocks

        entry_block.body = entry_block.body[:splitpt]
        entry_block.append(ir.Jump(new_label, loc=new_block.loc))

        fir.blocks[new_label] = new_block


@register_pass(mutates_CFG=False, analysis_only=True)
class PrintIRCFG(FunctionPass):
    _name = "print_ir_cfg"

    def __init__(self):
        FunctionPass.__init__(self)
        self._ver = 0

    def run_pass(self, state):
        fir = state.func_ir
        self._ver += 1
        fir.render_dot(filename_prefix='v{}'.format(self._ver)).render()
        return False


@register_pass(mutates_CFG=True, analysis_only=False)
class MakeFunctionToJitFunction(FunctionPass):
    """
    This swaps an ir.Expr.op == "make_function" i.e. a closure, for a compiled
    function containing the closure body and puts it in ir.Global. It's a 1:1
    statement value swap. `make_function` is already untyped
    """
    _name = "make_function_op_code_to_jit_function"

    def __init__(self):
        FunctionPass.__init__(self)

    def run_pass(self, state):
        from numba import njit
        func_ir = state.func_ir
        mutated = False
        for idx, blk in func_ir.blocks.items():
            for stmt in blk.body:
                if isinstance(stmt, ir.Assign):
                    if isinstance(stmt.value, ir.Expr):
                        if stmt.value.op == "make_function":
                            node = stmt.value
                            getdef = func_ir.get_definition
                            kw_default = getdef(node.defaults)
                            ok = False
                            if (kw_default is None or
                                    isinstance(kw_default, ir.Const)):
                                ok = True
                            elif isinstance(kw_default, tuple):
                                ok = all([isinstance(getdef(x), ir.Const)
                                          for x in kw_default])
                            elif isinstance(kw_default, ir.Expr):
                                if kw_default.op != "build_tuple":
                                    continue
                                ok = all([isinstance(getdef(x), ir.Const)
                                          for x in kw_default.items])
                            if not ok:
                                print("NOT OK")
                                continue

                            pyfunc = convert_code_obj_to_function(node, func_ir)
                            func = njit()(pyfunc)
                            new_node = ir.Global(node.code.co_name, func,
                                                 stmt.loc)
                            stmt.value = new_node
                            mutated |= True

        # if a change was made the del ordering is probably wrong, patch up
        if mutated:
            post_proc = postproc.PostProcessor(func_ir)
            post_proc.run()

        return mutated


@register_pass(mutates_CFG=True, analysis_only=False)
class TransformLiteralUnrollConstListToTuple(FunctionPass):
    """ This pass spots a `literal_unroll([<constant values>])` and rewrites it
    as a `literal_unroll(tuple(<constant values>))`.
    """
    _name = "transform_literal_unroll_const_list_to_tuple"

    _accepted_types = (types.Tuple, types.UniTuple)

    def __init__(self):
        FunctionPass.__init__(self)

    def run_pass(self, state):
        mutated = False
        func_ir = state.func_ir
        for label, blk in func_ir.blocks.items():
            calls = [_ for _ in blk.find_exprs('call')]
            for call in calls:
                glbl = guard(get_definition, func_ir, call.func)
                if glbl and isinstance(glbl, ir.Global):
                    # find a literal_unroll
                    if glbl.value is literal_unroll:
                        if len(call.args) > 1:
                            msg = "literal_unroll takes one argument, found %s"
                            raise errors.UnsupportedError(msg % len(call.args),
                                                          call.loc)
                        # get the arg, make sure its a build_list
                        unroll_var = call.args[0]
                        to_unroll = guard(get_definition, func_ir, unroll_var)
                        if (isinstance(to_unroll, ir.Expr) and
                                to_unroll.op == "build_list"):
                            # make sure they are all const items in the list
                            for i, item in enumerate(to_unroll.items):
                                val = guard(get_definition, func_ir, item)
                                if not val:
                                    msg = ("multiple definitions for variable "
                                           "%s, cannot resolve constant")
                                    raise errors.UnsupportedError(msg % item,
                                                                  to_unroll.loc)
                                if not isinstance(val, ir.Const):
                                    msg = ("Found non-constant value at "
                                           "position %s in a list argument to "
                                           "literal_unroll" % i)
                                    raise errors.UnsupportedError(msg,
                                                                  to_unroll.loc)
                            # The above appears ok, now swap the build_list for
                            # a built tuple.

                            # find the assignment for the unroll target
                            to_unroll_lhs = guard(get_definition, func_ir,
                                                  unroll_var, lhs_only=True)

                            if to_unroll_lhs is None:
                                msg = ("multiple definitions for variable "
                                       "%s, cannot resolve constant")
                                raise errors.UnsupportedError(msg % unroll_var,
                                                              to_unroll.loc)
                            # scan all blocks looking for the LHS
                            for b in func_ir.blocks.values():
                                asgn = b.find_variable_assignment(
                                    to_unroll_lhs.name)
                                if asgn is not None:
                                    break
                            else:
                                msg = ("Cannot find assignment for known "
                                       "variable %s") % to_unroll_lhs.name
                                raise errors.CompilerError(msg, to_unroll.loc)

                            # Create a tuple with the list items as contents
                            tup = ir.Expr.build_tuple(to_unroll.items,
                                                      to_unroll.loc)

                            # swap the list for the tuple
                            asgn.value = tup
                            mutated = True
                        elif (isinstance(to_unroll, ir.Expr) and
                              to_unroll.op == "build_tuple"):
                            # this is fine, do nothing
                            pass
                        elif isinstance(to_unroll, ir.Arg):
                            # this is only fine if the arg is a tuple
                            ty = state.typemap[to_unroll.name]
                            if not isinstance(ty, self._accepted_types):
                                msg = ("Invalid use of literal_unroll with a "
                                       "function argument, only tuples are "
                                       "supported as function arguments, found "
                                       "%s") % ty
                                raise errors.UnsupportedError(msg,
                                                              to_unroll.loc)
                        else:
                            extra = None
                            if isinstance(to_unroll, ir.Expr):
                                # probably a slice
                                if to_unroll.op == "getitem":
                                    ty = state.typemap[to_unroll.value.name]
                                    # check if this is a tuple slice
                                    if not isinstance(ty, self._accepted_types):
                                        extra = "operation %s" % to_unroll.op
                            elif isinstance(to_unroll, ir.Arg):
                                extra = "non-const argument %s" % to_unroll.name
                            else:
                                extra = "unknown problem"
                            if extra:
                                msg = ("Invalid use of literal_unroll, "
                                       "argument should be a tuple or a list "
                                       "of constant values, found %s" % extra)
                                raise errors.UnsupportedError(msg,
                                                              to_unroll.loc)
        return mutated


@register_pass(mutates_CFG=True, analysis_only=False)
class MixedContainerUnroller(FunctionPass):
    _name = "mixed_container_unroller"

    _DEBUG = False

    _accepted_types = (types.Tuple, types.UniTuple)

    def __init__(self):
        FunctionPass.__init__(self)

    def analyse_tuple(self, tup):
        """
        Returns a map of type->list(indexes) for a typed tuple
        """
        d = defaultdict(list)
        for i, ty in enumerate(tup):
            d[ty].append(i)
        return d

    def add_offset_to_labels_w_ignore(self, blocks, offset, ignore=None):
        """add an offset to all block labels and jump/branch targets
        don't add an offset to anything in the ignore list
        """
        if ignore is None:
            ignore = set()

        new_blocks = {}
        for l, b in blocks.items():
            # some parfor last blocks might be empty
            term = None
            if b.body:
                term = b.body[-1]
            if isinstance(term, ir.Jump):
                if term.target not in ignore:
                    b.body[-1] = ir.Jump(term.target + offset, term.loc)
            if isinstance(term, ir.Branch):
                if term.truebr not in ignore:
                    new_true = term.truebr + offset
                else:
                    new_true = term.truebr

                if term.falsebr not in ignore:
                    new_false = term.falsebr + offset
                else:
                    new_false = term.falsebr
                b.body[-1] = ir.Branch(term.cond, new_true, new_false, term.loc)
            new_blocks[l + offset] = b
        return new_blocks

    def inject_loop_body(self, switch_ir, loop_ir, caller_max_label,
                         dont_replace, switch_data):
        """
        Injects the "loop body" held in `loop_ir` into `switch_ir` where ever
        there is a statement of the form `SENTINEL.<int> = RHS`. It also:
        * Finds and then deliberately does not relabel non-local jumps so as to
          make the switch table suitable for injection into the IR from which
          the loop body was derived.
        * Looks for `typed_getitem` and wires them up to loop body version
          specific variables or, if possible, directly writes in their constant
          value at their use site.

        Args:
        - switch_ir, the switch table with SENTINELS as generated by
          self.gen_switch
        - loop_ir, the IR of the loop blocks (derived from the original func_ir)
        - caller_max_label, the maximum label in the func_ir caller
        - dont_replace, variables that should not be renamed (to handle
          references to variables that are incoming at the loop head/escaping at
          the loop exit.
        - switch_data, the switch table data used to generated the switch_ir,
          can be generated by self.analyse_tuple.

        Returns:
        - A type specific switch table with each case containing a versioned
          loop body suitable for injection as a replacement for the loop_ir.
        """
        # Find the sentinels and validate the form
        sentinel_exits = set()
        sentinel_blocks = []
        for lbl, blk in switch_ir.blocks.items():
            for i, stmt in enumerate(blk.body):
                if isinstance(stmt, ir.Assign):
                    if "SENTINEL" in stmt.target.name:
                        sentinel_blocks.append(lbl)
                        sentinel_exits.add(blk.body[-1].target)
                        break

        assert len(sentinel_exits) == 1  # should only be 1 exit
        switch_ir.blocks.pop(sentinel_exits.pop())  # kill the exit, it's dead

        # find jumps that are non-local, we won't relabel these
        ignore_set = set()
        local_lbl = [x for x in loop_ir.blocks.keys()]
        for lbl, blk in loop_ir.blocks.items():
            for i, stmt in enumerate(blk.body):
                if isinstance(stmt, ir.Jump):
                    if stmt.target not in local_lbl:
                        ignore_set.add(stmt.target)
                if isinstance(stmt, ir.Branch):
                    if stmt.truebr not in local_lbl:
                        ignore_set.add(stmt.truebr)
                    if stmt.falsebr not in local_lbl:
                        ignore_set.add(stmt.falsebr)

        # make sure the generated switch table matches the switch data
        assert len(sentinel_blocks) == len(switch_data)

        # replace the sentinel_blocks with the loop body
        for lbl, branch_ty in zip(sentinel_blocks, switch_data.keys()):
            loop_blocks = deepcopy(loop_ir.blocks)
            # relabel blocks
            max_label = max(switch_ir.blocks.keys())
            loop_blocks = self.add_offset_to_labels_w_ignore(
                loop_blocks, max_label + 1, ignore_set)

            # start label
            loop_start_lbl = min(loop_blocks.keys())

            # fix the typed_getitem locations in the loop blocks
            for blk in loop_blocks.values():
                new_body = []
                for stmt in blk.body:
                    if isinstance(stmt, ir.Assign):
                        if (isinstance(stmt.value, ir.Expr) and
                                stmt.value.op == "typed_getitem"):
                            if isinstance(branch_ty, types.Literal):
                                new_const_name = mk_unique_var("branch_const")
                                new_const_var = ir.Var(
                                    blk.scope, new_const_name, stmt.loc)
                                new_const_val = ir.Const(
                                    branch_ty.literal_value, stmt.loc)
                                const_assign = ir.Assign(
                                    new_const_val, new_const_var, stmt.loc)
                                new_assign = ir.Assign(
                                    new_const_var, stmt.target, stmt.loc)
                                new_body.append(const_assign)
                                new_body.append(new_assign)
                                dont_replace.append(new_const_name)
                            else:
                                orig = stmt.value
                                new_typed_getitem = ir.Expr.typed_getitem(
                                    value=orig.value, dtype=branch_ty,
                                    index=orig.index, loc=orig.loc)
                                new_assign = ir.Assign(
                                    new_typed_getitem, stmt.target, stmt.loc)
                                new_body.append(new_assign)
                        else:
                            new_body.append(stmt)
                    else:
                        new_body.append(stmt)
                blk.body = new_body

            # rename
            var_table = get_name_var_table(loop_blocks)
            drop_keys = []
            for k, v in var_table.items():
                if v.name in dont_replace:
                    drop_keys.append(k)
            for k in drop_keys:
                var_table.pop(k)

            new_var_dict = {}
            for name, var in var_table.items():
                new_var_dict[name] = mk_unique_var(name)
            replace_var_names(loop_blocks, new_var_dict)

            # clobber the sentinel body and then stuff in the rest
            switch_ir.blocks[lbl] = deepcopy(loop_blocks[loop_start_lbl])
            remaining_keys = [y for y in loop_blocks.keys()]
            remaining_keys.remove(loop_start_lbl)
            for k in remaining_keys:
                switch_ir.blocks[k] = deepcopy(loop_blocks[k])

        # now relabel the switch_ir WRT the caller max label
        switch_ir.blocks = self.add_offset_to_labels_w_ignore(
            switch_ir.blocks, caller_max_label + 1, ignore_set)

        if self._DEBUG:
            print("-" * 80 + "EXIT STUFFER")
            switch_ir.dump()
            print("-" * 80)

        return switch_ir

    def gen_switch(self, data, index):
        """
        Generates a function with a switch table like
        def foo():
            if PLACEHOLDER_INDEX in (<integers>):
                SENTINEL = None
            elif PLACEHOLDER_INDEX in (<integers>):
                SENTINEL = None
            ...
            else:
                raise RuntimeError

        The data is a map of (type : indexes) for example:
        (int64, int64, float64)
        might give:
        {int64: [0, 1], float64: [2]}

        The index is the index variable for the driving range loop over the
        mixed tuple.
        """
        elif_tplt = "\n\telif PLACEHOLDER_INDEX in (%s,):\n\t\tSENTINEL = None"

        b = ('def foo():\n\tif PLACEHOLDER_INDEX in (%s,):\n\t\t'
             'SENTINEL = None\n%s\n\telse:\n\t\t'
             'raise RuntimeError("Unreachable")')
        keys = [k for k in data.keys()]

        elifs = []
        for i in range(1, len(keys)):
            elifs.append(elif_tplt % ','.join(map(str, data[keys[i]])))
        src = b % (','.join(map(str, data[keys[0]])), ''.join(elifs))
        wstr = src
        l = {}
        exec(wstr, {}, l)
        bfunc = l['foo']
        branches = compile_to_numba_ir(bfunc, {})
        for lbl, blk in branches.blocks.items():
            for stmt in blk.body:
                if isinstance(stmt, ir.Assign):
                    if isinstance(stmt.value, ir.Global):
                        if stmt.value.name == "PLACEHOLDER_INDEX":
                            stmt.value = index
        return branches

    def apply_transform(self, state):
        # compute new CFG
        func_ir = state.func_ir
        cfg = compute_cfg_from_blocks(func_ir.blocks)
        # find loops
        loops = cfg.loops()

        # 0. Find the loops containing literal_unroll and store this
        #    information
        literal_unroll_info = dict()
        unroll_info = namedtuple(
            "unroll_info", [
                "loop", "call", "arg", "getitem"])

        def get_call_args(init_arg, want):
            # Chases the assignment of a called value back through a specific
            # call to a global function "want" and returns the arguments
            # supplied to that function's call
            some_call = get_definition(func_ir, init_arg)
            if not isinstance(some_call, ir.Expr):
                raise GuardException
            if not some_call.op == "call":
                raise GuardException
            the_global = get_definition(func_ir, some_call.func)
            if not isinstance(the_global, ir.Global):
                raise GuardException
            if the_global.value is not want:
                raise GuardException
            return some_call

        for lbl, loop in loops.items():
            # TODO: check the loop head has literal_unroll, if it does but
            # does not conform to the following then raise

            # scan loop header
            iternexts = [_ for _ in
                         func_ir.blocks[loop.header].find_exprs('iternext')]
            if len(iternexts) != 1:
                return False
            for iternext in iternexts:
                # Walk the canonicalised loop structure and check it
                # Check loop form range(literal_unroll(container)))
                phi = guard(get_definition, func_ir,  iternext.value)
                if phi is None:
                    continue

                # check call global "range"
                range_call = guard(get_call_args, phi.value, range)
                if range_call is None:
                    continue
                range_arg = range_call.args[0]

                # check call global "len"
                len_call = guard(get_call_args, range_arg, len)
                if len_call is None:
                    continue
                len_arg = len_call.args[0]

                # check literal_unroll
                literal_unroll_call = guard(get_definition, func_ir, len_arg)
                if literal_unroll_call is None:
                    continue
                if not isinstance(literal_unroll_call, ir.Expr):
                    continue
                if literal_unroll_call.op != "call":
                    continue
                literal_func = getattr(literal_unroll_call, 'func', None)
                if not literal_func:
                    continue
                call_func = guard(get_definition, func_ir,
                                  literal_unroll_call.func)
                if call_func is None:
                    continue
                call_func = call_func.value

                if call_func is literal_unroll:
                    assert len(literal_unroll_call.args) == 1
                    arg = literal_unroll_call.args[0]
                    typemap = state.typemap
                    resolved_arg = guard(get_definition, func_ir, arg,
                                         lhs_only=True)
                    ty = typemap[resolved_arg.name]
                    assert isinstance(ty, self._accepted_types)
                    # loop header is spelled ok, now make sure the body
                    # actually contains a getitem

                    # find a "getitem"
                    tuple_getitem = None
                    for lbl in loop.body:
                        blk = func_ir.blocks[lbl]
                        for stmt in blk.body:
                            if isinstance(stmt, ir.Assign):
                                if (isinstance(stmt.value, ir.Expr) and
                                        stmt.value.op == "getitem"):
                                    # check for something like a[i]
                                    if stmt.value.value != arg:
                                        # that failed, so check for the
                                        # definition
                                        dfn = guard(get_definition, func_ir,
                                                    stmt.value.value)
                                        if dfn is None:
                                            continue
                                        args = getattr(dfn, 'args', False)
                                        if not args:
                                            continue
                                        if not args[0] == arg:
                                            continue
                                    target_ty = state.typemap[arg.name]
                                    if not isinstance(target_ty,
                                                      self._accepted_types):
                                        continue
                                    tuple_getitem = stmt
                                    break
                        if tuple_getitem:
                            break
                    else:
                        continue  # no getitem in this loop

                    ui = unroll_info(loop, literal_unroll_call, arg,
                                     tuple_getitem)
                    literal_unroll_info[lbl] = ui

        if not literal_unroll_info:
            return False

        # 1. Validate loops, must not have any calls to literal_unroll
        for test_lbl, test_loop in literal_unroll_info.items():
            for ref_lbl, ref_loop in literal_unroll_info.items():
                if test_lbl == ref_lbl:  # comparing to self! skip
                    continue
                if test_loop.loop.header in ref_loop.loop.body:
                    msg = ("Nesting of literal_unroll is unsupported")
                    loc = func_ir.blocks[test_loop.loop.header].loc
                    raise errors.UnsupportedError(msg, loc)

        # 2. Do the unroll, get a loop and process it!
        lbl, info = literal_unroll_info.popitem()
        self.unroll_loop(state, info)

        # 3. Rebuild the state, the IR has taken a hammering
        func_ir.blocks = simplify_CFG(func_ir.blocks)
        post_proc = postproc.PostProcessor(func_ir)
        post_proc.run()
        if self._DEBUG:
            print('-' * 80 + "END OF PASS, SIMPLIFY DONE")
            func_ir.dump()
        func_ir._definitions = build_definitions(func_ir.blocks)
        return True

    def unroll_loop(self, state, loop_info):
        # The general idea here is to:
        # 1. Find *a* getitem that conforms to the literal_unroll semantic,
        #    i.e. one that is targeting a tuple with a loop induced index
        # 2. Compute a structure from the tuple that describes which
        #    iterations of a loop will have which type
        # 3. Generate a switch table in IR form for the structure in 2
        # 4. Switch out getitems for the tuple for a `typed_getitem`
        # 5. Inject switch table as replacement loop body
        # 6. Patch up
        func_ir = state.func_ir
        getitem_target = loop_info.arg
        target_ty = state.typemap[getitem_target.name]
        assert isinstance(target_ty, self._accepted_types)

        # 1. find a "getitem" that conforms
        tuple_getitem = []
        for lbl in loop_info.loop.body:
            blk = func_ir.blocks[lbl]
            for stmt in blk.body:
                if isinstance(stmt, ir.Assign):
                    if isinstance(stmt.value,
                                  ir.Expr) and stmt.value.op == "getitem":
                        # try a couple of spellings... a[i] and ref(a)[i]
                        if stmt.value.value != getitem_target:
                            dfn = func_ir.get_definition(stmt.value.value)
                            args = getattr(dfn, 'args', False)
                            if not args:
                                continue
                            if not args[0] == getitem_target:
                                continue
                        target_ty = state.typemap[getitem_target.name]
                        if not isinstance(target_ty, self._accepted_types):
                            continue
                        tuple_getitem.append(stmt)

        if not tuple_getitem:
            msg = ("Loop unrolling analysis has failed, there's no getitem "
                   "in loop body that conforms to literal_unroll "
                   "requirements.")
            LOC = func_ir.blocks[loop_info.loop.header].loc
            raise errors.CompilerError(msg, LOC)

        # 2. get switch data
        switch_data = self.analyse_tuple(target_ty)

        # 3. generate switch IR
        index = func_ir._definitions[tuple_getitem[0].value.index.name][0]
        branches = self.gen_switch(switch_data, index)

        # 4. swap getitems for a typed_getitem, these are actually just
        # placeholders at this point. When the loop is duplicated they can
        # be swapped for a typed_getitem of the correct type or if the item
        # is literal it can be shoved straight into the duplicated loop body
        for item in tuple_getitem:
            old = item.value
            new = ir.Expr.typed_getitem(
                old.value, types.void, old.index, old.loc)
            item.value = new

        # 5. Inject switch table

        # Find the actual loop without the header (that won't get replaced)
        # and derive some new IR for this set of blocks
        this_loop = loop_info.loop
        this_loop_body = this_loop.body - \
            set([this_loop.header])
        loop_blocks = {
            x: func_ir.blocks[x] for x in this_loop_body}
        new_ir = func_ir.derive(loop_blocks)

        # Work out what is live on entry and exit so as to prevent
        # replacement (defined vars can escape, used vars live at the header
        # need to remain as-is so their references are correct, they can
        # also escape).

        usedefs = compute_use_defs(func_ir.blocks)
        idx = this_loop.header
        keep = set()
        keep |= usedefs.usemap[idx] | usedefs.defmap[idx]
        keep |= func_ir.variable_lifetime.livemap[idx]
        dont_replace = [x for x in (keep)]

        # compute the unrolled body
        unrolled_body = self.inject_loop_body(
            branches, new_ir, max(func_ir.blocks.keys()),
            dont_replace, switch_data)

        # 6. Patch in the unrolled body and fix up
        blks = state.func_ir.blocks
        orig_lbl = tuple(this_loop_body)
        data = unrolled_body, this_loop.header
        # python 2 can't star unpack
        replace, delete = orig_lbl[0], orig_lbl[1:]
        unroll, header_block = data
        unroll_lbl = [x for x in sorted(unroll.blocks.keys())]
        blks[replace] = unroll.blocks[unroll_lbl[0]]
        [blks.pop(d) for d in delete]
        for k in unroll_lbl[1:]:
            blks[k] = unroll.blocks[k]
        # stitch up the loop predicate true -> new loop body jump
        blks[header_block].body[-1].truebr = replace

    def run_pass(self, state):
        mutated = False
        func_ir = state.func_ir
        # first limit the work by squashing the CFG if possible
        func_ir.blocks = simplify_CFG(func_ir.blocks)

        if self._DEBUG:
            print("-" * 80 + "PASS ENTRY")
            func_ir.dump()
            print("-" * 80)

        # limitations:
        # 1. No nested unrolls
        # 2. Opt in via `numba.literal_unroll`
        # 3. No multiple mix-tuple use

        # keep running the transform loop until it reports no more changes
        while(True):
            stat = self.apply_transform(state)
            mutated |= stat
            if not stat:
                break

        # reset type inference now we are done with the partial results
        state.typemap = {}
        state.calltypes = None

        return mutated


@register_pass(mutates_CFG=True, analysis_only=False)
class IterLoopCanonicalization(FunctionPass):
    """ Transforms loops that are induced by `getiter` into range() driven loops
    If the typemap is available this will only impact Tuple and UniTuple, if it
    is not available it will impact all matching loops.
    """
    _name = "iter_loop_canonicalisation"

    _DEBUG = False

    # if partial typing info is available it will only look at these types
    _accepted_types = (types.Tuple, types.UniTuple)
    _accepted_calls = (literal_unroll,)

    def __init__(self):
        FunctionPass.__init__(self)

    def assess_loop(self, loop, func_ir, partial_typemap=None):
        # it's a iter loop if:
        # - loop header is driven by an iternext
        # - the iternext value is a phi derived from getiter()

        # check header
        iternexts = [_ for _ in
                     func_ir.blocks[loop.header].find_exprs('iternext')]
        if len(iternexts) != 1:
            return False
        for iternext in iternexts:
            phi = guard(get_definition, func_ir,  iternext.value)
            if phi is None:
                return False
            if getattr(phi, 'op', False) == 'getiter':
                if partial_typemap:
                    # check that the call site is accepted, until we're
                    # confident that tuple unrolling is behaving require opt-in
                    # guard of `literal_unroll`, remove this later!
                    phi_val_defn = guard(get_definition, func_ir,  phi.value)
                    if not isinstance(phi_val_defn, ir.Expr):
                        return False
                    if not phi_val_defn.op == "call":
                        return False
                    call = guard(get_definition, func_ir,  phi_val_defn)
                    if call is None or len(call.args) != 1:
                        return False
                    func_var = guard(get_definition, func_ir,  call.func)
                    func = guard(get_definition, func_ir,  func_var)
                    if func is None or not isinstance(func, ir.Global):
                        return False
                    if (func.value is None or
                            func.value not in self._accepted_calls):
                        return False

                    # now check the type is supported
                    ty = partial_typemap.get(call.args[0].name, None)
                    if ty and isinstance(ty, self._accepted_types):
                        return len(loop.entries) == 1
                else:
                    return len(loop.entries) == 1

    def transform(self, loop, func_ir, cfg):
        def get_range(a):
            return range(len(a))

        def tokenise(x):
            return mk_unique_var("CANONICALISER_%s" % x)

        iternext = [_ for _ in
                    func_ir.blocks[loop.header].find_exprs('iternext')][0]
        LOC = func_ir.blocks[loop.header].loc
        get_range_var = ir.Var(func_ir.blocks[loop.header].scope,
                               tokenise('get_range_gbl'), LOC)
        get_range_global = ir.Global('get_range', get_range, LOC)
        assgn = ir.Assign(get_range_global, get_range_var, LOC)

        loop_entry = tuple(loop.entries)[0]
        entry_block = func_ir.blocks[loop_entry]
        entry_block.body.insert(0, assgn)

        iterarg = guard(get_definition, func_ir,  iternext.value)
        if iterarg is not None:
            iterarg = iterarg.value

        # look for iternext
        idx = 0
        for stmt in entry_block.body:
            if isinstance(stmt, ir.Assign):
                if isinstance(stmt.value,
                              ir.Expr) and stmt.value.op == 'getiter':
                    break
            idx += 1
        else:
            raise ValueError("problem")

        # create a range(len(tup)) and inject it
        call_get_range_var = ir.Var(entry_block.scope,
                                    tokenise('call_get_range'), LOC)
        make_call = ir.Expr.call(get_range_var, (stmt.value.value,), (), LOC)
        assgn_call = ir.Assign(make_call, call_get_range_var, LOC)
        entry_block.body.insert(idx, assgn_call)
        entry_block.body[idx + 1].value.value = call_get_range_var

        glbls = copy(func_ir.func_id.func.__globals__)
        inline_closure_call(func_ir, glbls, entry_block, idx, get_range,)
        kill = entry_block.body.index(assgn)
        entry_block.body.pop(kill)

        # find the induction variable + references in the loop header
        # fixed point iter to do this, it's a bit clunky
        induction_vars = set()
        header_block = func_ir.blocks[loop.header]

        # find induction var
        ind = [x for x in header_block.find_exprs('pair_first')]
        for x in ind:
            induction_vars.add(func_ir.get_assignee(x, loop.header))
        # find aliases of the induction var
        tmp = set()
        for x in induction_vars:
            try:  # there's not always an alias, e.g. loop from inlined closure
                tmp.add(func_ir.get_assignee(x, loop.header))
            except ValueError:
                pass
        induction_vars |= tmp
        induction_var_names = set([x.name for x in induction_vars])

        # Find the downstream blocks that might reference the induction var
        succ = set()
        for lbl in loop.exits:
            succ |= set([x[0] for x in cfg.successors(lbl)])
        check_blocks = (loop.body | loop.exits | succ) ^ {loop.header}

        # replace RHS use of induction var with getitem
        for lbl in check_blocks:
            for stmt in func_ir.blocks[lbl].body:
                if isinstance(stmt, ir.Assign):
                    # check for aliases
                    try:
                        lookup = getattr(stmt.value, 'name', None)
                    except KeyError:
                        continue
                    if lookup and lookup in induction_var_names:
                        stmt.value = ir.Expr.getitem(
                            iterarg, stmt.value, stmt.loc)

        post_proc = postproc.PostProcessor(func_ir)
        post_proc.run()

    def run_pass(self, state):
        func_ir = state.func_ir
        cfg = compute_cfg_from_blocks(func_ir.blocks)
        loops = cfg.loops()

        mutated = False
        for header, loop in loops.items():
            stat = self.assess_loop(loop, func_ir, state.typemap)
            if stat:
                if self._DEBUG:
                    print("Canonicalising loop", loop)
                self.transform(loop, func_ir, cfg)
                mutated = True
            else:
                if self._DEBUG:
                    print("NOT Canonicalising loop", loop)

        func_ir.blocks = simplify_CFG(func_ir.blocks)
        return mutated


@register_pass(mutates_CFG=True, analysis_only=False)
class LiteralUnroll(FunctionPass):
    """Implement the literal_unroll semantics"""
    _name = "literal_unroll"

    def __init__(self):
        FunctionPass.__init__(self)

    def run_pass(self, state):
        # Determine whether to even attempt this pass... if there's no
        # `literal_unroll as a global or as a freevar then just skip.
        found = False
        func_ir = state.func_ir
        for blk in func_ir.blocks.values():
            for asgn in blk.find_insts(ir.Assign):
                if isinstance(asgn.value, (ir.Global, ir.FreeVar)):
                    if asgn.value.value is literal_unroll:
                        found = True
                        break
            if found:
                break
        if not found:
            return False

        # run as subpipeline
        from numba.compiler_machinery import PassManager
        from numba.typed_passes import PartialTypeInference
        pm = PassManager("literal_unroll_subpipeline")
        # get types where possible to help with list->tuple change
        pm.add_pass(PartialTypeInference, "performs partial type inference")
        # make const lists tuples
        pm.add_pass(TransformLiteralUnrollConstListToTuple,
                    "switch const list for tuples")
        # recompute partial typemap following IR change
        pm.add_pass(PartialTypeInference, "performs partial type inference")
        # canonicalise loops
        pm.add_pass(IterLoopCanonicalization,
                    "switch iter loops for range driven loops")
        # rewrite consts
        pm.add_pass(RewriteSemanticConstants, "rewrite semantic constants")
        # do the unroll
        pm.add_pass(MixedContainerUnroller, "performs mixed container unroll")
        pm.finalize()
        pm.run(state)
        return True


@register_pass(mutates_CFG=True, analysis_only=False)
class SimplifyCFG(FunctionPass):
    """Perform CFG simplification"""
    _name = "simplify_cfg"

    def __init__(self):
        FunctionPass.__init__(self)

    def run_pass(self, state):
        blks = state.func_ir.blocks
        new_blks = simplify_CFG(blks)
        state.func_ir.blocks = new_blks
        mutated = blks != new_blks
        return mutated<|MERGE_RESOLUTION|>--- conflicted
+++ resolved
@@ -12,10 +12,7 @@
     rewrite_semantic_constants,
     find_literally_calls,
     compute_cfg_from_blocks,
-<<<<<<< HEAD
-=======
     compute_use_defs,
->>>>>>> 71ebcc9f
 )
 from contextlib import contextmanager
 from .inline_closurecall import InlineClosureCallPass, inline_closure_call
