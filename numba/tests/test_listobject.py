""" Tests for the compiler components of the Numba typed-list.

The tests here should exercise everything within an `@njit` context.
Importantly, the tests should not return a typed list from within such a
context as this would require code from numba/typed/typedlist.py (this is
tested seperately).  Tests in this file build on each other in the order of
writing. For example, the first test, tests the creation, append and len of the
list. These are the barebones to do anything useful with a list. The subsequent
test for getitem assumes makes use of these three operations and therefore
assumes that they work.

"""
from __future__ import print_function, absolute_import, division

from numba import njit
from numba import int32, types
from numba.errors import TypingError
from numba import listobject
from numba.utils import IS_PY3
from .support import TestCase, MemoryLeakMixin, unittest

skip_py2 = unittest.skipUnless(IS_PY3, reason='not supported in py2')


class TestCreateAppendLength(MemoryLeakMixin, TestCase):
    """Test list creation, append and len. """

    def test_list_create(self):
        @njit
        def foo(n):
            l = listobject.new_list(int32)
            for i in range(n):
                l.append(i)
            return len(l)

        for i in (0, 1, 2, 100):
            self.assertEqual(foo(i), i)


<<<<<<< HEAD
class TestBool(MemoryLeakMixin, TestCase):
    """Test list bool."""

    def test_list_bool(self):
        @njit
        def foo(n):
            l = listobject.new_list(int32)
            for i in range(n):
                l.append(i)
            return bool(l)

        for i in (0, 1, 2, 100):
            self.assertEqual(foo(i), i > 0)
=======
class TestAllocation(MemoryLeakMixin, TestCase):

    def test_list_allocation(self):
        @njit
        def foo_kwarg(n):
            l = listobject.new_list(int32, allocated=n)
            return l._allocated()

        for i in range(16):
            self.assertEqual(foo_kwarg(i), i)

        @njit
        def foo_posarg(n):
            l = listobject.new_list(int32, n)
            return l._allocated()
        for i in range(16):
            self.assertEqual(foo_posarg(i), i)

    def test_list_allocation_negative(self):
        @njit
        def foo():
            l = listobject.new_list(int32, -1)
            return l._allocated()

        with self.assertRaises(RuntimeError) as raises:
            self.assertEqual(foo(), -1)
        self.assertIn(
            "expecting *allocated* to be >= 0",
            str(raises.exception),
        )
>>>>>>> 4d405518


class TestToFromMeminfo(MemoryLeakMixin, TestCase):

    def test_list_to_from_meminfo(self):
        """
        Exercise listobject.{_as_meminfo, _from_meminfo}
        """

        @njit
        def boxer():
            l = listobject.new_list(int32)
            for i in range(10, 20):
                l.append(i)
            return listobject._as_meminfo(l)

        lsttype = types.ListType(int32)

        @njit
        def unboxer(mi):
            l = listobject._from_meminfo(mi, lsttype)
            return l[0], l[1], l[2], l[3], l[4], l[5], l[6], l[7], l[8], l[9]

        mi = boxer()
        self.assertEqual(mi.refcount, 1)

        received = list(unboxer(mi))
        expected = list(range(10, 20))
        self.assertEqual(received, expected)


class TestGetitem(MemoryLeakMixin, TestCase):
    """Test list getitem. """

    def test_list_getitem_singleton(self):
        @njit
        def foo(n):
            l = listobject.new_list(int32)
            l.append(n)
            return l[0]

        self.assertEqual(foo(0), 0)

    def test_list_getitem_singleton_negtive_index(self):
        @njit
        def foo(n):
            l = listobject.new_list(int32)
            l.append(n)
            return l[-1]

        self.assertEqual(foo(0), 0)

    def test_list_getitem_multiple(self):
        @njit
        def foo(i):
            l = listobject.new_list(int32)
            for j in range(10, 20):
                l.append(j)
            return l[i]

        for i,j in ((0, 10), (9, 19), (4, 14), (-5, 15), (-1, 19), (-10, 10)):
            self.assertEqual(foo(i), j)

    def test_list_getitem_empty_index_error(self):
        self.disable_leak_check()

        @njit
        def foo(i):
            l = listobject.new_list(int32)
            return l[i]

        for i in (1, 0, -1):
            with self.assertRaises(IndexError) as raises:
                foo(i)
            self.assertIn(
                "list index out of range",
                str(raises.exception),
            )

    def test_list_getitem_multiple_index_error(self):
        self.disable_leak_check()

        @njit
        def foo(i):
            l = listobject.new_list(int32)
            for j in range(10, 20):
                l.append(j)
            return l[i]

        for i in (10, -11):
            with self.assertRaises(IndexError) as raises:
                foo(i)
            self.assertIn(
                "list index out of range",
                str(raises.exception),
            )

    def test_list_getitem_empty_typing_error(self):
        self.disable_leak_check()

        @njit
        def foo(i):
            l = listobject.new_list(int32)
            return l[i]

        for i in "xyz", 1.0, 1j:
            with self.assertRaises(TypingError) as raises:
                foo(i)
            self.assertIn(
                "list indices must be integers or slices",
                str(raises.exception),
            )

    def test_list_getitem_integer_types_as_index(self):

        @njit
        def foo(i):
            l = listobject.new_list(int32)
            l.append(0)
            return l[i]

        # try all signed integers and make sure they are cast
        for t in (types.signed_domain
                  ):
            self.assertEqual(foo((t(0))), 0)


class TestGetitemSlice(MemoryLeakMixin, TestCase):
    """Test list getitem when indexing with slices. """

    def test_list_getitem_empty_slice_defaults(self):
        @njit
        def foo():
            l = listobject.new_list(int32)
            n = l[:]
            return len(n)

        self.assertEqual(foo(), 0)

    def test_list_getitem_singleton_slice_defaults(self):
        @njit
        def foo():
            l = listobject.new_list(int32)
            l.append(0)
            n = l[:]
            return len(n)

        self.assertEqual(foo(), 1)

    def test_list_getitem_multiple_slice_defaults(self):
        @njit
        def foo(i):
            l = listobject.new_list(int32)
            for j in range(10, 20):
                l.append(j)
            n = l[:]
            return n[i]

        for i,j in ((0, 10), (9, 19), (4, 14), (-5, 15), (-1, 19), (-10, 10)):
            self.assertEqual(foo(i), j)

    def test_list_getitem_multiple_slice_pos_start(self):
        @njit
        def foo():
            l = listobject.new_list(int32)
            for j in range(10, 20):
                l.append(j)
            n = l[5:]
            return len(n), (n[0], n[1], n[2], n[3], n[4])

        length, items = foo()
        self.assertEqual(length, 5)
        self.assertEqual(items, (15, 16, 17, 18, 19))

    def test_list_getitem_multiple_slice_pos_stop(self):
        @njit
        def foo():
            l = listobject.new_list(int32)
            for j in range(10, 20):
                l.append(j)
            n = l[:5]
            return len(n), (n[0], n[1], n[2], n[3], n[4])

        length, items = foo()
        self.assertEqual(length, 5)
        self.assertEqual(items, (10, 11, 12, 13, 14))

    def test_list_getitem_multiple_slice_pos_start_pos_stop(self):
        @njit
        def foo():
            l = listobject.new_list(int32)
            for j in range(10, 20):
                l.append(j)
            n = l[2:7]
            return len(n), (n[0], n[1], n[2], n[3], n[4])

        length, items = foo()
        self.assertEqual(length, 5)
        self.assertEqual(items, (12, 13, 14, 15, 16))

    def test_list_getitem_multiple_slice_pos_start_pos_stop_pos_step(self):
        @njit
        def foo():
            l = listobject.new_list(int32)
            for j in range(10, 20):
                l.append(j)
            n = l[1:9:2]
            return len(n), (n[0], n[1], n[2], n[3])

        length, items = foo()
        self.assertEqual(length, 4)
        self.assertEqual(items, (11, 13, 15, 17))

    def test_list_getitem_multiple_slice_neg_start(self):
        @njit
        def foo():
            l = listobject.new_list(int32)
            for j in range(10, 20):
                l.append(j)
            n = l[-5:]
            return len(n), (n[0], n[1], n[2], n[3], n[4])

        length, items = foo()
        self.assertEqual(length, 5)
        self.assertEqual(items, (15, 16, 17, 18, 19))

    def test_list_getitem_multiple_slice_neg_stop(self):
        @njit
        def foo():
            l = listobject.new_list(int32)
            for j in range(10, 20):
                l.append(j)
            n = l[:-5]
            return len(n), (n[0], n[1], n[2], n[3], n[4])

        length, items = foo()
        self.assertEqual(length, 5)
        self.assertEqual(items, (10, 11, 12, 13, 14))

    def test_list_getitem_multiple_slice_neg_step(self):
        @njit
        def foo():
            l = listobject.new_list(int32)
            for j in range(10, 20):
                l.append(j)
            n = l[::-2]
            return len(n), (n[0], n[1], n[2], n[3], n[4])

        length, items = foo()
        self.assertEqual(length, 5)
        self.assertEqual(items, (19, 17, 15, 13, 11))

    def test_list_getitem_multiple_slice_pos_start_neg_step(self):
        @njit
        def foo():
            l = listobject.new_list(int32)
            for j in range(10, 20):
                l.append(j)
            n = l[4::-1]
            return len(n), (n[0], n[1], n[2], n[3], n[4])

        length, items = foo()
        self.assertEqual(length, 5)
        self.assertEqual(items, (14, 13, 12, 11, 10))

    def test_list_getitem_multiple_slice_neg_start_neg_step(self):
        @njit
        def foo():
            l = listobject.new_list(int32)
            for j in range(10, 20):
                l.append(j)
            n = l[-6::-1]
            return len(n), (n[0], n[1], n[2], n[3], n[4])

        length, items = foo()
        self.assertEqual(length, 5)
        self.assertEqual(items, (14, 13, 12, 11, 10))

    def test_list_getitem_multiple_slice_pos_stop_neg_step(self):
        @njit
        def foo():
            l = listobject.new_list(int32)
            for j in range(10, 20):
                l.append(j)
            n = l[:4:-1]
            return len(n), (n[0], n[1], n[2], n[3], n[4])

        length, items = foo()
        self.assertEqual(length, 5)
        self.assertEqual(items, (19, 18, 17, 16, 15))

    def test_list_getitem_multiple_slice_neg_stop_neg_step(self):
        @njit
        def foo():
            l = listobject.new_list(int32)
            for j in range(10, 20):
                l.append(j)
            n = l[:-6:-1]
            return len(n), (n[0], n[1], n[2], n[3], n[4])

        length, items = foo()
        self.assertEqual(length, 5)
        self.assertEqual(items, (19, 18, 17, 16, 15))

    def test_list_getitem_multiple_slice_pos_start_pos_stop_neg_step(self):
        @njit
        def foo():
            l = listobject.new_list(int32)
            for j in range(10, 20):
                l.append(j)
            n = l[8:3:-1]
            return len(n), (n[0], n[1], n[2], n[3], n[4])

        length, items = foo()
        self.assertEqual(length, 5)
        self.assertEqual(items, (18, 17, 16, 15, 14))

    def test_list_getitem_multiple_slice_neg_start_neg_stop_neg_step(self):
        @njit
        def foo():
            l = listobject.new_list(int32)
            for j in range(10, 20):
                l.append(j)
            n = l[-2:-7:-1]
            return len(n), (n[0], n[1], n[2], n[3], n[4])

        length, items = foo()
        self.assertEqual(length, 5)
        self.assertEqual(items, (18, 17, 16, 15, 14))

    def test_list_getitem_multiple_slice_start_out_of_range(self):
        @njit
        def foo():
            l = listobject.new_list(int32)
            for j in range(10, 20):
                l.append(j)
            n = l[10:]
            return len(n)

        self.assertEqual(foo(), 0)

    def test_list_getitem_multiple_slice_stop_zero(self):
        @njit
        def foo():
            l = listobject.new_list(int32)
            for j in range(10, 20):
                l.append(j)
            n = l[:0]
            return len(n)

        self.assertEqual(foo(), 0)

    def test_list_getitem_multiple_slice_zero_step_index_error(self):
        self.disable_leak_check()
        @njit
        def foo():
            l = listobject.new_list(int32)
            for j in range(10, 20):
                l.append(j)
            l[::0]

        with self.assertRaises(ValueError) as raises:
            foo()
        self.assertIn(
            "slice step cannot be zero",
            str(raises.exception),
        )


class TestSetitem(MemoryLeakMixin, TestCase):
    """Test list setitem. """

    def test_list_setitem_singleton(self):
        @njit
        def foo(n):
            l = listobject.new_list(int32)
            l.append(0)
            l[0] = n
            return l[0]

        for i in (0, 1, 2, 100):
            self.assertEqual(foo(i), i)

    def test_list_setitem_singleton_negative_index(self):
        @njit
        def foo(n):
            l = listobject.new_list(int32)
            l.append(0)
            l[0] = n
            return l[-1]

        for i in (0, 1, 2, 100):
            self.assertEqual(foo(i), i)

    def test_list_setitem_singleton_index_error(self):
        self.disable_leak_check()

        @njit
        def foo(i):
            l = listobject.new_list(int32)
            l.append(0)
            l[i] = 1

        with self.assertRaises(IndexError):
            foo(1)

        with self.assertRaises(IndexError):
            foo(-2)

    def test_list_setitem_multiple(self):

        @njit
        def foo(i, n):
            l = listobject.new_list(int32)
            for j in range(10, 20):
                l.append(j)
            l[i] = n
            return l[i]

        for i,n in zip(range(0,10), range(20,30)):
            self.assertEqual(foo(i, n), n)

    def test_list_setitem_multiple_index_error(self):
        self.disable_leak_check()

        @njit
        def foo(i):
            l = listobject.new_list(int32)
            for j in range(10, 20):
                l.append(j)
            l[i] = 0

        with self.assertRaises(IndexError):
            foo(10)

        with self.assertRaises(IndexError):
            foo(-11)

    def test_list_setitem_singleton_typing_error_on_index(self):
        self.disable_leak_check()

        @njit
        def foo(i):
            l = listobject.new_list(int32)
            l.append(0)
            # slice with a non-{integer,slice}
            l[i] = 1

        for i in "xyz", 1.0, 1j:
            with self.assertRaises(TypingError) as raises:
                foo(i)
            self.assertIn(
                "list indices must be integers or slices",
                str(raises.exception),
            )

    def test_list_setitem_singleton_typing_error_on_item(self):
        self.disable_leak_check()

        @njit
        def foo():
            l = listobject.new_list(int32)
            l.append(0)
            # assign a non-iterable to a slice
            l[:] = 1

        with self.assertRaises(TypingError) as raises:
            foo()
        self.assertIn(
            "can only assign an iterable when using a slice "
            "with assignment/setitem",
            str(raises.exception),
        )

    def test_list_setitem_integer_types_as_index(self):

        @njit
        def foo(i):
            l = listobject.new_list(int32)
            l.append(0)
            l[i] = 1
            return l[i]

        # try all signed integers and make sure they are cast
        for t in (types.signed_domain
                  ):
            self.assertEqual(foo((t(0))), 1)


class TestPop(MemoryLeakMixin, TestCase):
    """Test list pop. """

    def test_list_pop_singleton(self):
        @njit
        def foo():
            l = listobject.new_list(int32)
            l.append(0)
            return l.pop(), len(l)

        self.assertEqual(foo(), (0, 0))

    def test_list_pop_singleton_index(self):
        @njit
        def foo(i):
            l = listobject.new_list(int32)
            l.append(0)
            return l.pop(i), len(l)

        self.assertEqual(foo(0), (0, 0))
        self.assertEqual(foo(-1), (0, 0))

    def test_list_pop_multiple(self):
        @njit
        def foo():
            l = listobject.new_list(int32)
            for j in (10, 11, 12):
                l.append(j)
            return l.pop(), len(l)

        self.assertEqual(foo(), (12, 2))

    def test_list_pop_multiple_index(self):
        @njit
        def foo(i):
            l = listobject.new_list(int32)
            for j in (10, 11, 12):
                l.append(j)
            return l.pop(i), len(l)

        for i, n in ((0, 10), (1, 11), (2, 12)):
            self.assertEqual(foo(i), (n, 2))

        for i, n in ((-3, 10), (-2, 11), (-1, 12)):
            self.assertEqual(foo(i), (n, 2))

    def test_list_pop_integer_types_as_index(self):

        @njit
        def foo(i):
            l = listobject.new_list(int32)
            l.append(0)
            return l.pop(i)

        # try all signed integers and make sure they are cast
        for t in (types.signed_domain
                  ):
            self.assertEqual(foo((t(0))), 0)

    def test_list_pop_empty_index_error_no_index(self):
        self.disable_leak_check()

        @njit
        def foo():
            l = listobject.new_list(int32)
            l.pop()

        with self.assertRaises(IndexError) as raises:
            foo()
        self.assertIn(
            "pop from empty list",
            str(raises.exception),
        )

    def test_list_pop_empty_index_error_with_index(self):
        self.disable_leak_check()
        @njit
        def foo(i):
            l = listobject.new_list(int32)
            l.pop(i)

        with self.assertRaises(IndexError) as raises:
            foo(-1)
        self.assertIn(
            "pop from empty list",
            str(raises.exception),
        )

        with self.assertRaises(IndexError) as raises:
            foo(0)
        self.assertIn(
            "pop from empty list",
            str(raises.exception),
        )

        with self.assertRaises(IndexError) as raises:
            foo(1)
        self.assertIn(
            "pop from empty list",
            str(raises.exception),
        )

    def test_list_pop_mutiple_index_error_with_index(self):
        self.disable_leak_check()
        @njit
        def foo(i):
            l = listobject.new_list(int32)
            for j in (10, 11, 12):
                l.append(j)
            l.pop(i)

        with self.assertRaises(IndexError) as raises:
            foo(-4)
        self.assertIn(
            "list index out of range",
            str(raises.exception),
        )

        with self.assertRaises(IndexError) as raises:
            foo(3)
        self.assertIn(
            "list index out of range",
            str(raises.exception),
        )

    def test_list_pop_singleton_typing_error_on_index(self):
        self.disable_leak_check()

        @njit
        def foo(i):
            l = listobject.new_list(int32)
            l.append(0)
            # slice with a non-{integer,slice}
            return l.pop(i)

        for i in "xyz", 1.0, 1j:
            with self.assertRaises(TypingError) as raises:
                foo(i)
            self.assertIn(
                "argument for pop must be an integer",
                str(raises.exception),
            )


class TestListObjectDelitem(MemoryLeakMixin, TestCase):
    """Test list delitem.
    """

    def test_list_singleton_delitem_index(self):

        @njit
        def foo():
            l = listobject.new_list(int32)
            l.append(0)
            del l[0]
            return len(l)
        self.assertEqual(foo(), 0)

    def test_list_singleton_delitem_slice_defaults(self):

        @njit
        def foo():
            l = listobject.new_list(int32)
            l.append(0)
            del l[:]
            return len(l)
        self.assertEqual(foo(), 0)

    def test_list_singleton_delitem_slice_start(self):

        @njit
        def foo():
            l = listobject.new_list(int32)
            l.append(0)
            del l[0:]
            return len(l)
        self.assertEqual(foo(), 0)

    def test_list_singleton_delitem_slice_stop(self):

        @njit
        def foo():
            l = listobject.new_list(int32)
            l.append(0)
            del l[:1]
            return len(l)
        self.assertEqual(foo(), 0)

    def test_list_singleton_delitem_slice_start_stop(self):

        @njit
        def foo():
            l = listobject.new_list(int32)
            l.append(0)
            del l[0:1]
            return len(l)
        self.assertEqual(foo(), 0)

    def test_list_singleton_delitem_slice_start_step(self):

        @njit
        def foo():
            l = listobject.new_list(int32)
            l.append(0)
            del l[0::1]
            return len(l)
        self.assertEqual(foo(), 0)

    def test_list_singleton_delitem_slice_start_stop_step(self):

        @njit
        def foo():
            l = listobject.new_list(int32)
            l.append(0)
            del l[0:1:1]
            return len(l)
        self.assertEqual(foo(), 0)

    def test_list_multiple_delitem(self):

        @njit
        def foo():
            l = listobject.new_list(int32)
            for j in (10, 11, 12):
                l.append(j)
            del l[0]
            return len(l), l[0], l[1]
        self.assertEqual(foo(), (2, 11, 12))

    def test_list_multiple_delitem_slice(self):

        @njit
        def foo():
            l = listobject.new_list(int32)
            for j in (10, 11, 12):
                l.append(j)
            del l[:]
            return len(l)
        self.assertEqual(foo(), 0)

    def test_list_multiple_delitem_off_by_one(self):
        # this was exposing a nasty off-by-one error, leaving it in to detect
        # and regressions
        @njit
        def foo():
            l = listobject.new_list(int32)
            for j in range(10, 20):
                l.append(j)
            k = listobject.new_list(int32)
            for j in range(10, 20):
                k.append(j)
            # should be a no-op
            del l[-9:-20]
            return k == l
        self.assertTrue(foo())


class TestContains(MemoryLeakMixin, TestCase):
    """Test list contains. """

    def test_list_contains_empty(self):
        @njit
        def foo(i):
            l = listobject.new_list(int32)
            return i in l

        self.assertFalse(foo(0))
        self.assertFalse(foo(1))

    def test_list_contains_singleton(self):
        @njit
        def foo(i):
            l = listobject.new_list(int32)
            l.append(0)
            return i in l

        self.assertTrue(foo(0))
        self.assertFalse(foo(1))

    def test_list_contains_multiple(self):
        @njit
        def foo(i):
            l = listobject.new_list(int32)
            for j in range(10, 20):
                l.append(j)
            return i in l

        for i in range(10, 20):
            self.assertTrue(foo(i))

        for i in range(20, 30):
            self.assertFalse(foo(i))


class TestCount(MemoryLeakMixin, TestCase):
    """Test list count. """

    def test_list_count_empty(self):
        @njit
        def foo(i):
            l = listobject.new_list(int32)
            return l.count(i)

        self.assertEqual(foo(10), 0)

    def test_list_count_singleton(self):
        @njit
        def foo(i):
            l = listobject.new_list(int32)
            l.append(10)
            return l.count(i)

        self.assertEqual(foo(1), 0)
        self.assertEqual(foo(10), 1)

    def test_list_count_mutiple(self):
        @njit
        def foo(i):
            l = listobject.new_list(int32)
            for j in [11, 12, 12, 13, 13, 13]:
                l.append(j)
            return l.count(i)

        self.assertEqual(foo(10), 0)
        self.assertEqual(foo(11), 1)
        self.assertEqual(foo(12), 2)
        self.assertEqual(foo(13), 3)


class TestExtend(MemoryLeakMixin, TestCase):
    """Test list extend. """

    def test_list_extend_empty(self):
        @njit
        def foo(items):
            l = listobject.new_list(int32)
            l.extend(items)
            return len(l)

        self.assertEqual(foo((1,)), 1)
        self.assertEqual(foo((1,2)), 2)
        self.assertEqual(foo((1,2,3)), 3)

    def test_list_extend_typing_error_non_iterable(self):
        self.disable_leak_check()
        @njit
        def foo():
            l = listobject.new_list(int32)
            l.extend(1)

        with self.assertRaises(TypingError) as raises:
            foo()
        self.assertIn(
            "extend argument must be iterable",
            str(raises.exception),
        )


class TestInsert(MemoryLeakMixin, TestCase):
    """Test list insert. """

    def test_list_insert_empty(self):
        @njit
        def foo(i):
            l = listobject.new_list(int32)
            l.insert(i, 1)
            return len(l), l[0]

        for i in (-10, -5, -1, 0, 1, 4, 9):
            self.assertEqual(foo(i), (1, 1))

    def test_list_insert_singleton(self):
        @njit
        def foo(i):
            l = listobject.new_list(int32)
            l.append(0)
            l.insert(i, 1)
            return len(l), l[0], l[1]

        # insert before
        for i in (-10, -3, -2, -1, 0):
            self.assertEqual(foo(i), (2, 1, 0))

        # insert after
        for i in (1, 2, 3, 10):
            self.assertEqual(foo(i), (2, 0, 1))

    def test_list_insert_multiple(self):
        @njit
        def foo(i):
            l = listobject.new_list(int32)
            for j in range(10):
                l.append(0)
            l.insert(i, 1)
            return len(l), l[i]

        for i in (0, 4, 9):
            self.assertEqual(foo(i), (11, 1))

    def test_list_insert_multiple_before(self):
        @njit
        def foo(i):
            l = listobject.new_list(int32)
            for j in range(10):
                l.append(0)
            l.insert(i, 1)
            return len(l), l[0]

        for i in (-12, -11, -10, 0):
            self.assertEqual(foo(i), (11, 1))

    def test_list_insert_multiple_after(self):
        @njit
        def foo(i):
            l = listobject.new_list(int32)
            for j in range(10):
                l.append(0)
            l.insert(i, 1)
            return len(l), l[10]

        for i in (10, 11, 12):
            self.assertEqual(foo(i), (11, 1))

    def test_list_insert_typing_error(self):
        self.disable_leak_check()
        @njit
        def foo():
            l = listobject.new_list(int32)
            l.insert("a", 0)

        with self.assertRaises(TypingError) as raises:
            foo()
        self.assertIn(
            "list insert indices must be integers",
            str(raises.exception),
        )


class TestRemove(MemoryLeakMixin, TestCase):
    """Test list remove. """

    def test_list_remove_empty(self):
        self.disable_leak_check()
        @njit
        def foo():
            l = listobject.new_list(int32)
            l.remove(0)

        with self.assertRaises(ValueError):
            foo()

    def test_list_remove_singleton(self):
        @njit
        def foo():
            l = listobject.new_list(int32)
            l.append(0)
            l.remove(0)
            return len(l)

        self.assertEqual(foo(), 0)

    def test_list_remove_singleton_value_error(self):
        self.disable_leak_check()
        @njit
        def foo():
            l = listobject.new_list(int32)
            l.append(1)
            l.remove(0)

        with self.assertRaises(ValueError):
            foo()

    def test_list_remove_multiple(self):
        @njit
        def foo():
            l = listobject.new_list(int32)
            for j in range(10, 20):
                l.append(j)
            l.remove(13)
            l.remove(19)
            return len(l)

        self.assertEqual(foo(), 8)

    def test_list_remove_multiple_value_error(self):
        self.disable_leak_check()
        @njit
        def foo():
            l = listobject.new_list(int32)
            for j in range(10, 20):
                l.append(j)
            l.remove(23)

        with self.assertRaises(ValueError):
            foo()


class TestClear(MemoryLeakMixin, TestCase):
    """Test list clear. """

    def test_list_clear_empty(self):
        @njit
        def foo():
            l = listobject.new_list(int32)
            l.clear()
            return len(l)

        self.assertEqual(foo(), 0)

    def test_list_clear_singleton(self):
        @njit
        def foo():
            l = listobject.new_list(int32)
            l.append(0)
            l.clear()
            return len(l)

        self.assertEqual(foo(), 0)

    def test_list_clear_multiple(self):
        @njit
        def foo():
            l = listobject.new_list(int32)
            for j in range(10):
                l.append(0)
            l.clear()
            return len(l)
        self.assertEqual(foo(), 0)


class TestReverse(MemoryLeakMixin, TestCase):
    """Test list reverse. """

    def test_list_reverse_empty(self):
        @njit
        def foo():
            l = listobject.new_list(int32)
            l.reverse()
            return len(l)

        self.assertEqual(foo(), 0)

    def test_list_reverse_singleton(self):
        @njit
        def foo():
            l = listobject.new_list(int32)
            l.append(0)
            l.reverse()
            return len(l), l[0]

        self.assertEqual(foo(), (1, 0))

    def test_list_reverse_multiple(self):
        @njit
        def foo():
            l = listobject.new_list(int32)
            for j in range(10, 13):
                l.append(j)
            l.reverse()
            return len(l), l[0], l[1], l[2]
        self.assertEqual(foo(), (3, 12, 11, 10))


class TestCopy(MemoryLeakMixin, TestCase):
    """Test list copy. """

    def test_list_copy_empty(self):
        @njit
        def foo():
            l = listobject.new_list(int32)
            n = l.copy()
            return len(l), len(n)

        self.assertEqual(foo(), (0, 0))

    def test_list_copy_singleton(self):
        @njit
        def foo():
            l = listobject.new_list(int32)
            l.append(0)
            n = l.copy()
            return len(l), len(n), l[0], n[0]

        self.assertEqual(foo(), (1, 1, 0, 0))

    def test_list_copy_multiple(self):
        @njit
        def foo():
            l = listobject.new_list(int32)
            for j in range(10, 13):
                l.append(j)
            n = l.copy()
            return len(l), len(n), l[0], l[1], l[2], l[0], l[1], l[2]

        self.assertEqual(foo(), (3, 3, 10, 11, 12, 10, 11, 12))


class TestIndex(MemoryLeakMixin, TestCase):

    def test_index_singleton(self):
        @njit
        def foo():
            l = listobject.new_list(int32)
            l.append(1)
            return l.index(1)

        self.assertEqual(foo(), 0)

    def test_index_multiple(self):
        @njit
        def foo(i):
            l = listobject.new_list(int32)
            for j in range(10, 20):
                l.append(j)
            return l.index(i)

        for i,v in zip(range(10), range(10,20)):
            self.assertEqual(foo(v), i)

    def test_index_duplicate(self):
        @njit
        def foo():
            l = listobject.new_list(int32)
            for _ in range(10, 20):
                l.append(1)
            return l.index(1)

        self.assertEqual(foo(), 0)

    def test_index_duplicate_with_start(self):
        @njit
        def foo(start):
            l = listobject.new_list(int32)
            for _ in range(10, 20):
                l.append(1)
            return l.index(1, start)

        for i in range(10):
            self.assertEqual(foo(i), i)

    def test_index_singleton_value_error(self):
        self.disable_leak_check()
        @njit
        def foo():
            l = listobject.new_list(int32)
            l.append(0)
            return l.index(1)

        with self.assertRaises(ValueError) as raises:
            foo()
        self.assertIn(
            "item not in list",
            str(raises.exception),
        )

    def test_index_multiple_value_error(self):
        self.disable_leak_check()
        @njit
        def foo():
            l = listobject.new_list(int32)
            for j in range(10, 20):
                l.append(j)
            return l.index(23)

        with self.assertRaises(ValueError) as raises:
            foo()
        self.assertIn(
            "item not in list",
            str(raises.exception),
        )

    def test_index_multiple_value_error_start(self):
        self.disable_leak_check()
        @njit
        def foo(start):
            l = listobject.new_list(int32)
            for j in range(10, 20):
                l.append(j)
            return l.index(10, start)

        self.assertEqual(foo(0), 0)
        for i in range(1,10):
            with self.assertRaises(ValueError) as raises:
                foo(i)
            self.assertIn(
                "item not in list",
                str(raises.exception),
            )

    def test_index_multiple_value_error_end(self):
        self.disable_leak_check()
        @njit
        def foo(end):
            l = listobject.new_list(int32)
            for j in range(10, 20):
                l.append(j)
            return l.index(19, 0, end)

        self.assertEqual(foo(10), 9)
        for i in range(0,9):
            with self.assertRaises(ValueError) as raises:
                foo(i)
            self.assertIn(
                "item not in list",
                str(raises.exception),
            )

    def test_index_typing_error_start(self):
        self.disable_leak_check()
        @njit
        def foo():
            l = listobject.new_list(int32)
            l.append(0)
            return l.index(0, start="a")

        with self.assertRaises(TypingError) as raises:
            foo()
        self.assertIn(
            "start argument for index must be an integer",
            str(raises.exception),
        )

    def test_index_typing_error_end(self):
        self.disable_leak_check()
        @njit
        def foo():
            l = listobject.new_list(int32)
            l.append(0)
            return l.index(0, end="a")

        with self.assertRaises(TypingError) as raises:
            foo()
        self.assertIn(
            "end argument for index must be an integer",
            str(raises.exception),
        )


class TestEqualNotEqual(MemoryLeakMixin, TestCase):
    """Test list equal and not equal. """

    def test_list_empty_equal(self):
        @njit
        def foo():
            t = listobject.new_list(int32)
            o = listobject.new_list(int32)
            return t == o, t != o

        self.assertEqual(foo(), (True, False))

    def test_list_singleton_equal(self):
        @njit
        def foo():
            t = listobject.new_list(int32)
            t.append(0)
            o = listobject.new_list(int32)
            o.append(0)
            return t == o, t != o

        self.assertEqual(foo(), (True, False))

    def test_list_singleton_not_equal(self):
        @njit
        def foo():
            t = listobject.new_list(int32)
            t.append(0)
            o = listobject.new_list(int32)
            o.append(1)
            return t == o, t != o

        self.assertEqual(foo(), (False, True))

    def test_list_length_mismatch(self):
        @njit
        def foo():
            t = listobject.new_list(int32)
            t.append(0)
            o = listobject.new_list(int32)
            return t == o, t != o

        self.assertEqual(foo(), (False, True))

    def test_list_multiple_equal(self):
        @njit
        def foo():
            t = listobject.new_list(int32)
            o = listobject.new_list(int32)
            for i in range(10):
                t.append(i)
                o.append(i)
            return t == o, t != o

        self.assertEqual(foo(), (True, False))

    def test_list_multiple_not_equal(self):
        @njit
        def foo():
            t = listobject.new_list(int32)
            o = listobject.new_list(int32)
            for i in range(10):
                t.append(i)
                o.append(i)
            o[-1] = 42
            return t == o, t != o

        self.assertEqual(foo(), (False, True))


class TestIter(MemoryLeakMixin, TestCase):
    """Test list iter. """

    def test_list_iter(self):
        @njit
        def foo(items):
            l = listobject.new_list(int32)
            l.extend(items)
            # use a simple sum to check this w/o having to return a list
            r = 0
            for j in l:
                r += j
            return r

        items = (1, 2, 3, 4)

        self.assertEqual(
            foo(items),
            sum(items)
        )

    def test_list_iter_self_mutation(self):
        self.disable_leak_check()

        @njit
        def foo():
            l = listobject.new_list(int32)
            l.extend((1, 2, 3, 4))
            for i in l:
                l.append(i)

        with self.assertRaises(RuntimeError) as raises:
            foo()
        self.assertIn(
            'list was mutated during iteration'.format(**locals()),
            str(raises.exception),
        )


class TestStringItem(MemoryLeakMixin, TestCase):
    """Test list can take strings as items. """

    @skip_py2
    def test_string_item(self):
        @njit
        def foo():
            l = listobject.new_list(types.unicode_type)
            l.append('a')
            l.append('b')
            l.append('c')
            l.append('d')
            return l[0], l[1], l[2], l[3]

        items = foo()
        self.assertEqual(['a', 'b', 'c', 'd'], list(items))


class TestItemCasting(TestCase):

    @njit
    def foo(fromty, toty):
        l = listobject.new_list(toty)
        l.append(fromty(0))

    def check_good(self, fromty, toty):
        TestItemCasting.foo(fromty, toty)

    def check_bad(self, fromty, toty):
        with self.assertRaises(TypingError) as raises:
            TestItemCasting.foo(fromty, toty)
        self.assertIn(
            'cannot safely cast {fromty} to {toty}'.format(**locals()),
            str(raises.exception),
        )

    def test_cast_int_to(self):
        self.check_good(types.int32, types.float32)
        self.check_good(types.int32, types.float64)
        self.check_good(types.int32, types.complex128)
        self.check_good(types.int64, types.complex128)
        self.check_bad(types.int32, types.complex64)
        self.check_good(types.int8, types.complex64)

    def test_cast_float_to(self):
        self.check_good(types.float32, types.float64)
        self.check_good(types.float32, types.complex64)
        self.check_good(types.float64, types.complex128)

    def test_cast_bool_to(self):
        self.check_good(types.boolean, types.int32)
        self.check_good(types.boolean, types.float64)
        self.check_good(types.boolean, types.complex128)

    @skip_py2
    def test_cast_fail_unicode_int(self):

        @njit
        def foo():
            l = listobject.new_list(int32)
            l.append("xyz")

        with self.assertRaises(TypingError) as raises:
            foo()
        self.assertIn(
            'cannot safely cast unicode_type to int32',
            str(raises.exception),
        )

    @skip_py2
    def test_cast_fail_int_unicode(self):

        @njit
        def foo():
            l = listobject.new_list(types.unicode_type)
            l.append(int32(0))

        with self.assertRaises(TypingError) as raises:
            foo()
        self.assertIn(
            'Cannot cast int32 to unicode_type',
            str(raises.exception),
        )<|MERGE_RESOLUTION|>--- conflicted
+++ resolved
@@ -37,7 +37,6 @@
             self.assertEqual(foo(i), i)
 
 
-<<<<<<< HEAD
 class TestBool(MemoryLeakMixin, TestCase):
     """Test list bool."""
 
@@ -51,7 +50,8 @@
 
         for i in (0, 1, 2, 100):
             self.assertEqual(foo(i), i > 0)
-=======
+
+            
 class TestAllocation(MemoryLeakMixin, TestCase):
 
     def test_list_allocation(self):
@@ -82,7 +82,6 @@
             "expecting *allocated* to be >= 0",
             str(raises.exception),
         )
->>>>>>> 4d405518
 
 
 class TestToFromMeminfo(MemoryLeakMixin, TestCase):
