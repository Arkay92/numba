import inspect
import math
import operator
import sys
import pickle
import multiprocessing
import ctypes
import warnings
import re

import numpy as np
from llvmlite import ir

import numba
from numba import njit, jit, vectorize, guvectorize, objmode
from numba.core import types, errors, typing, compiler, cgutils
from numba.core.typed_passes import type_inference_stage
from numba.core.registry import cpu_target
from numba.core.compiler import compile_isolated
from numba.core.imputils import lower_constant
from numba.tests.support import (
    TestCase,
    captured_stdout,
    temp_directory,
    override_config,
    run_in_new_process_in_cache_dir,
    skip_if_typeguard,
)
from numba.core.errors import LoweringError
import unittest

from numba.extending import (
    typeof_impl,
    type_callable,
    lower_builtin,
    lower_cast,
    overload,
    overload_attribute,
    overload_method,
    models,
    register_model,
    box,
    unbox,
    NativeValue,
    intrinsic,
    _Intrinsic,
    register_jitable,
    get_cython_function_address,
    is_jitted,
    overload_classmethod,
)
from numba.core.typing.templates import (
    ConcreteTemplate,
    signature,
    infer,
    infer_global,
    AbstractTemplate,
)


# Pandas-like API implementation
from .pdlike_usecase import Index, Series


try:
    import scipy.special.cython_special as sc
except ImportError:
    sc = None


# -----------------------------------------------------------------------
# Define a custom type and an implicit cast on it


class MyDummy(object):
    pass


class MyDummyType(types.Opaque):
    def can_convert_to(self, context, toty):
        if isinstance(toty, types.Number):
            from numba.core.typeconv import Conversion

            return Conversion.safe


mydummy_type = MyDummyType("mydummy")
mydummy = MyDummy()


@typeof_impl.register(MyDummy)
def typeof_mydummy(val, c):
    return mydummy_type


@lower_cast(MyDummyType, types.Number)
def mydummy_to_number(context, builder, fromty, toty, val):
    """
    Implicit conversion from MyDummy to int.
    """
    return context.get_constant(toty, 42)


def get_dummy():
    return mydummy


register_model(MyDummyType)(models.OpaqueModel)


@unbox(MyDummyType)
def unbox_index(typ, obj, c):
    return NativeValue(c.context.get_dummy_value())


# -----------------------------------------------------------------------
# Define a second custom type but w/o implicit cast to Number


def base_dummy_type_factory(name):
    class DynType(object):
        pass

    class DynTypeType(types.Opaque):
        pass

    dyn_type_type = DynTypeType(name)

    @typeof_impl.register(DynType)
    def typeof_mydummy(val, c):
        return dyn_type_type

    register_model(DynTypeType)(models.OpaqueModel)
    return DynTypeType, DynType, dyn_type_type


MyDummyType2, MyDummy2, mydummy_type_2 = base_dummy_type_factory("mydummy2")


@unbox(MyDummyType2)
def unbox_index2(typ, obj, c):
    return NativeValue(c.context.get_dummy_value())


# -----------------------------------------------------------------------
# Define a function's typing and implementation using the classical
# two-step API


def func1(x=None):
    raise NotImplementedError


def type_func1_(context):
    def typer(x=None):
        if x in (None, types.none):
            # 0-arg or 1-arg with None
            return types.int32
        elif isinstance(x, types.Float):
            # 1-arg with float
            return x

    return typer


type_func1 = type_callable(func1)(type_func1_)


@lower_builtin(func1)
@lower_builtin(func1, types.none)
def func1_nullary(context, builder, sig, args):
    return context.get_constant(sig.return_type, 42)


@lower_builtin(func1, types.Float)
def func1_unary(context, builder, sig, args):
    def func1_impl(x):
        return math.sqrt(2 * x)

    return context.compile_internal(builder, func1_impl, sig, args)


# We can do the same for a known internal operation, here "print_item"
# which we extend to support MyDummyType.


@infer
class PrintDummy(ConcreteTemplate):
    key = "print_item"
    cases = [signature(types.none, mydummy_type)]


@lower_builtin("print_item", MyDummyType)
def print_dummy(context, builder, sig, args):
    [x] = args
    pyapi = context.get_python_api(builder)
    strobj = pyapi.unserialize(pyapi.serialize_object("hello!"))
    pyapi.print_object(strobj)
    pyapi.decref(strobj)
    return context.get_dummy_value()


# -----------------------------------------------------------------------
# Define an overloaded function (combined API)


def where(cond, x, y):
    raise NotImplementedError


def np_where(cond, x, y):
    """
    Wrap np.where() to allow for keyword arguments
    """
    return np.where(cond, x, y)


def call_where(cond, x, y):
    return where(cond, y=y, x=x)


@overload(where)
def overload_where_arrays(cond, x, y):
    """
    Implement where() for arrays.
    """
    # Choose implementation based on argument types.
    if isinstance(cond, types.Array):
        if x.dtype != y.dtype:
            raise errors.TypingError("x and y should have the same dtype")

        # Array where() => return an array of the same shape
        if all(ty.layout == "C" for ty in (cond, x, y)):

            def where_impl(cond, x, y):
                """
                Fast implementation for C-contiguous arrays
                """
                shape = cond.shape
                if x.shape != shape or y.shape != shape:
                    raise ValueError("all inputs should have the same shape")
                res = np.empty_like(x)
                cf = cond.flat
                xf = x.flat
                yf = y.flat
                rf = res.flat
                for i in range(cond.size):
                    rf[i] = xf[i] if cf[i] else yf[i]
                return res

        else:

            def where_impl(cond, x, y):
                """
                Generic implementation for other arrays
                """
                shape = cond.shape
                if x.shape != shape or y.shape != shape:
                    raise ValueError("all inputs should have the same shape")
                res = np.empty_like(x)
                for idx, c in np.ndenumerate(cond):
                    res[idx] = x[idx] if c else y[idx]
                return res

        return where_impl


# We can define another overload function for the same function, they
# will be tried in turn until one succeeds.


@overload(where)
def overload_where_scalars(cond, x, y):
    """
    Implement where() for scalars.
    """
    if not isinstance(cond, types.Array):
        if x != y:
            raise errors.TypingError("x and y should have the same type")

        def where_impl(cond, x, y):
            """
            Scalar where() => return a 0-dim array
            """
            scal = x if cond else y
            # Can't use full_like() on Numpy < 1.8
            arr = np.empty_like(scal)
            arr[()] = scal
            return arr

        return where_impl


# -----------------------------------------------------------------------
# Overload an already defined built-in function, extending it for new types.


@overload(len)
def overload_len_dummy(arg):
    if isinstance(arg, MyDummyType):

        def len_impl(arg):
            return 13

        return len_impl


@overload(operator.add)
def overload_add_dummy(arg1, arg2):
    if isinstance(arg1, (MyDummyType, MyDummyType2)) and isinstance(
        arg2, (MyDummyType, MyDummyType2)
    ):

        def dummy_add_impl(arg1, arg2):
            return 42

        return dummy_add_impl


@overload(operator.delitem)
def overload_dummy_delitem(obj, idx):
    if isinstance(obj, MyDummyType) and isinstance(idx, types.Integer):

        def dummy_delitem_impl(obj, idx):
            print("del", obj, idx)

        return dummy_delitem_impl


@overload(operator.getitem)
def overload_dummy_getitem(obj, idx):
    if isinstance(obj, MyDummyType) and isinstance(idx, types.Integer):

        def dummy_getitem_impl(obj, idx):
            return idx + 123

        return dummy_getitem_impl


@overload(operator.setitem)
def overload_dummy_setitem(obj, idx, val):
    if all(
        [
            isinstance(obj, MyDummyType),
            isinstance(idx, types.Integer),
            isinstance(val, types.Integer),
        ]
    ):

        def dummy_setitem_impl(obj, idx, val):
            print(idx, val)

        return dummy_setitem_impl


def call_add_operator(arg1, arg2):
    return operator.add(arg1, arg2)


def call_add_binop(arg1, arg2):
    return arg1 + arg2


@overload(operator.iadd)
def overload_iadd_dummy(arg1, arg2):
    if isinstance(arg1, (MyDummyType, MyDummyType2)) and isinstance(
        arg2, (MyDummyType, MyDummyType2)
    ):

        def dummy_iadd_impl(arg1, arg2):
            return 42

        return dummy_iadd_impl


def call_iadd_operator(arg1, arg2):
    return operator.add(arg1, arg2)


def call_iadd_binop(arg1, arg2):
    arg1 += arg2

    return arg1


def call_delitem(obj, idx):
    del obj[idx]


def call_getitem(obj, idx):
    return obj[idx]


def call_setitem(obj, idx, val):
    obj[idx] = val


@overload_method(MyDummyType, "length")
def overload_method_length(arg):
    def imp(arg):
        return len(arg)

    return imp


def cache_overload_method_usecase(x):
    return x.length()


def call_func1_nullary():
    return func1()


def call_func1_unary(x):
    return func1(x)


def len_usecase(x):
    return len(x)


def print_usecase(x):
    print(x)


def getitem_usecase(x, key):
    return x[key]


def npyufunc_usecase(x):
    return np.cos(np.sin(x))


def get_data_usecase(x):
    return x._data


def get_index_usecase(x):
    return x._index


def is_monotonic_usecase(x):
    return x.is_monotonic_increasing


def make_series_usecase(data, index):
    return Series(data, index)


def clip_usecase(x, lo, hi):
    return x.clip(lo, hi)


# -----------------------------------------------------------------------


def return_non_boxable():
    return np


@overload(return_non_boxable)
def overload_return_non_boxable():
    def imp():
        return np

    return imp


def non_boxable_ok_usecase(sz):
    mod = return_non_boxable()
    return mod.arange(sz)


def non_boxable_bad_usecase():
    return return_non_boxable()


def mk_func_input(f):
    pass


@infer_global(mk_func_input)
class MkFuncTyping(AbstractTemplate):
    def generic(self, args, kws):
        assert isinstance(args[0], types.MakeFunctionLiteral)
        return signature(types.none, *args)


def mk_func_test_impl():
    mk_func_input(lambda a: a)


# -----------------------------------------------------------------------
# Define a types derived from types.Callable and overloads for them


class MyClass(object):
    pass


class CallableTypeRef(types.Callable):

    def __init__(self, instance_type):
        self.instance_type = instance_type
        self.sig_to_impl_key = {}
        self.compiled_templates = []
        super(CallableTypeRef, self).__init__('callable_type_ref'
                                              '[{}]'.format(self.instance_type))

    def get_call_type(self, context, args, kws):

        res_sig = None
        for template in context._functions[type(self)]:
            try:
                res_sig = template.apply(args, kws)
            except Exception:
                pass  # for simplicity assume args must match exactly
            else:
                compiled_ovlds = getattr(template, '_compiled_overloads', {})
                if args in compiled_ovlds:
                    self.sig_to_impl_key[res_sig] = compiled_ovlds[args]
                    self.compiled_templates.append(template)
                    break

        return res_sig

    def get_call_signatures(self):
        sigs = list(self.sig_to_impl_key.keys())
        return sigs, True

    def get_impl_key(self, sig):
        return self.sig_to_impl_key[sig]


@register_model(CallableTypeRef)
class CallableTypeModel(models.OpaqueModel):

    def __init__(self, dmm, fe_type):

        models.OpaqueModel.__init__(self, dmm, fe_type)


infer_global(MyClass, CallableTypeRef(MyClass))


@lower_constant(CallableTypeRef)
def constant_callable_typeref(context, builder, ty, pyval):
    return context.get_dummy_value()


# -----------------------------------------------------------------------


@overload(np.exp)
def overload_np_exp(obj):
    if isinstance(obj, MyDummyType):

        def imp(obj):
            # Returns a constant if a MyDummyType is seen
            return 0xDEADBEEF

        return imp


class TestLowLevelExtending(TestCase):
    """
    Test the low-level two-tier extension API.
    """

    # We check with both @jit and compile_isolated(), to exercise the
    # registration logic.

    def test_func1(self):
        pyfunc = call_func1_nullary
        cfunc = jit(nopython=True)(pyfunc)
        self.assertPreciseEqual(cfunc(), 42)
        pyfunc = call_func1_unary
        cfunc = jit(nopython=True)(pyfunc)
        self.assertPreciseEqual(cfunc(None), 42)
        self.assertPreciseEqual(cfunc(18.0), 6.0)

    def test_func1_isolated(self):
        pyfunc = call_func1_nullary
        cr = compile_isolated(pyfunc, ())
        self.assertPreciseEqual(cr.entry_point(), 42)
        pyfunc = call_func1_unary
        cr = compile_isolated(pyfunc, (types.float64,))
        self.assertPreciseEqual(cr.entry_point(18.0), 6.0)

    def test_type_callable_keeps_function(self):
        self.assertIs(type_func1, type_func1_)
        self.assertIsNotNone(type_func1)

    def test_cast_mydummy(self):
        pyfunc = get_dummy
        cr = compile_isolated(pyfunc, (), types.float64)
        self.assertPreciseEqual(cr.entry_point(), 42.0)

    def test_mk_func_literal(self):
        """make sure make_function is passed to typer class as a literal
        """
        test_ir = compiler.run_frontend(mk_func_test_impl)
        typingctx = cpu_target.typing_context
        targetctx = cpu_target.target_context
        typingctx.refresh()
        targetctx.refresh()
        typing_res = type_inference_stage(typingctx, targetctx, test_ir, (),
                                          None)
        self.assertTrue(
            any(
                isinstance(a, types.MakeFunctionLiteral)
                for a in typing_res.typemap.values()
            )
        )


class TestPandasLike(TestCase):
    """
    Test implementing a pandas-like Index object.
    Also stresses most of the high-level API.
    """

    def test_index_len(self):
        i = Index(np.arange(3))
        cfunc = jit(nopython=True)(len_usecase)
        self.assertPreciseEqual(cfunc(i), 3)

    def test_index_getitem(self):
        i = Index(np.int32([42, 8, -5]))
        cfunc = jit(nopython=True)(getitem_usecase)
        self.assertPreciseEqual(cfunc(i, 1), 8)
        ii = cfunc(i, slice(1, None))
        self.assertIsInstance(ii, Index)
        self.assertEqual(list(ii), [8, -5])

    def test_index_ufunc(self):
        """
        Check Numpy ufunc on an Index object.
        """
        i = Index(np.int32([42, 8, -5]))
        cfunc = jit(nopython=True)(npyufunc_usecase)
        ii = cfunc(i)
        self.assertIsInstance(ii, Index)
        self.assertPreciseEqual(ii._data, np.cos(np.sin(i._data)))

    def test_index_get_data(self):
        # The _data attribute is exposed with make_attribute_wrapper()
        i = Index(np.int32([42, 8, -5]))
        cfunc = jit(nopython=True)(get_data_usecase)
        data = cfunc(i)
        self.assertIs(data, i._data)

    def test_index_is_monotonic(self):
        # The is_monotonic_increasing attribute is exposed with
        # overload_attribute()
        cfunc = jit(nopython=True)(is_monotonic_usecase)
        for values, expected in [
            ([8, 42, 5], False),
            ([5, 8, 42], True),
            ([], True),
        ]:
            i = Index(np.int32(values))
            got = cfunc(i)
            self.assertEqual(got, expected)

    def test_series_len(self):
        i = Index(np.int32([2, 4, 3]))
        s = Series(np.float64([1.5, 4.0, 2.5]), i)
        cfunc = jit(nopython=True)(len_usecase)
        self.assertPreciseEqual(cfunc(s), 3)

    def test_series_get_index(self):
        i = Index(np.int32([2, 4, 3]))
        s = Series(np.float64([1.5, 4.0, 2.5]), i)
        cfunc = jit(nopython=True)(get_index_usecase)
        got = cfunc(s)
        self.assertIsInstance(got, Index)
        self.assertIs(got._data, i._data)

    def test_series_ufunc(self):
        """
        Check Numpy ufunc on an Series object.
        """
        i = Index(np.int32([42, 8, -5]))
        s = Series(np.int64([1, 2, 3]), i)
        cfunc = jit(nopython=True)(npyufunc_usecase)
        ss = cfunc(s)
        self.assertIsInstance(ss, Series)
        self.assertIsInstance(ss._index, Index)
        self.assertIs(ss._index._data, i._data)
        self.assertPreciseEqual(ss._values, np.cos(np.sin(s._values)))

    def test_series_constructor(self):
        i = Index(np.int32([42, 8, -5]))
        d = np.float64([1.5, 4.0, 2.5])
        cfunc = jit(nopython=True)(make_series_usecase)
        got = cfunc(d, i)
        self.assertIsInstance(got, Series)
        self.assertIsInstance(got._index, Index)
        self.assertIs(got._index._data, i._data)
        self.assertIs(got._values, d)

    def test_series_clip(self):
        i = Index(np.int32([42, 8, -5]))
        s = Series(np.float64([1.5, 4.0, 2.5]), i)
        cfunc = jit(nopython=True)(clip_usecase)
        ss = cfunc(s, 1.6, 3.0)
        self.assertIsInstance(ss, Series)
        self.assertIsInstance(ss._index, Index)
        self.assertIs(ss._index._data, i._data)
        self.assertPreciseEqual(ss._values, np.float64([1.6, 3.0, 2.5]))


class TestHighLevelExtending(TestCase):
    """
    Test the high-level combined API.
    """

    def test_where(self):
        """
        Test implementing a function with @overload.
        """
        pyfunc = call_where
        cfunc = jit(nopython=True)(pyfunc)

        def check(*args, **kwargs):
            expected = np_where(*args, **kwargs)
            got = cfunc(*args, **kwargs)
            self.assertPreciseEqual(expected, got)

        check(x=3, cond=True, y=8)
        check(True, 3, 8)
        check(
            np.bool_([True, False, True]),
            np.int32([1, 2, 3]),
            np.int32([4, 5, 5]),
        )

        # The typing error is propagated
        with self.assertRaises(errors.TypingError) as raises:
            cfunc(np.bool_([]), np.int32([]), np.int64([]))
        self.assertIn(
            "x and y should have the same dtype", str(raises.exception)
        )

    def test_len(self):
        """
        Test re-implementing len() for a custom type with @overload.
        """
        cfunc = jit(nopython=True)(len_usecase)
        self.assertPreciseEqual(cfunc(MyDummy()), 13)
        self.assertPreciseEqual(cfunc([4, 5]), 2)

    def test_print(self):
        """
        Test re-implementing print() for a custom type with @overload.
        """
        cfunc = jit(nopython=True)(print_usecase)
        with captured_stdout():
            cfunc(MyDummy())
            self.assertEqual(sys.stdout.getvalue(), "hello!\n")

    def test_add_operator(self):
        """
        Test re-implementing operator.add() for a custom type with @overload.
        """
        pyfunc = call_add_operator
        cfunc = jit(nopython=True)(pyfunc)

        self.assertPreciseEqual(cfunc(1, 2), 3)
        self.assertPreciseEqual(cfunc(MyDummy2(), MyDummy2()), 42)

        # this will call add(Number, Number) as MyDummy implicitly casts to
        # Number
        self.assertPreciseEqual(cfunc(MyDummy(), MyDummy()), 84)

    def test_add_binop(self):
        """
        Test re-implementing '+' for a custom type via @overload(operator.add).
        """
        pyfunc = call_add_binop
        cfunc = jit(nopython=True)(pyfunc)

        self.assertPreciseEqual(cfunc(1, 2), 3)
        self.assertPreciseEqual(cfunc(MyDummy2(), MyDummy2()), 42)

        # this will call add(Number, Number) as MyDummy implicitly casts to
        # Number
        self.assertPreciseEqual(cfunc(MyDummy(), MyDummy()), 84)

    def test_iadd_operator(self):
        """
        Test re-implementing operator.add() for a custom type with @overload.
        """
        pyfunc = call_iadd_operator
        cfunc = jit(nopython=True)(pyfunc)

        self.assertPreciseEqual(cfunc(1, 2), 3)
        self.assertPreciseEqual(cfunc(MyDummy2(), MyDummy2()), 42)

        # this will call add(Number, Number) as MyDummy implicitly casts to
        # Number
        self.assertPreciseEqual(cfunc(MyDummy(), MyDummy()), 84)

    def test_iadd_binop(self):
        """
        Test re-implementing '+' for a custom type via @overload(operator.add).
        """
        pyfunc = call_iadd_binop
        cfunc = jit(nopython=True)(pyfunc)

        self.assertPreciseEqual(cfunc(1, 2), 3)
        self.assertPreciseEqual(cfunc(MyDummy2(), MyDummy2()), 42)

        # this will call add(Number, Number) as MyDummy implicitly casts to
        # Number
        self.assertPreciseEqual(cfunc(MyDummy(), MyDummy()), 84)

    def test_delitem(self):
        pyfunc = call_delitem
        cfunc = jit(nopython=True)(pyfunc)
        obj = MyDummy()
        e = None

        with captured_stdout() as out:
            try:
                cfunc(obj, 321)
            except Exception as exc:
                e = exc

        if e is not None:
            raise e
        self.assertEqual(out.getvalue(), "del hello! 321\n")

    def test_getitem(self):
        pyfunc = call_getitem
        cfunc = jit(nopython=True)(pyfunc)
        self.assertPreciseEqual(cfunc(MyDummy(), 321), 321 + 123)

    def test_setitem(self):
        pyfunc = call_setitem
        cfunc = jit(nopython=True)(pyfunc)
        obj = MyDummy()
        e = None

        with captured_stdout() as out:
            try:
                cfunc(obj, 321, 123)
            except Exception as exc:
                e = exc

        if e is not None:
            raise e
        self.assertEqual(out.getvalue(), "321 123\n")

    def test_no_cpython_wrapper(self):
        """
        Test overloading whose return value cannot be represented in CPython.
        """
        # Test passing Module type from a @overload implementation to ensure
        # that the *no_cpython_wrapper* flag works
        ok_cfunc = jit(nopython=True)(non_boxable_ok_usecase)
        n = 10
        got = ok_cfunc(n)
        expect = non_boxable_ok_usecase(n)
        np.testing.assert_equal(expect, got)
        # Verify that the Module type cannot be returned to CPython
        bad_cfunc = jit(nopython=True)(non_boxable_bad_usecase)
        with self.assertRaises(TypeError) as raises:
            bad_cfunc()
        errmsg = str(raises.exception)
        expectmsg = "cannot convert native Module"
        self.assertIn(expectmsg, errmsg)

    def test_typing_vs_impl_signature_mismatch_handling(self):
        """
        Tests that an overload which has a differing typing and implementing
        signature raises an exception.
        """

        def gen_ol(impl=None):
            def myoverload(a, b, c, kw=None):
                pass

            @overload(myoverload)
            def _myoverload_impl(a, b, c, kw=None):
                return impl

            @jit(nopython=True)
            def foo(a, b, c, d):
                myoverload(a, b, c, kw=d)

            return foo

        sentinel = "Typing and implementation arguments differ in"

        # kwarg value is different
        def impl1(a, b, c, kw=12):
            if a > 10:
                return 1
            else:
                return -1

        with self.assertRaises(errors.TypingError) as e:
            gen_ol(impl1)(1, 2, 3, 4)
        msg = str(e.exception)
        self.assertIn(sentinel, msg)
        self.assertIn("keyword argument default values", msg)
        self.assertIn('<Parameter "kw=12">', msg)
        self.assertIn('<Parameter "kw=None">', msg)

        # kwarg name is different
        def impl2(a, b, c, kwarg=None):
            if a > 10:
                return 1
            else:
                return -1

        with self.assertRaises(errors.TypingError) as e:
            gen_ol(impl2)(1, 2, 3, 4)
        msg = str(e.exception)
        self.assertIn(sentinel, msg)
        self.assertIn("keyword argument names", msg)
        self.assertIn('<Parameter "kwarg=None">', msg)
        self.assertIn('<Parameter "kw=None">', msg)

        # arg name is different
        def impl3(z, b, c, kw=None):
            if a > 10:      # noqa: F821
                return 1
            else:
                return -1

        with self.assertRaises(errors.TypingError) as e:
            gen_ol(impl3)(1, 2, 3, 4)
        msg = str(e.exception)
        self.assertIn(sentinel, msg)
        self.assertIn("argument names", msg)
        self.assertFalse("keyword" in msg)
        self.assertIn('<Parameter "a">', msg)
        self.assertIn('<Parameter "z">', msg)

        from .overload_usecases import impl4, impl5

        with self.assertRaises(errors.TypingError) as e:
            gen_ol(impl4)(1, 2, 3, 4)
        msg = str(e.exception)
        self.assertIn(sentinel, msg)
        self.assertIn("argument names", msg)
        self.assertFalse("keyword" in msg)
        self.assertIn("First difference: 'z'", msg)

        with self.assertRaises(errors.TypingError) as e:
            gen_ol(impl5)(1, 2, 3, 4)
        msg = str(e.exception)
        self.assertIn(sentinel, msg)
        self.assertIn("argument names", msg)
        self.assertFalse("keyword" in msg)
        self.assertIn('<Parameter "a">', msg)
        self.assertIn('<Parameter "z">', msg)

        # too many args
        def impl6(a, b, c, d, e, kw=None):
            if a > 10:
                return 1
            else:
                return -1

        with self.assertRaises(errors.TypingError) as e:
            gen_ol(impl6)(1, 2, 3, 4)
        msg = str(e.exception)
        self.assertIn(sentinel, msg)
        self.assertIn("argument names", msg)
        self.assertFalse("keyword" in msg)
        self.assertIn('<Parameter "d">', msg)
        self.assertIn('<Parameter "e">', msg)

        # too few args
        def impl7(a, b, kw=None):
            if a > 10:
                return 1
            else:
                return -1

        with self.assertRaises(errors.TypingError) as e:
            gen_ol(impl7)(1, 2, 3, 4)
        msg = str(e.exception)
        self.assertIn(sentinel, msg)
        self.assertIn("argument names", msg)
        self.assertFalse("keyword" in msg)
        self.assertIn('<Parameter "c">', msg)

        # too many kwargs
        def impl8(a, b, c, kw=None, extra_kwarg=None):
            if a > 10:
                return 1
            else:
                return -1

        with self.assertRaises(errors.TypingError) as e:
            gen_ol(impl8)(1, 2, 3, 4)
        msg = str(e.exception)
        self.assertIn(sentinel, msg)
        self.assertIn("keyword argument names", msg)
        self.assertIn('<Parameter "extra_kwarg=None">', msg)

        # too few kwargs
        def impl9(a, b, c):
            if a > 10:
                return 1
            else:
                return -1

        with self.assertRaises(errors.TypingError) as e:
            gen_ol(impl9)(1, 2, 3, 4)
        msg = str(e.exception)
        self.assertIn(sentinel, msg)
        self.assertIn("keyword argument names", msg)
        self.assertIn('<Parameter "kw=None">', msg)

    def test_typing_vs_impl_signature_mismatch_handling_var_positional(self):
        """
        Tests that an overload which has a differing typing and implementing
        signature raises an exception and uses VAR_POSITIONAL (*args) in typing
        """

        def myoverload(a, kw=None):
            pass

        from .overload_usecases import var_positional_impl

        overload(myoverload)(var_positional_impl)

        @jit(nopython=True)
        def foo(a, b):
            return myoverload(a, b, 9, kw=11)

        with self.assertRaises(errors.TypingError) as e:
            foo(1, 5)
        msg = str(e.exception)
        self.assertIn("VAR_POSITIONAL (e.g. *args) argument kind", msg)
        self.assertIn("offending argument name is '*star_args_token'", msg)

    def test_typing_vs_impl_signature_mismatch_handling_var_keyword(self):
        """
        Tests that an overload which uses **kwargs (VAR_KEYWORD)
        """

        def gen_ol(impl, strict=True):
            def myoverload(a, kw=None):
                pass

            overload(myoverload, strict=strict)(impl)

            @jit(nopython=True)
            def foo(a, b):
                return myoverload(a, kw=11)

            return foo

        # **kwargs in typing
        def ol1(a, **kws):
            def impl(a, kw=10):
                return a

            return impl

        gen_ol(ol1, False)(1, 2)  # no error if strictness not enforced
        with self.assertRaises(errors.TypingError) as e:
            gen_ol(ol1)(1, 2)
        msg = str(e.exception)
        self.assertIn("use of VAR_KEYWORD (e.g. **kwargs) is unsupported", msg)
        self.assertIn("offending argument name is '**kws'", msg)

        # **kwargs in implementation
        def ol2(a, kw=0):
            def impl(a, **kws):
                return a

            return impl

        with self.assertRaises(errors.TypingError) as e:
            gen_ol(ol2)(1, 2)
        msg = str(e.exception)
        self.assertIn("use of VAR_KEYWORD (e.g. **kwargs) is unsupported", msg)
        self.assertIn("offending argument name is '**kws'", msg)

    def test_overload_method_kwargs(self):
        # Issue #3489
        @overload_method(types.Array, "foo")
        def fooimpl(arr, a_kwarg=10):
            def impl(arr, a_kwarg=10):
                return a_kwarg

            return impl

        @njit
        def bar(A):
            return A.foo(), A.foo(20), A.foo(a_kwarg=30)

        Z = np.arange(5)

        self.assertEqual(bar(Z), (10, 20, 30))

    def test_overload_method_literal_unpack(self):
        # Issue #3683
        @overload_method(types.Array, "litfoo")
        def litfoo(arr, val):
            # Must be an integer
            if isinstance(val, types.Integer):
                # Must not be literal
                if not isinstance(val, types.Literal):

                    def impl(arr, val):
                        return val

                    return impl

        @njit
        def bar(A):
            return A.litfoo(0xCAFE)

        A = np.zeros(1)
        bar(A)
        self.assertEqual(bar(A), 0xCAFE)

    def test_overload_ufunc(self):
        # Issue #4133.
        # Use an extended type (MyDummyType) to use with a customized
        # ufunc (np.exp).
        @njit
        def test():
            return np.exp(mydummy)

        self.assertEqual(test(), 0xDEADBEEF)

    def test_overload_method_stararg(self):
        @overload_method(MyDummyType, "method_stararg")
        def _ov_method_stararg(obj, val, val2, *args):
            def get(obj, val, val2, *args):
                return (val, val2, args)

            return get

        @njit
        def foo(obj, *args):
            # Test with expanding stararg
            return obj.method_stararg(*args)

        obj = MyDummy()
        self.assertEqual(foo(obj, 1, 2), (1, 2, ()))
        self.assertEqual(foo(obj, 1, 2, 3), (1, 2, (3,)))
        self.assertEqual(foo(obj, 1, 2, 3, 4), (1, 2, (3, 4)))

        @njit
        def bar(obj):
            # Test with explicit argument
            return (
                obj.method_stararg(1, 2),
                obj.method_stararg(1, 2, 3),
                obj.method_stararg(1, 2, 3, 4),
            )

        self.assertEqual(
            bar(obj), ((1, 2, ()), (1, 2, (3,)), (1, 2, (3, 4))),
        )

        # Check cases that put tuple type into stararg
        # NOTE: the expected result has an extra tuple because of stararg.
        self.assertEqual(
            foo(obj, 1, 2, (3,)), (1, 2, ((3,),)),
        )
        self.assertEqual(
            foo(obj, 1, 2, (3, 4)), (1, 2, ((3, 4),)),
        )
        self.assertEqual(
            foo(obj, 1, 2, (3, (4, 5))), (1, 2, ((3, (4, 5)),)),
        )

    def test_overload_classmethod(self):
        # Add classmethod to a subclass of Array
        class MyArray(types.Array):
            pass

        @overload_classmethod(MyArray, "array_alloc")
        def ol_array_alloc(cls, nitems):
            def impl(cls, nitems):
                arr = np.arange(nitems)
                return arr
            return impl

        @njit
        def foo(nitems):
            return MyArray.array_alloc(nitems)

        nitems = 13
        self.assertPreciseEqual(foo(nitems), np.arange(nitems))

        # Check that the base type doesn't get the classmethod

        @njit
        def no_classmethod_in_base(nitems):
            return types.Array.array_alloc(nitems)

        with self.assertRaises(errors.TypingError) as raises:
            no_classmethod_in_base(nitems)
        self.assertIn(
            "Unknown attribute 'array_alloc' of",
            str(raises.exception),
        )

    def test_overload_callable_typeref(self):

        @overload(CallableTypeRef)
        def callable_type_call_ovld1(x):
            if isinstance(x, types.Integer):
                def impl(x):
                    return 42.5 + x
                return impl

        @overload(CallableTypeRef)
        def callable_type_call_ovld2(x):
            if isinstance(x, types.UnicodeType):
                def impl(x):
                    return '42.5' + x

                return impl

        @njit
        def foo(a, b):
            return MyClass(a), MyClass(b)

        args = (4, '4')
        expected = (42.5 + args[0], '42.5' + args[1])
        self.assertPreciseEqual(foo(*args), expected)


def _assert_cache_stats(cfunc, expect_hit, expect_misses):
    hit = cfunc._cache_hits[cfunc.signatures[0]]
    if hit != expect_hit:
        raise AssertionError("cache not used")
    miss = cfunc._cache_misses[cfunc.signatures[0]]
    if miss != expect_misses:
        raise AssertionError("cache not used")


@skip_if_typeguard
class TestOverloadMethodCaching(TestCase):
    # Nested multiprocessing.Pool raises AssertionError:
    # "daemonic processes are not allowed to have children"
    _numba_parallel_test_ = False

    def test_caching_overload_method(self):
        self._cache_dir = temp_directory(self.__class__.__name__)
        with override_config("CACHE_DIR", self._cache_dir):
            self.run_caching_overload_method()

    def run_caching_overload_method(self):
        cfunc = jit(nopython=True, cache=True)(cache_overload_method_usecase)
        self.assertPreciseEqual(cfunc(MyDummy()), 13)
        _assert_cache_stats(cfunc, 0, 1)
        llvmir = cfunc.inspect_llvm((mydummy_type,))
        # Ensure the inner method is not a declaration
        decls = [
            ln
            for ln in llvmir.splitlines()
            if ln.startswith("declare") and "overload_method_length" in ln
        ]
        self.assertEqual(len(decls), 0)
        # Test in a separate process
        try:
            ctx = multiprocessing.get_context("spawn")
        except AttributeError:
            ctx = multiprocessing
        q = ctx.Queue()
        p = ctx.Process(
            target=run_caching_overload_method, args=(q, self._cache_dir)
        )
        p.start()
        q.put(MyDummy())
        p.join()
        # Ensure subprocess exited normally
        self.assertEqual(p.exitcode, 0)
        res = q.get(timeout=1)
        self.assertEqual(res, 13)


def run_caching_overload_method(q, cache_dir):
    """
    Used by TestOverloadMethodCaching.test_caching_overload_method
    """
    with override_config("CACHE_DIR", cache_dir):
        arg = q.get()
        cfunc = jit(nopython=True, cache=True)(cache_overload_method_usecase)
        res = cfunc(arg)
        q.put(res)
        # Check cache stat
        _assert_cache_stats(cfunc, 1, 0)


class TestIntrinsic(TestCase):
    def test_void_return(self):
        """
        Verify that returning a None from codegen function is handled
        automatically for void functions, otherwise raise exception.
        """

        @intrinsic
        def void_func(typingctx, a):
            sig = types.void(types.int32)

            def codegen(context, builder, signature, args):
                pass  # do nothing, return None, should be turned into
                # dummy value

            return sig, codegen

        @intrinsic
        def non_void_func(typingctx, a):
            sig = types.int32(types.int32)

            def codegen(context, builder, signature, args):
                pass  # oops, should be returning a value here, raise exception

            return sig, codegen

        @jit(nopython=True)
        def call_void_func():
            void_func(1)
            return 0

        @jit(nopython=True)
        def call_non_void_func():
            non_void_func(1)
            return 0

        # void func should work
        self.assertEqual(call_void_func(), 0)
        # not void function should raise exception
        with self.assertRaises(LoweringError) as e:
            call_non_void_func()
        self.assertIn("non-void function returns None", e.exception.msg)

    def test_ll_pointer_cast(self):
        """
        Usecase test: custom reinterpret cast to turn int values to pointers
        """
        from ctypes import CFUNCTYPE, POINTER, c_float, c_int

        # Use intrinsic to make a reinterpret_cast operation
        def unsafe_caster(result_type):
            assert isinstance(result_type, types.CPointer)

            @intrinsic
            def unsafe_cast(typingctx, src):
                self.assertIsInstance(typingctx, typing.Context)
                if isinstance(src, types.Integer):
                    sig = result_type(types.uintp)

                    # defines the custom code generation
                    def codegen(context, builder, signature, args):
                        [src] = args
                        rtype = signature.return_type
                        llrtype = context.get_value_type(rtype)
                        return builder.inttoptr(src, llrtype)

                    return sig, codegen

            return unsafe_cast

        # make a nopython function to use our cast op.
        # this is not usable from cpython due to the returning of a pointer.
        def unsafe_get_ctypes_pointer(src):
            raise NotImplementedError("not callable from python")

        @overload(unsafe_get_ctypes_pointer, strict=False)
        def array_impl_unsafe_get_ctypes_pointer(arrtype):
            if isinstance(arrtype, types.Array):
                unsafe_cast = unsafe_caster(types.CPointer(arrtype.dtype))

                def array_impl(arr):
                    return unsafe_cast(src=arr.ctypes.data)

                return array_impl

        # the ctype wrapped function for use in nopython mode
        def my_c_fun_raw(ptr, n):
            for i in range(n):
                print(ptr[i])

        prototype = CFUNCTYPE(None, POINTER(c_float), c_int)
        my_c_fun = prototype(my_c_fun_raw)

        # Call our pointer-cast in a @jit compiled function and use
        # the pointer in a ctypes function
        @jit(nopython=True)
        def foo(arr):
            ptr = unsafe_get_ctypes_pointer(arr)
            my_c_fun(ptr, arr.size)

        # Test
        arr = np.arange(10, dtype=np.float32)
        with captured_stdout() as buf:
            foo(arr)
            got = buf.getvalue().splitlines()
        buf.close()
        expect = list(map(str, arr))
        self.assertEqual(expect, got)

    def test_serialization(self):
        """
        Test serialization of intrinsic objects
        """
        # define a intrinsic
        @intrinsic
        def identity(context, x):
            def codegen(context, builder, signature, args):
                return args[0]

            sig = x(x)
            return sig, codegen

        # use in a jit function
        @jit(nopython=True)
        def foo(x):
            return identity(x)

        self.assertEqual(foo(1), 1)

        # get serialization memo
        memo = _Intrinsic._memo
        memo_size = len(memo)

        # pickle foo and check memo size
        serialized_foo = pickle.dumps(foo)
        # increases the memo size
        memo_size += 1
        self.assertEqual(memo_size, len(memo))
        # unpickle
        foo_rebuilt = pickle.loads(serialized_foo)
        self.assertEqual(memo_size, len(memo))
        # check rebuilt foo
        self.assertEqual(foo(1), foo_rebuilt(1))

        # pickle identity directly
        serialized_identity = pickle.dumps(identity)
        # memo size unchanged
        self.assertEqual(memo_size, len(memo))
        # unpickle
        identity_rebuilt = pickle.loads(serialized_identity)
        # must be the same object
        self.assertIs(identity, identity_rebuilt)
        # memo size unchanged
        self.assertEqual(memo_size, len(memo))

    def test_deserialization(self):
        """
        Test deserialization of intrinsic
        """

        def defn(context, x):
            def codegen(context, builder, signature, args):
                return args[0]

            return x(x), codegen

        memo = _Intrinsic._memo
        memo_size = len(memo)
        # invoke _Intrinsic indirectly to avoid registration which keeps an
        # internal reference inside the compiler
        original = _Intrinsic("foo", defn)
        self.assertIs(original._defn, defn)
        pickled = pickle.dumps(original)
        # by pickling, a new memo entry is created
        memo_size += 1
        self.assertEqual(memo_size, len(memo))
        del original  # remove original before unpickling

        # by deleting, the memo entry is NOT removed due to recent
        # function queue
        self.assertEqual(memo_size, len(memo))

        # Manually force clear of _recent queue
        _Intrinsic._recent.clear()
        memo_size -= 1
        self.assertEqual(memo_size, len(memo))

        rebuilt = pickle.loads(pickled)
        # verify that the rebuilt object is different
        self.assertIsNot(rebuilt._defn, defn)

        # the second rebuilt object is the same as the first
        second = pickle.loads(pickled)
        self.assertIs(rebuilt._defn, second._defn)

    def test_docstring(self):

        @intrinsic
        def void_func(typingctx, a: int):
            """void_func docstring"""
            sig = types.void(types.int32)

            def codegen(context, builder, signature, args):
                pass  # do nothing, return None, should be turned into
                # dummy value

            return sig, codegen

        self.assertEqual("numba.tests.test_extending", void_func.__module__)
        self.assertEqual("void_func", void_func.__name__)
        self.assertEqual("TestIntrinsic.test_docstring.<locals>.void_func",
                         void_func.__qualname__)
        self.assertDictEqual({'a': int}, void_func.__annotations__)
        self.assertEqual("void_func docstring", void_func.__doc__)


class TestRegisterJitable(unittest.TestCase):
    def test_no_flags(self):
        @register_jitable
        def foo(x, y):
            return x + y

        def bar(x, y):
            return foo(x, y)

        cbar = jit(nopython=True)(bar)

        expect = bar(1, 2)
        got = cbar(1, 2)
        self.assertEqual(expect, got)

    def test_flags_no_nrt(self):
        @register_jitable(_nrt=False)
        def foo(n):
            return np.arange(n)

        def bar(n):
            return foo(n)

        self.assertEqual(bar(3).tolist(), [0, 1, 2])

        cbar = jit(nopython=True)(bar)
        with self.assertRaises(errors.TypingError) as raises:
            cbar(2)
        msg = (
            "Only accept returning of array passed into the function as "
            "argument"
        )
        self.assertIn(msg, str(raises.exception))


class TestImportCythonFunction(unittest.TestCase):
    @unittest.skipIf(sc is None, "Only run if SciPy >= 0.19 is installed")
    def test_getting_function(self):
        addr = get_cython_function_address(
            "scipy.special.cython_special", "j0"
        )
        functype = ctypes.CFUNCTYPE(ctypes.c_double, ctypes.c_double)
        _j0 = functype(addr)
        j0 = jit(nopython=True)(lambda x: _j0(x))
        self.assertEqual(j0(0), 1)

    def test_missing_module(self):
        with self.assertRaises(ImportError) as raises:
            get_cython_function_address("fakemodule", "fakefunction")
        # The quotes are not there in Python 2
        msg = "No module named '?fakemodule'?"
        match = re.match(msg, str(raises.exception))
        self.assertIsNotNone(match)

    @unittest.skipIf(sc is None, "Only run if SciPy >= 0.19 is installed")
    def test_missing_function(self):
        with self.assertRaises(ValueError) as raises:
            get_cython_function_address(
                "scipy.special.cython_special", "foo"
            )
        msg = (
            "No function 'foo' found in __pyx_capi__ of "
            "'scipy.special.cython_special'"
        )
        self.assertEqual(msg, str(raises.exception))


@overload_method(
    MyDummyType, "method_jit_option_check_nrt", jit_options={"_nrt": True}
)
def ov_method_jit_option_check_nrt(obj):
    def imp(obj):
        return np.arange(10)

    return imp


@overload_method(
    MyDummyType, "method_jit_option_check_no_nrt", jit_options={"_nrt": False}
)
def ov_method_jit_option_check_no_nrt(obj):
    def imp(obj):
        return np.arange(10)

    return imp


@overload_attribute(
    MyDummyType, "attr_jit_option_check_nrt", jit_options={"_nrt": True}
)
def ov_attr_jit_option_check_nrt(obj):
    def imp(obj):
        return np.arange(10)

    return imp


@overload_attribute(
    MyDummyType, "attr_jit_option_check_no_nrt", jit_options={"_nrt": False}
)
def ov_attr_jit_option_check_no_nrt(obj):
    def imp(obj):
        return np.arange(10)

    return imp


class TestJitOptionsNoNRT(TestCase):
    # Test overload*(jit_options={...}) by turning off _nrt

    def check_error_no_nrt(self, func, *args, **kwargs):
        # Check that the compilation fails with a complaint about dynamic array
        msg = (
            "Only accept returning of array passed into "
            "the function as argument"
        )
        with self.assertRaises(errors.TypingError) as raises:
            func(*args, **kwargs)
        self.assertIn(msg, str(raises.exception))

    def no_nrt_overload_check(self, flag):
        def dummy():
            return np.arange(10)

        @overload(dummy, jit_options={"_nrt": flag})
        def ov_dummy():
            def dummy():
                return np.arange(10)

            return dummy

        @njit
        def foo():
            return dummy()

        if flag:
            self.assertPreciseEqual(foo(), np.arange(10))
        else:
            self.check_error_no_nrt(foo)

    def test_overload_no_nrt(self):
        self.no_nrt_overload_check(True)
        self.no_nrt_overload_check(False)

    def test_overload_method_no_nrt(self):
        @njit
        def udt(x):
            return x.method_jit_option_check_nrt()

        self.assertPreciseEqual(udt(mydummy), np.arange(10))

        @njit
        def udt(x):
            return x.method_jit_option_check_no_nrt()

        self.check_error_no_nrt(udt, mydummy)

    def test_overload_attribute_no_nrt(self):
        @njit
        def udt(x):
            return x.attr_jit_option_check_nrt

        self.assertPreciseEqual(udt(mydummy), np.arange(10))

        @njit
        def udt(x):
            return x.attr_jit_option_check_no_nrt

        self.check_error_no_nrt(udt, mydummy)


class TestBoxingCallingJIT(TestCase):
    def setUp(self):
        super().setUp()
        many = base_dummy_type_factory("mydummy2")
        self.DynTypeType, self.DynType, self.dyn_type_type = many
        self.dyn_type = self.DynType()

    def test_unboxer_basic(self):
        # Implements an unboxer on DynType that calls an intrinsic into the
        # unboxer code.
        magic_token = 0xCAFE
        magic_offset = 123

        @intrinsic
        def my_intrinsic(typingctx, val):
            # An intrinsic that returns `val + magic_offset`
            def impl(context, builder, sig, args):
                [val] = args
                return builder.add(val, val.type(magic_offset))

            sig = signature(val, val)
            return sig, impl

        @unbox(self.DynTypeType)
        def unboxer(typ, obj, c):
            # The unboxer that calls some jitcode
            def bridge(x):
                # proof that this is a jit'ed context by calling jit only
                # intrinsic
                return my_intrinsic(x)

            args = [c.context.get_constant(types.intp, magic_token)]
            sig = signature(types.voidptr, types.intp)
            is_error, res = c.pyapi.call_jit_code(bridge, sig, args)
            return NativeValue(res, is_error=is_error)

        @box(self.DynTypeType)
        def boxer(typ, val, c):
            # The boxer that returns an integer representation
            res = c.builder.ptrtoint(val, cgutils.intp_t)
            return c.pyapi.long_from_ssize_t(res)

        @njit
        def passthru(x):
            return x

        out = passthru(self.dyn_type)
        self.assertEqual(out, magic_token + magic_offset)

    def test_unboxer_raise(self):
        # Testing exception raising in jitcode called from unboxing.
        @unbox(self.DynTypeType)
        def unboxer(typ, obj, c):
            # The unboxer that calls some jitcode
            def bridge(x):
                if x > 0:
                    raise ValueError("cannot be x > 0")
                return x

            args = [c.context.get_constant(types.intp, 1)]
            sig = signature(types.voidptr, types.intp)
            is_error, res = c.pyapi.call_jit_code(bridge, sig, args)
            return NativeValue(res, is_error=is_error)

        @box(self.DynTypeType)
        def boxer(typ, val, c):
            # The boxer that returns an integer representation
            res = c.builder.ptrtoint(val, cgutils.intp_t)
            return c.pyapi.long_from_ssize_t(res)

        @njit
        def passthru(x):
            return x

        with self.assertRaises(ValueError) as raises:
            passthru(self.dyn_type)
        self.assertIn(
            "cannot be x > 0", str(raises.exception),
        )

    def test_boxer(self):
        # Call jitcode inside the boxer
        magic_token = 0xCAFE
        magic_offset = 312

        @intrinsic
        def my_intrinsic(typingctx, val):
            # An intrinsic that returns `val + magic_offset`
            def impl(context, builder, sig, args):
                [val] = args
                return builder.add(val, val.type(magic_offset))

            sig = signature(val, val)
            return sig, impl

        @unbox(self.DynTypeType)
        def unboxer(typ, obj, c):
            return NativeValue(c.context.get_dummy_value())

        @box(self.DynTypeType)
        def boxer(typ, val, c):
            # Note: this doesn't do proper error handling
            def bridge(x):
                return my_intrinsic(x)

            args = [c.context.get_constant(types.intp, magic_token)]
            sig = signature(types.intp, types.intp)
            is_error, res = c.pyapi.call_jit_code(bridge, sig, args)
            return c.pyapi.long_from_ssize_t(res)

        @njit
        def passthru(x):
            return x

        r = passthru(self.dyn_type)
        self.assertEqual(r, magic_token + magic_offset)

    def test_boxer_raise(self):
        # Call jitcode inside the boxer
        @unbox(self.DynTypeType)
        def unboxer(typ, obj, c):
            return NativeValue(c.context.get_dummy_value())

        @box(self.DynTypeType)
        def boxer(typ, val, c):
            def bridge(x):
                if x > 0:
                    raise ValueError("cannot do x > 0")
                return x

            args = [c.context.get_constant(types.intp, 1)]
            sig = signature(types.intp, types.intp)
            is_error, res = c.pyapi.call_jit_code(bridge, sig, args)
            # The error handling
            retval = cgutils.alloca_once(c.builder, c.pyapi.pyobj, zfill=True)
            with c.builder.if_then(c.builder.not_(is_error)):
                obj = c.pyapi.long_from_ssize_t(res)
                c.builder.store(obj, retval)
            return c.builder.load(retval)

        @njit
        def passthru(x):
            return x

        with self.assertRaises(ValueError) as raises:
            passthru(self.dyn_type)
        self.assertIn(
            "cannot do x > 0", str(raises.exception),
        )


def with_objmode_cache_ov_example(x):
    # This is the function stub for overloading inside
    # TestCachingOverloadObjmode.test_caching_overload_objmode
    pass


@skip_if_typeguard
class TestCachingOverloadObjmode(TestCase):
    """Test caching of the use of overload implementations that use
    `with objmode`
    """
    _numba_parallel_test_ = False

    def setUp(self):
        warnings.simplefilter("error", errors.NumbaWarning)

    def tearDown(self):
        warnings.resetwarnings()

    def test_caching_overload_objmode(self):
        cache_dir = temp_directory(self.__class__.__name__)
        with override_config("CACHE_DIR", cache_dir):

            def realwork(x):
                # uses numpy code
                arr = np.arange(x) / x
                return np.linalg.norm(arr)

            def python_code(x):
                # create indirections
                return realwork(x)

            @overload(with_objmode_cache_ov_example)
            def _ov_with_objmode_cache_ov_example(x):
                def impl(x):
                    with objmode(y="float64"):
                        y = python_code(x)
                    return y

                return impl

            @njit(cache=True)
            def testcase(x):
                return with_objmode_cache_ov_example(x)

            expect = realwork(123)
            got = testcase(123)
            self.assertEqual(got, expect)

            testcase_cached = njit(cache=True)(testcase.py_func)
            got = testcase_cached(123)
            self.assertEqual(got, expect)

    @classmethod
    def check_objmode_cache_ndarray(cls):
        def do_this(a, b):
            return np.sum(a + b)

        def do_something(a, b):
            return np.sum(a + b)

        @overload(do_something)
        def overload_do_something(a, b):
            def _do_something_impl(a, b):
                with objmode(y='float64'):
                    y = do_this(a, b)
                return y
            return _do_something_impl

        @njit(cache=True)
        def test_caching():
            a = np.arange(20)
            b = np.arange(20)
            return do_something(a, b)

        got = test_caching()
        expect = test_caching.py_func()

        # Check result
        if got != expect:
            raise AssertionError("incorrect result")
        return test_caching

    @classmethod
    def populate_objmode_cache_ndarray_check_cache(cls):
        cls.check_objmode_cache_ndarray()

    @classmethod
    def check_objmode_cache_ndarray_check_cache(cls):
        disp = cls.check_objmode_cache_ndarray()
        if len(disp.stats.cache_misses) != 0:
            raise AssertionError('unexpected cache miss')
        if len(disp.stats.cache_hits) <= 0:
            raise AssertionError("unexpected missing cache hit")

    def test_check_objmode_cache_ndarray(self):
        # See issue #6130.
        # Env is missing after cache load.
        cache_dir = temp_directory(self.__class__.__name__)
        with override_config("CACHE_DIR", cache_dir):
            # Run in new process to populate the cache
            run_in_new_process_in_cache_dir(
                self.populate_objmode_cache_ndarray_check_cache, cache_dir
            )
            # Run in new process to use the cache in a fresh process.
            res = run_in_new_process_in_cache_dir(
                self.check_objmode_cache_ndarray_check_cache, cache_dir
            )
        self.assertEqual(res['exitcode'], 0)


class TestMisc(TestCase):
    def test_is_jitted(self):
        def foo(x):
            pass

        self.assertFalse(is_jitted(foo))
        self.assertTrue(is_jitted(njit(foo)))
        self.assertFalse(is_jitted(vectorize(foo)))
        self.assertFalse(is_jitted(vectorize(parallel=True)(foo)))
        self.assertFalse(
            is_jitted(guvectorize("void(float64[:])", "(m)")(foo))
        )

    def test_overload_arg_binding(self):
        # See issue #7982, checks that calling a function with named args works
        # correctly irrespective of the order in which the names are supplied.
        @njit
        def standard_order():
            return np.full(shape=123, fill_value=456).shape

        @njit
        def reversed_order():
            return np.full(fill_value=456, shape=123).shape

        self.assertPreciseEqual(standard_order(), standard_order.py_func())
        self.assertPreciseEqual(reversed_order(), reversed_order.py_func())


class TestOverloadPreferLiteral(TestCase):
    def test_overload(self):
        def prefer_lit(x):
            pass

        def non_lit(x):
            pass

        def ov(x):
            if isinstance(x, types.IntegerLiteral):
                # With prefer_literal=False, this branch will not be reached.
                if x.literal_value == 1:
                    def impl(x):
                        return 0xcafe
                    return impl
                else:
                    raise errors.TypingError('literal value')
            else:
                def impl(x):
                    return x * 100
                return impl

        overload(prefer_lit, prefer_literal=True)(ov)
        overload(non_lit)(ov)

        @njit
        def check_prefer_lit(x):
            return prefer_lit(1), prefer_lit(2), prefer_lit(x)

        a, b, c = check_prefer_lit(3)
        self.assertEqual(a, 0xcafe)
        self.assertEqual(b, 200)
        self.assertEqual(c, 300)

        @njit
        def check_non_lit(x):
            return non_lit(1), non_lit(2), non_lit(x)

        a, b, c = check_non_lit(3)
        self.assertEqual(a, 100)
        self.assertEqual(b, 200)
        self.assertEqual(c, 300)

    def test_overload_method(self):
        def ov(self, x):
            if isinstance(x, types.IntegerLiteral):
                # With prefer_literal=False, this branch will not be reached.
                if x.literal_value == 1:
                    def impl(self, x):
                        return 0xcafe
                    return impl
                else:
                    raise errors.TypingError('literal value')
            else:
                def impl(self, x):
                    return x * 100
                return impl

        overload_method(
            MyDummyType, "method_prefer_literal",
            prefer_literal=True,
        )(ov)

        overload_method(
            MyDummyType, "method_non_literal",
            prefer_literal=False,
        )(ov)

        @njit
        def check_prefer_lit(dummy, x):
            return (
                dummy.method_prefer_literal(1),
                dummy.method_prefer_literal(2),
                dummy.method_prefer_literal(x),
            )

        a, b, c = check_prefer_lit(MyDummy(), 3)
        self.assertEqual(a, 0xcafe)
        self.assertEqual(b, 200)
        self.assertEqual(c, 300)

        @njit
        def check_non_lit(dummy, x):
            return (
                dummy.method_non_literal(1),
                dummy.method_non_literal(2),
                dummy.method_non_literal(x),
            )

        a, b, c = check_non_lit(MyDummy(), 3)
        self.assertEqual(a, 100)
        self.assertEqual(b, 200)
        self.assertEqual(c, 300)


<<<<<<< HEAD
class TestNumbaInternalOverloads(TestCase):

    def test_signatures_match_overloaded_api(self):
        # This is a "best-effort" test to try and ensure that Numba's internal
        # overload declarations have signatures with argument names that match
        # the API they are overloading. The purpose of ensuring there is a
        # match is so that users can use call-by-name for positional arguments.

        # Set this to:
        # 0 to make violations raise a ValueError (default).
        # 1 to get violations reported to STDOUT
        # 2 to get a verbose output of everything that was checked and its state
        #   reported to STDOUT.
        DEBUG = 0

        # np.random.* does not have a signature exposed to `inspect`... so
        # custom parse the docstrings.
        def sig_from_np_random(x):
            if not x.startswith('_'):
                thing = getattr(np.random, x)
                if inspect.isbuiltin(thing):
                    docstr = thing.__doc__.splitlines()
                    for l in docstr:
                        if l:
                            sl = l.strip()
                            if sl.startswith(x): # its the signature
                                # special case np.random.seed, it has `self` in
                                # the signature whereas all the other functions
                                # do not!?
                                if x == "seed":
                                    sl = "seed(seed)"

                                fake_impl = f"def {sl}:\n\tpass"
                                l = {}
                                try:
                                    exec(fake_impl, {}, l)
                                except SyntaxError:
                                    # likely elipsis, e.g. rand(d0, d1, ..., dn)
                                    if DEBUG == 2:
                                        print("... skipped as cannot parse "
                                              "signature")
                                    return None
                                else:
                                    fn = l.get(x)
                                    return inspect.signature(fn)

        def checker(func, overload_func):
            if DEBUG == 2:
                print(f"Checking: {func}")

            def create_message(func, overload_func, func_sig, ol_sig):
                msg = []
                s = (f"{func} from module '{getattr(func, '__module__')}' "
                     "has mismatched sig.")
                msg.append(s)
                msg.append(f"    - expected: {func_sig}")
                msg.append(f"    -      got: {ol_sig}")
                lineno = inspect.getsourcelines(overload_func)[1]
                tmpsrcfile = inspect.getfile(overload_func)
                srcfile = tmpsrcfile.replace(numba.__path__[0], '')
                msg.append(f"from {srcfile}:{lineno}")
                msgstr = '\n' + '\n'.join(msg)
                return msgstr

            func_sig = None
            try:
                func_sig = inspect.signature(func)
            except ValueError:
                # probably a built-in/C code, see if it's a np.random function
                if fname := getattr(func, '__name__', False):
                    if maybe_func := getattr(np.random, fname, False):
                        if maybe_func == func:
                            # it's a built-in from np.random
                            func_sig = sig_from_np_random(fname)

            if func_sig is not None:
                ol_sig = inspect.signature(overload_func)
                x = list(func_sig.parameters.keys())
                y = list(ol_sig.parameters.keys())
                for a, b in zip(x[:len(y)], y):
                    if a != b:
                        p = func_sig.parameters[a]
                        if p.kind == p.POSITIONAL_ONLY:
                            # probably a built-in/C code
                            if DEBUG == 2:
                                print("... skipped as positional only "
                                      "arguments found")
                            break
                        elif '*' in str(p): # probably *args or similar
                            if DEBUG == 2:
                                print("... skipped as contains *args")
                            break
                        else:
                            # Only error/report on functions that have a module
                            # or are from somewhere other than Numba.
                            if (not func.__module__ or
                                    not func.__module__.startswith("numba")):
                                msgstr = create_message(func, overload_func,
                                                        func_sig, ol_sig)
                                if DEBUG != 0:
                                    if DEBUG == 2:
                                        print("... INVALID")
                                    if msgstr:
                                        print(msgstr)
                                    break
                                else:
                                    raise ValueError(msgstr)
                            else:
                                if DEBUG == 2:
                                    if not func.__module__:
                                        print("... skipped as no __module__ "
                                              "present")
                                    else:
                                        print("... skipped as Numba internal")
                                break
                else:
                    if DEBUG == 2:
                        print("... OK")

        # Compile something to make sure that the typing context registries
        # are populated with everything from the CPU target.
        njit(lambda : None).compile(())
        tyctx = numba.core.typing.context.Context()
        tyctx.refresh()

        # Walk the registries and check each function that is an overload
        regs = tyctx._registries
        for k, v in regs.items():
            for item in k.functions:
                if getattr(item, '_overload_func', False):
                    checker(item.key, item._overload_func)
=======
class TestIntrinsicPreferLiteral(TestCase):
    def test_intrinsic(self):
        def intrin(context, x):
            # This intrinsic will return 0xcafe if `x` is a literal `1`.
            sig = signature(types.intp, x)
            if isinstance(x, types.IntegerLiteral):
                # With prefer_literal=False, this branch will not be reached
                if x.literal_value == 1:
                    def codegen(context, builder, signature, args):
                        atype = signature.args[0]
                        llrtype = context.get_value_type(atype)
                        return ir.Constant(llrtype, 0xcafe)
                    return sig, codegen
                else:
                    raise errors.TypingError('literal value')
            else:
                def codegen(context, builder, signature, args):
                    atype = signature.return_type
                    llrtype = context.get_value_type(atype)
                    int_100 = ir.Constant(llrtype, 100)
                    return builder.mul(args[0], int_100)
                return sig, codegen

        prefer_lit = intrinsic(prefer_literal=True)(intrin)
        non_lit = intrinsic(prefer_literal=False)(intrin)

        @njit
        def check_prefer_lit(x):
            return prefer_lit(1), prefer_lit(2), prefer_lit(x)

        a, b, c = check_prefer_lit(3)
        self.assertEqual(a, 0xcafe)
        self.assertEqual(b, 200)
        self.assertEqual(c, 300)

        @njit
        def check_non_lit(x):
            return non_lit(1), non_lit(2), non_lit(x)

        a, b, c = check_non_lit(3)
        self.assertEqual(a, 100)
        self.assertEqual(b, 200)
        self.assertEqual(c, 300)
>>>>>>> cd1842ed


if __name__ == "__main__":
    unittest.main()<|MERGE_RESOLUTION|>--- conflicted
+++ resolved
@@ -2070,7 +2070,51 @@
         self.assertEqual(c, 300)
 
 
-<<<<<<< HEAD
+class TestIntrinsicPreferLiteral(TestCase):
+    def test_intrinsic(self):
+        def intrin(context, x):
+            # This intrinsic will return 0xcafe if `x` is a literal `1`.
+            sig = signature(types.intp, x)
+            if isinstance(x, types.IntegerLiteral):
+                # With prefer_literal=False, this branch will not be reached
+                if x.literal_value == 1:
+                    def codegen(context, builder, signature, args):
+                        atype = signature.args[0]
+                        llrtype = context.get_value_type(atype)
+                        return ir.Constant(llrtype, 0xcafe)
+                    return sig, codegen
+                else:
+                    raise errors.TypingError('literal value')
+            else:
+                def codegen(context, builder, signature, args):
+                    atype = signature.return_type
+                    llrtype = context.get_value_type(atype)
+                    int_100 = ir.Constant(llrtype, 100)
+                    return builder.mul(args[0], int_100)
+                return sig, codegen
+
+        prefer_lit = intrinsic(prefer_literal=True)(intrin)
+        non_lit = intrinsic(prefer_literal=False)(intrin)
+
+        @njit
+        def check_prefer_lit(x):
+            return prefer_lit(1), prefer_lit(2), prefer_lit(x)
+
+        a, b, c = check_prefer_lit(3)
+        self.assertEqual(a, 0xcafe)
+        self.assertEqual(b, 200)
+        self.assertEqual(c, 300)
+
+        @njit
+        def check_non_lit(x):
+            return non_lit(1), non_lit(2), non_lit(x)
+
+        a, b, c = check_non_lit(3)
+        self.assertEqual(a, 100)
+        self.assertEqual(b, 200)
+        self.assertEqual(c, 300)
+
+
 class TestNumbaInternalOverloads(TestCase):
 
     def test_signatures_match_overloaded_api(self):
@@ -2202,51 +2246,6 @@
             for item in k.functions:
                 if getattr(item, '_overload_func', False):
                     checker(item.key, item._overload_func)
-=======
-class TestIntrinsicPreferLiteral(TestCase):
-    def test_intrinsic(self):
-        def intrin(context, x):
-            # This intrinsic will return 0xcafe if `x` is a literal `1`.
-            sig = signature(types.intp, x)
-            if isinstance(x, types.IntegerLiteral):
-                # With prefer_literal=False, this branch will not be reached
-                if x.literal_value == 1:
-                    def codegen(context, builder, signature, args):
-                        atype = signature.args[0]
-                        llrtype = context.get_value_type(atype)
-                        return ir.Constant(llrtype, 0xcafe)
-                    return sig, codegen
-                else:
-                    raise errors.TypingError('literal value')
-            else:
-                def codegen(context, builder, signature, args):
-                    atype = signature.return_type
-                    llrtype = context.get_value_type(atype)
-                    int_100 = ir.Constant(llrtype, 100)
-                    return builder.mul(args[0], int_100)
-                return sig, codegen
-
-        prefer_lit = intrinsic(prefer_literal=True)(intrin)
-        non_lit = intrinsic(prefer_literal=False)(intrin)
-
-        @njit
-        def check_prefer_lit(x):
-            return prefer_lit(1), prefer_lit(2), prefer_lit(x)
-
-        a, b, c = check_prefer_lit(3)
-        self.assertEqual(a, 0xcafe)
-        self.assertEqual(b, 200)
-        self.assertEqual(c, 300)
-
-        @njit
-        def check_non_lit(x):
-            return non_lit(1), non_lit(2), non_lit(x)
-
-        a, b, c = check_non_lit(3)
-        self.assertEqual(a, 100)
-        self.assertEqual(b, 200)
-        self.assertEqual(c, 300)
->>>>>>> cd1842ed
 
 
 if __name__ == "__main__":
