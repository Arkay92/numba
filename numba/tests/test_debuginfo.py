--- conflicted
+++ resolved
@@ -590,7 +590,6 @@
             data_type = metadata_definition_map[base_type_marker]
             self.assertRegex(data_type, expected[field])
 
-<<<<<<< HEAD
     def test_debug_optnone(self):
         def get_debug_lines(fn):
             # Get the lines contained in the debug info
@@ -661,7 +660,7 @@
                 self.assertEqual(attrs & must_have, must_have)
                 must_not_have = expected["must_not_have_attrs"]
                 self.assertFalse(attrs & must_not_have)
-=======
+
     def test_omitted_arg(self):
         # See issue 7726
         @njit(debug=True)
@@ -708,7 +707,6 @@
         base_ty = metadata_definition_map[md_base_ty]
         # expect ir.LiteralStructType([])
         self.assertEqual(base_ty, ('!{}'))
->>>>>>> 223dcea7
 
 
 if __name__ == '__main__':
