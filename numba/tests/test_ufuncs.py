from __future__ import print_function

import itertools
import sys
import warnings

import numpy as np
import functools

import numba.unittest_support as unittest
<<<<<<< HEAD
from numba import types, typing, utils
from numba.compiler import compile_extra, compile_isolated, Flags, DEFAULT_FLAGS
from numba.numpy_support import numpy_letter_types_to_numba_types
=======
from numba.compiler import compile_isolated, Flags
from numba import types, utils
from numba import vectorize
>>>>>>> 54dd45fa
from numba.config import PYVERSION
from numba.typeinfer import TypingError
from numba.tests.support import TestCase, CompilationCache
import re

is32bits = tuple.__itemsize__ == 4
iswindows = sys.platform.startswith('win32')

enable_pyobj_flags = Flags()
enable_pyobj_flags.set("enable_pyobject")

no_pyobj_flags = Flags()

def _unimplemented(func):
    """An 'expectedFailure' like decorator that only expects compilation errors
    caused by unimplemented functions that fail in no-python mode"""
    @functools.wraps(func)
    def wrapper(*args, **kwargs):
        try:
            func(*args, **kwargs)
        except TypingError:
            raise unittest._ExpectedFailure(sys.exc_info())
        raise unittest._UnexpectedSuccess

def _make_ufunc_usecase(ufunc):
    ldict = {}
    arg_str = ','.join(['a{0}'.format(i) for i in range(ufunc.nargs)])
    func_str = 'def fn({0}):\n    np.{1}({0})'.format(arg_str, ufunc.__name__)
    exec(func_str, globals(), ldict)
    fn = ldict['fn']
    fn.__name__ = '{0}_usecase'.format(ufunc.__name__)
    return fn


def _make_unary_ufunc_usecase(ufunc):
    ufunc_name = ufunc.__name__
    ldict = {}
    exec("def fn(x,out):\n    np.{0}(x,out)".format(ufunc_name), globals(), ldict)
    fn = ldict["fn"]
    fn.__name__ = "{0}_usecase".format(ufunc_name)
    return fn


def _make_binary_ufunc_usecase(ufunc):
    ufunc_name = ufunc.__name__
    ldict = {}
    exec("def fn(x,y,out):\n    np.{0}(x,y,out)".format(ufunc_name), globals(), ldict);
    fn = ldict['fn']
    fn.__name__ = "{0}_usecase".format(ufunc_name)
    return fn


def _as_dtype_value(tyargs, args):
    """Convert python values into numpy scalar objects.
    """
    return [np.dtype(str(ty)).type(val) for ty, val in zip(tyargs, args)]


class TestUFuncs(TestCase):

    def setUp(self):
        self.inputs = [
            (0, types.uint32),
            (1, types.uint32),
            (-1, types.int32),
            (0, types.int32),
            (1, types.int32),
            (0, types.uint64),
            (1, types.uint64),
            (-1, types.int64),
            (0, types.int64),
            (1, types.int64),

            (-0.5, types.float32),
            (0.0, types.float32),
            (0.5, types.float32),

            (-0.5, types.float64),
            (0.0, types.float64),
            (0.5, types.float64),

            (np.array([0,1], dtype='u4'), types.Array(types.uint32, 1, 'C')),
            (np.array([0,1], dtype='u8'), types.Array(types.uint64, 1, 'C')),
            (np.array([-1,0,1], dtype='i4'), types.Array(types.int32, 1, 'C')),
            (np.array([-1,0,1], dtype='i8'), types.Array(types.int64, 1, 'C')),
            (np.array([-0.5, 0.0, 0.5], dtype='f4'), types.Array(types.float32, 1, 'C')),
            (np.array([-0.5, 0.0, 0.5], dtype='f8'), types.Array(types.float64, 1, 'C')),
            ]
        self.cache = CompilationCache()

    def unary_ufunc_test(self, ufunc, flags=enable_pyobj_flags,
                         skip_inputs=[], additional_inputs=[],
                         int_output_type=None, float_output_type=None):
        ufunc = _make_unary_ufunc_usecase(ufunc)

        inputs = list(self.inputs)
        inputs.extend(additional_inputs)

        pyfunc = ufunc

        for input_tuple in inputs:
            input_operand = input_tuple[0]
            input_type = input_tuple[1]

            if input_type in skip_inputs:
                continue

            ty = input_type
            if isinstance(ty, types.Array):
                ty = ty.dtype

            if ty in types.signed_domain:
                if int_output_type:
                    output_type = types.Array(int_output_type, 1, 'C')
                else:
                    output_type = types.Array(types.int64, 1, 'C')
            elif ty in types.unsigned_domain:
                if int_output_type:
                    output_type = types.Array(int_output_type, 1, 'C')
                else:
                    output_type = types.Array(types.uint64, 1, 'C')
            else:
                if float_output_type:
                    output_type = types.Array(float_output_type, 1, 'C')
                else:
                    output_type = types.Array(types.float64, 1, 'C')

            cr = self.cache.compile(pyfunc, (input_type, output_type),
                                    flags=flags)
            cfunc = cr.entry_point

            if isinstance(input_operand, np.ndarray):
                result = np.zeros(input_operand.size,
                                  dtype=output_type.dtype.name)
                expected = np.zeros(input_operand.size,
                                    dtype=output_type.dtype.name)
            else:
                result = np.zeros(1, dtype=output_type.dtype.name)
                expected = np.zeros(1, dtype=output_type.dtype.name)

            invalid_flag = False
            with warnings.catch_warnings(record=True) as warnlist:
                warnings.simplefilter('always')

                pyfunc(input_operand, expected)

                warnmsg = "invalid value encountered"
                for thiswarn in warnlist:

                    if (issubclass(thiswarn.category, RuntimeWarning)
                        and str(thiswarn.message).startswith(warnmsg)):
                        invalid_flag = True

            cfunc(input_operand, result)

            # Need special checks if NaNs are in results
            if np.isnan(expected).any() or np.isnan(result).any():
                self.assertTrue(np.allclose(np.isnan(result), np.isnan(expected)))
                if not np.isnan(expected).all() and not np.isnan(result).all():
                    self.assertTrue(np.allclose(result[np.invert(np.isnan(result))],
                                     expected[np.invert(np.isnan(expected))]))
            else:
                match = np.all(result == expected) or np.allclose(result,
                                                                  expected)
                if not match:
                    if invalid_flag:
                        # Allow output to mismatch for invalid input
                        print("Output mismatch for invalid input",
                              input_tuple, result, expected)
                    else:
                        self.fail("%s != %s" % (result, expected))


    def binary_ufunc_test(self, ufunc, flags=enable_pyobj_flags,
                         skip_inputs=[], additional_inputs=[],
                         int_output_type=None, float_output_type=None):

        ufunc = _make_binary_ufunc_usecase(ufunc)

        inputs = list(self.inputs) + additional_inputs
        pyfunc = ufunc

        for input_tuple in inputs:
            input_operand = input_tuple[0]
            input_type = input_tuple[1]

            if input_type in skip_inputs:
                continue

            ty = input_type
            if isinstance(ty, types.Array):
                ty = ty.dtype

            if ty in types.signed_domain:
                if int_output_type:
                    output_type = types.Array(int_output_type, 1, 'C')
                else:
                    output_type = types.Array(types.int64, 1, 'C')
            elif ty in types.unsigned_domain:
                if int_output_type:
                    output_type = types.Array(int_output_type, 1, 'C')
                else:
                    output_type = types.Array(types.uint64, 1, 'C')
            else:
                if float_output_type:
                    output_type = types.Array(float_output_type, 1, 'C')
                else:
                    output_type = types.Array(types.float64, 1, 'C')

            cr = self.cache.compile(pyfunc, (input_type, input_type, output_type),
                                    flags=flags)
            cfunc = cr.entry_point

            if isinstance(input_operand, np.ndarray):
                result = np.zeros(input_operand.size,
                                  dtype=output_type.dtype.name)
                expected = np.zeros(input_operand.size,
                                    dtype=output_type.dtype.name)
            else:
                result = np.zeros(1, dtype=output_type.dtype.name)
                expected = np.zeros(1, dtype=output_type.dtype.name)
            cfunc(input_operand, input_operand, result)
            pyfunc(input_operand, input_operand, expected)

            # Need special checks if NaNs are in results
            if np.isnan(expected).any() or np.isnan(result).any():
                self.assertTrue(np.allclose(np.isnan(result), np.isnan(expected)))
                if not np.isnan(expected).all() and not np.isnan(result).all():
                    self.assertTrue(np.allclose(result[np.invert(np.isnan(result))],
                                     expected[np.invert(np.isnan(expected))]))
            else:
                self.assertTrue(np.all(result == expected) or
                                np.allclose(result, expected))


    def unary_int_ufunc_test(self, name=None, flags=enable_pyobj_flags):
        self.unary_ufunc_test(name, flags=flags,
            skip_inputs=[types.float32, types.float64,
                types.Array(types.float32, 1, 'C'),
                types.Array(types.float64, 1, 'C')])

    def binary_int_ufunc_test(self, name=None, flags=enable_pyobj_flags):
        self.binary_ufunc_test(name, flags=flags,
            skip_inputs=[types.float32, types.float64,
                types.Array(types.float32, 1, 'C'),
                types.Array(types.float64, 1, 'C')])


    ############################################################################
    # Math operations
    def test_add_ufunc(self, flags=enable_pyobj_flags):
        self.binary_ufunc_test(np.add, flags=flags)

    def test_add_ufunc_npm(self):
        self.test_add_ufunc(flags=no_pyobj_flags)

    def test_subtract_ufunc(self, flags=enable_pyobj_flags):
        self.binary_ufunc_test(np.subtract, flags=flags)

    def test_subtract_ufunc_npm(self):
        self.test_subtract_ufunc(flags=no_pyobj_flags)

    def test_multiply_ufunc(self, flags=enable_pyobj_flags):
        self.binary_ufunc_test(np.multiply, flags=flags)

    def test_multiply_ufunc_npm(self):
        self.test_multiply_ufunc(flags=no_pyobj_flags)

    def test_divide_ufunc(self, flags=enable_pyobj_flags):
        # Bear in mind that in python3 divide IS true_divide
        # so the out type for int types will be a double
        int_out_type = None
        if PYVERSION >= (3, 0):
            int_out_type = types.float64

        self.binary_ufunc_test(np.divide, flags=flags, int_output_type=int_out_type)

    def test_divide_ufunc_npm(self):
        self.test_divide_ufunc(flags=no_pyobj_flags)

    def test_logaddexp_ufunc(self):
        self.binary_ufunc_test(np.logaddexp)

    def test_logaddexp_ufunc_npm(self):
        self.binary_ufunc_test(np.logaddexp, flags=no_pyobj_flags)

    def test_logaddexp2_ufunc(self):
        self.binary_ufunc_test(np.logaddexp2)

    def test_logaddexp2_ufunc_npm(self):
        self.binary_ufunc_test(np.logaddexp2, flags=no_pyobj_flags)

    def test_true_divide_ufunc(self, flags=enable_pyobj_flags):
        self.binary_ufunc_test(np.true_divide, flags=flags, int_output_type=types.float64)

    def test_true_divide_ufunc_npm(self):
        self.test_true_divide_ufunc(flags=no_pyobj_flags)

    def test_floor_divide_ufunc(self):
        self.binary_ufunc_test(np.floor_divide)

    def test_floor_divide_ufunc_npm(self):
        self.binary_ufunc_test(np.floor_divide, flags=no_pyobj_flags)

    def test_negative_ufunc(self, flags=enable_pyobj_flags):
        # NumPy ufunc has bug with uint32 as input and int64 as output,
        # so skip uint32 input.
        self.unary_ufunc_test(np.negative, int_output_type=types.int64,
                              skip_inputs=[types.Array(types.uint32, 1, 'C'), types.uint32],
                              flags=flags)

    def test_negative_ufunc_npm(self):
        self.test_negative_ufunc(flags=no_pyobj_flags)

    def test_power_ufunc(self, flags=enable_pyobj_flags):
        self.binary_ufunc_test(np.power, flags=flags)

    def test_power_ufunc_npm(self):
        self.test_power_ufunc(flags=no_pyobj_flags)

    def test_remainder_ufunc(self, flags=enable_pyobj_flags):
        self.binary_ufunc_test(np.remainder, flags=flags)

    @_unimplemented
    def test_remainder_ufunc_npm(self):
        self.test_remainder_ufunc(flags=no_pyobj_flags)

    def test_mod_ufunc(self, flags=enable_pyobj_flags):
        self.binary_ufunc_test(np.mod, flags=flags)

    @_unimplemented
    def test_mod_ufunc_npm(self):
        self.test_mod_ufunc(flags=no_pyobj_flags)

    def test_fmod_ufunc(self, flags=enable_pyobj_flags):
        self.binary_ufunc_test(np.fmod, flags=flags)

    @_unimplemented
    def test_fmod_ufunc_npm(self):
        self.test_fmod_ufunc(flags=no_pyobj_flags)

    def test_abs_ufunc(self, flags=enable_pyobj_flags):
        self.unary_ufunc_test(np.abs, flags=flags,
            additional_inputs = [(np.iinfo(np.uint32).max, types.uint32),
                                 (np.iinfo(np.uint64).max, types.uint64),
                                 (np.finfo(np.float32).min, types.float32),
                                 (np.finfo(np.float64).min, types.float64)
                                 ])

    def test_abs_ufunc_npm(self):
        self.test_abs_ufunc(flags=no_pyobj_flags)

    def test_absolute_ufunc(self, flags=enable_pyobj_flags):
        self.unary_ufunc_test(np.absolute, flags=flags,
            additional_inputs = [(np.iinfo(np.uint32).max, types.uint32),
                                 (np.iinfo(np.uint64).max, types.uint64),
                                 (np.finfo(np.float32).min, types.float32),
                                 (np.finfo(np.float64).min, types.float64)
                                 ])

    def test_absolute_ufunc_npm(self):
        self.test_absolute_ufunc(flags=no_pyobj_flags)

    def test_fabs_ufunc(self, flags=enable_pyobj_flags):
        self.unary_ufunc_test('fabs', flags=flags)

    def test_fabs_ufunc_npm(self):
        self.test_fabs_ufunc(flags=no_pyobj_flags)

    def test_rint_ufunc(self, flags=enable_pyobj_flags):
        self.unary_ufunc_test(np.rint, flags=flags)

    def test_rint_ufunc_npm(self):
        self.test_rint_ufunc(flags=no_pyobj_flags)

    def test_sign_ufunc(self, flags=enable_pyobj_flags):
        self.unary_ufunc_test(np.sign, flags=flags)

    def test_sign_ufunc_npm(self):
        self.test_sign_ufunc(flags=no_pyobj_flags)

    def test_conj_ufunc(self, flags=enable_pyobj_flags):
        self.unary_ufunc_test(np.conj, flags=flags)

    @_unimplemented
    def test_conj_ufunc_npm(self):
        self.test_conj_ufunc(flags=no_pyobj_flags)

    def test_exp_ufunc(self, flags=enable_pyobj_flags):
        self.unary_ufunc_test(np.exp, flags=flags)

    def test_exp_ufunc_npm(self):
        self.test_exp_ufunc(flags=no_pyobj_flags)

    def test_exp2_ufunc(self, flags=enable_pyobj_flags):
        self.unary_ufunc_test(np.exp2, flags=flags)

    def test_exp2_ufunc_npm(self):
        self.test_exp2_ufunc(flags=no_pyobj_flags)

    def test_log_ufunc(self, flags=enable_pyobj_flags):
        self.unary_ufunc_test(np.log, flags=flags)

    def test_log_ufunc_npm(self):
        self.test_log_ufunc(flags=no_pyobj_flags)

    def test_log2_ufunc(self, flags=enable_pyobj_flags):
        self.unary_ufunc_test(np.log2, flags=flags)

    def test_log2_ufunc_npm(self):
        self.test_log2_ufunc(flags=no_pyobj_flags)

    def test_log10_ufunc(self, flags=enable_pyobj_flags):
        self.unary_ufunc_test(np.log10, flags=flags)

    def test_log10_ufunc_npm(self):
        self.test_log10_ufunc(flags=no_pyobj_flags)

    def test_expm1_ufunc(self, flags=enable_pyobj_flags):
        self.unary_ufunc_test(np.expm1, flags=flags)

    def test_expm1_ufunc_npm(self):
        self.test_expm1_ufunc(flags=no_pyobj_flags)

    def test_log1p_ufunc(self, flags=enable_pyobj_flags):
        self.unary_ufunc_test(np.log1p, flags=flags)

    def test_log1p_ufunc_npm(self):
        self.test_log1p_ufunc(flags=no_pyobj_flags)

    def test_sqrt_ufunc(self, flags=enable_pyobj_flags):
        self.unary_ufunc_test(np.sqrt, flags=flags)

    def test_sqrt_ufunc_npm(self):
        self.test_sqrt_ufunc(flags=no_pyobj_flags)

    def test_square_ufunc(self, flags=enable_pyobj_flags):
        self.unary_ufunc_test(np.square, flags=flags)

    @_unimplemented
    def test_square_ufunc_npm(self):
        self.test_square_ufunc(flags=no_pyobj_flags)

    def test_reciprocal_ufunc(self, flags=enable_pyobj_flags):
        self.unary_ufunc_test(np.reciprocal, flags=flags)

    @_unimplemented
    def test_reciprocal_ufunc_npm(self):
        self.test_reciprocal_ufunc(flags=no_pyobj_flags)

    def test_conjugate_ufunc(self, flags=enable_pyobj_flags):
        self.unary_ufunc_test(np.conjugate, flags=flags)

    @_unimplemented
    def test_conjugate_ufunc_npm(self):
        self.test_reciprocal_ufunc(flags=no_pyobj_flags)


    ############################################################################
    # Trigonometric Functions

    def test_sin_ufunc(self, flags=enable_pyobj_flags):
        self.unary_ufunc_test(np.sin, flags=flags)

    def test_sin_ufunc_npm(self):
        self.test_sin_ufunc(flags=no_pyobj_flags)

    def test_cos_ufunc(self, flags=enable_pyobj_flags):
        self.unary_ufunc_test(np.cos, flags=flags)

    def test_cos_ufunc_npm(self):
        self.test_cos_ufunc(flags=no_pyobj_flags)

    def test_tan_ufunc(self, flags=enable_pyobj_flags):
        self.unary_ufunc_test(np.tan, flags=flags)

    def test_tan_ufunc_npm(self):
        self.test_tan_ufunc(flags=no_pyobj_flags)

    def test_arcsin_ufunc(self, flags=enable_pyobj_flags):
        self.unary_ufunc_test(np.arcsin, flags=flags)

    def test_arcsin_ufunc_npm(self):
        self.test_arcsin_ufunc(flags=no_pyobj_flags)

    def test_arccos_ufunc(self, flags=enable_pyobj_flags):
        self.unary_ufunc_test(np.arccos, flags=flags)

    def test_arccos_ufunc_npm(self):
        self.test_arccos_ufunc(flags=no_pyobj_flags)

    def test_arctan_ufunc(self, flags=enable_pyobj_flags):
        self.unary_ufunc_test(np.arctan, flags=flags)

    def test_arctan_ufunc_npm(self):
        self.test_arctan_ufunc(flags=no_pyobj_flags)

    def test_arctan2_ufunc(self, flags=enable_pyobj_flags):
        self.binary_ufunc_test(np.arctan2, flags=flags)

    def test_arctan2_ufunc_npm(self):
        self.test_arctan2_ufunc(flags=no_pyobj_flags)

    def test_hypot_ufunc(self, flags=enable_pyobj_flags):
        self.binary_ufunc_test(np.hypot)

    def test_hypot_ufunc_npm(self):
        self.test_hypot_ufunc(flags=no_pyobj_flags)

    def test_sinh_ufunc(self, flags=enable_pyobj_flags):
        self.unary_ufunc_test(np.sinh, flags=flags)

    def test_sinh_ufunc_npm(self):
        self.test_sinh_ufunc(flags=no_pyobj_flags)

    def test_cosh_ufunc(self, flags=enable_pyobj_flags):
        self.unary_ufunc_test(np.cosh, flags=flags)

    def test_cosh_ufunc_npm(self):
        self.test_cosh_ufunc(flags=no_pyobj_flags)

    def test_tanh_ufunc(self, flags=enable_pyobj_flags):
        self.unary_ufunc_test(np.tanh, flags=flags)

    def test_tanh_ufunc_npm(self):
        self.test_tanh_ufunc(flags=no_pyobj_flags)

    def test_arcsinh_ufunc(self, flags=enable_pyobj_flags):
        self.unary_ufunc_test(np.arcsinh, flags=flags)

    def test_arcsinh_ufunc_npm(self):
        self.test_arcsinh_ufunc(flags=no_pyobj_flags)

    def test_arccosh_ufunc(self, flags=enable_pyobj_flags):
        self.unary_ufunc_test(np.arccosh, flags=flags)

    def test_arccosh_ufunc_npm(self):
        self.test_arccosh_ufunc(flags=no_pyobj_flags)

    def test_arctanh_ufunc(self, flags=enable_pyobj_flags):
        self.unary_ufunc_test(np.arctanh, flags=flags)

    def test_arctanh_ufunc_npm(self):
        self.test_arctanh_ufunc(flags=no_pyobj_flags)

    def test_deg2rad_ufunc(self, flags=enable_pyobj_flags):
        self.unary_ufunc_test(np.deg2rad, flags=flags)

    def test_deg2rad_ufunc_npm(self):
        self.test_deg2rad_ufunc(flags=no_pyobj_flags)

    def test_rad2deg_ufunc(self, flags=enable_pyobj_flags):
        self.unary_ufunc_test(np.rad2deg, flags=flags)

    def test_rad2deg_ufunc_npm(self):
        self.test_rad2deg_ufunc(flags=no_pyobj_flags)

    def test_degrees_ufunc(self, flags=enable_pyobj_flags):
        self.unary_ufunc_test(np.degrees, flags=flags)

    def test_degrees_ufunc_npm(self):
        self.test_degrees_ufunc(flags=no_pyobj_flags)

    def test_radians_ufunc(self, flags=enable_pyobj_flags):
        self.unary_ufunc_test(np.radians, flags=flags)

    def test_radians_ufunc_npm(self):
        self.test_radians_ufunc(flags=no_pyobj_flags)


    ############################################################################
    # Bit-twiddling Functions

    def test_bitwise_and_ufunc(self, flags=enable_pyobj_flags):
        self.binary_int_ufunc_test(np.bitwise_and, flags=flags)

    @_unimplemented
    def test_bitwise_and_ufunc_npm(self):
        self.test_bitwise_and_ufunc_npm(flags=no_pyobj_flags)

    def test_bitwise_or_ufunc(self, flags=enable_pyobj_flags):
        self.binary_int_ufunc_test(np.bitwise_or, flags=flags)

    @_unimplemented
    def test_bitwise_or_ufunc_npm(self):
        self.test_bitwise_or_ufunc(flags=no_pyobj_flags)

    def test_bitwise_xor_ufunc(self, flags=enable_pyobj_flags):
        self.binary_int_ufunc_test(np.bitwise_xor, flags=flags)

    @_unimplemented
    def test_bitwise_xor_ufunc_npm(self):
        self.test_bitwise_xor_ufunc(flags=no_pyobj_flags)

    def test_invert_ufunc(self, flags=enable_pyobj_flags):
        self.unary_int_ufunc_test(np.invert, flags=flags)

    @_unimplemented
    def test_invert_ufunc_npm(self):
        self.test_invert_ufunc(flags=no_pyobj_flags)

    def test_bitwise_not_ufunc(self, flags=enable_pyobj_flags):
        self.unary_int_ufunc_test(np.bitwise_not, flags=flags)

    @_unimplemented
    def test_bitwise_not_ufunc_npm(self):
        self.test_bitwise_not_ufunc(flags=no_pyobj_flags)

    def test_left_shift_ufunc(self, flags=enable_pyobj_flags):
        self.binary_int_ufunc_test(np.left_shift, flags=flags)

    @_unimplemented
    def test_left_shift_ufunc_npm(self):
        self.test_left_shift_ufunc_npm(flags=no_pyobj_flags)

    def test_right_shift_ufunc(self, flags=enable_pyobj_flags):
        self.binary_int_ufunc_test(np.right_shift, flags=flags)

    @_unimplemented
    def test_right_shift_ufunc_npm(self):
        self.test_right_shift_ufunc(flags=no_pyobj_flags)


    ############################################################################
    # Comparison functions
    def test_greater_ufunc(self, flags=enable_pyobj_flags):
        self.binary_ufunc_test(np.greater, flags=flags)

    @_unimplemented
    def test_greater_ufunc_npm(self):
        self.test_greater_ufunc(flags=no_pyobj_flags)

    def test_greater_equal_ufunc(self, flags=enable_pyobj_flags):
        self.binary_ufunc_test(np.greater_equal, flags=flags)

    @_unimplemented
    def test_greater_equal_ufunc_npm(self):
        self.test_greater_equal_ufunc(flags=no_pyobj_flags)

    def test_less_ufunc(self, flags=enable_pyobj_flags):
        self.binary_ufunc_test(np.less, flags=flags)

    @_unimplemented
    def test_less_ufunc_npm(self):
        self.test_less_ufunc(flags=no_pyobj_flags)

    def test_less_equal_ufunc(self, flags=enable_pyobj_flags):
        self.binary_ufunc_test(np.less_equal, flags=flags)

    @_unimplemented
    def test_less_equal_ufunc_npm(self):
        self.test_less_equal_ufunc(flags=no_pyobj_flags)

    def test_not_equal_ufunc(self, flags=enable_pyobj_flags):
        self.binary_ufunc_test(np.not_equal, flags=flags)

    @_unimplemented
    def test_not_equal_ufunc_npm(self):
        self.test_not_equal_ufunc(flags=no_pyobj_flags)

    def test_equal_ufunc(self, flags=enable_pyobj_flags):
        self.binary_ufunc_test(np.equal, flags=flags)

    @_unimplemented
    def test_equal_ufunc_npm(self):
        self.test_equal_ufunc(flags=no_pyobj_flags)

    def test_logical_and_ufunc(self, flags=enable_pyobj_flags):
        self.binary_ufunc_test(np.logical_and, flags=flags)

    @_unimplemented
    def test_logical_and_ufunc_npm(self):
        self.test_logical_and_ufunc(flags=no_pyobj_flags)

    def test_logical_or_ufunc(self, flags=enable_pyobj_flags):
        self.binary_ufunc_test(np.logical_or, flags=flags)

    @_unimplemented
    def test_logical_or_ufunc_npm(self):
        self.test_logical_or_ufunc(flags=no_pyobj_flags)

    def test_logical_xor_ufunc(self, flags=enable_pyobj_flags):
        self.binary_ufunc_test(np.logical_xor, flags=flags)

    @_unimplemented
    def test_logical_xor_ufunc_npm(self):
        self.test_logical_xor_ufunc(flags=no_pyobj_flags)

    def test_logical_not_ufunc(self, flags=enable_pyobj_flags):
        self.unary_ufunc_test(np.logical_not, flags=flags)

    @_unimplemented
    def test_logical_not_ufunc_npm(self):
        self.test_logical_not(flags=no_pyobj_flags)

    def test_maximum_ufunc(self, flags=enable_pyobj_flags):
        self.binary_ufunc_test(np.maximum, flags=flags)

    @_unimplemented
    def test_maximum_ufunc_npm(self):
        self.test_maximum_ufunc(flags=no_pyobj_flags)

    def test_minimum_ufunc(self, flags=enable_pyobj_flags):
        self.binary_ufunc_test(np.minimum, flags=flags)

    @_unimplemented
    def test_minimum_ufunc_npm(self):
        self.test_minimum_ufunc(flags=no_pyobj_flags)

    def test_fmax_ufunc(self, flags=enable_pyobj_flags):
        self.binary_ufunc_test(np.fmax, flags=flags)

    @_unimplemented
    def test_fmax_ufunc_npm(self):
        self.test_fmax_ufunc(flags=no_pyobj_flags)

    def test_fmin_ufunc(self, flags=enable_pyobj_flags):
        self.binary_ufunc_test(np.fmin, flags=flags)

    @_unimplemented
    def test_fmin_ufunc_npm(self):
        self.test_fmin_ufunc(flags=no_pyobj_flags)


    ############################################################################
    # Floating functions
    def test_isfinite_ufunc(self, flags=enable_pyobj_flags):
        self.unary_ufunc_test(np.isfinite, flags=flags)

    @_unimplemented
    def test_isfinite_ufunc_npm(self):
        self.test_isfinite_ufunc(flags=no_pyobj_flags)

    def test_isinf_ufunc(self, flags=enable_pyobj_flags):
        self.unary_ufunc_test(np.isinf, flags=flags)

    @_unimplemented
    def test_isinf_ufunc_npm(self):
        self.test_isinf_ufunc(flags=no_pyobj_flags)

    def test_isnan_ufunc(self, flags=enable_pyobj_flags):
        self.unary_ufunc_test(np.isnan, flags=flags)

    @_unimplemented
    def test_isnan_ufunc_npm(self):
        self.test_isnan_ufunc(flags=no_pyobj_flags)

    def test_signbit_ufunc(self, flags=enable_pyobj_flags):
        self.unary_ufunc_test(np.signbit, flags=flags)

    @_unimplemented
    def test_signbit_ufunc_npm(self):
        self.test_signbit_ufunc(flags=no_pyobj_flags)

    def test_copysign_ufunc(self, flags=enable_pyobj_flags):
        self.binary_ufunc_test(np.copysign, flags=flags)

    @_unimplemented
    def test_copysign_ufunc_npm(self):
        self.test_copysign_ufunc(flags=no_pyobj_flags)

    @_unimplemented
    def test_nextafter_ufunc(self, flags=enable_pyobj_flags):
        self.binary_ufunc_test(np.nextafter, flags=flags)

    @_unimplemented
    def test_nextafter_ufunc_npm(self):
        self.test_nextafter_ufunc(flags=no_pyobj_flags)

    def test_modf_ufunc(self, flags=enable_pyobj_flags):
        self.unary_ufunc_test(np.modf, flags=flags)

    @_unimplemented
    def test_modf_ufunc_npm(self):
        self.test_modf_ufunc(flags=no_pyobj_flags)


    # FIXME - ldexp does not have homogeneous arguments, so the usual tests won't
    #         work as they reuse both inputs
    @unittest.skipIf(is32bits or iswindows, "Some types are not supported on "
                                       "32-bit "
                               "platform")
    @unittest.skip("this test needs fixing")
    def test_ldexp_ufunc(self, flags=enable_pyobj_flags):
        self.binary_int_ufunc_test(np.ldexp, flags=flags)

    # FIXME
    @unittest.skipIf(is32bits or iswindows,
                     "Some types are not supported on 32-bit platform")
    @unittest.skip("this tests needs fixing")
    def test_ldexp_ufunc_npm(self):
        self.test_ldexp_ufunc(flags=no_pyobj_flags)

    def test_frexp_ufunc(self, flags=enable_pyobj_flags):
        self.unary_ufunc_test(np.frexp, flags=flags)

    @_unimplemented
    def test_frexp_ufunc_npm(self):
        self.test_frexp_ufunc(flags=no_pyobj_flags)

    def test_floor_ufunc(self, flags=enable_pyobj_flags):
        self.unary_ufunc_test(np.floor, flags=flags)

    def test_floor_ufunc_npm(self):
        self.test_floor_ufunc(flags=no_pyobj_flags)

    def test_ceil_ufunc(self, flags=enable_pyobj_flags):
        self.unary_ufunc_test(np.ceil, flags=flags)

    def test_ceil_ufunc_npm(self):
        self.test_ceil_ufunc(flags=no_pyobj_flags)

    def test_trunc_ufunc(self, flags=enable_pyobj_flags):
        self.unary_ufunc_test(np.trunc, flags=flags)

    def test_trunc_ufunc_npm(self):
        self.test_trunc_ufunc(flags=no_pyobj_flags)

    def test_spacing_ufunc(self, flags=enable_pyobj_flags):
        self.unary_ufunc_test(np.spacing, flags=flags)

    @_unimplemented
    def test_spacing_ufunc_npm(self):
        self.test_spacing_ufunc(flags=nopyobj_flags)

    ############################################################################
    # Other tests
    def test_binary_ufunc_performance(self):

        pyfunc = _make_binary_ufunc_usecase(np.add)
        arraytype = types.Array(types.float32, 1, 'C')
        cr = compile_isolated(pyfunc, (arraytype, arraytype, arraytype))
        cfunc = cr.entry_point

        nelem = 5000
        x_operand = np.arange(nelem, dtype=np.float32)
        y_operand = np.arange(nelem, dtype=np.float32)
        control = np.empty_like(x_operand)
        result = np.empty_like(x_operand)

        def bm_python():
            pyfunc(x_operand, y_operand, control)

        def bm_numba():
            cfunc(x_operand, y_operand, result)

        print(utils.benchmark(bm_python, maxsec=.1))
        print(utils.benchmark(bm_numba, maxsec=.1))
        assert np.allclose(control, result)

    def binary_ufunc_mixed_types_test(self, ufunc, flags=enable_pyobj_flags):
        ufunc_name = ufunc.__name__
        ufunc = _make_binary_ufunc_usecase(ufunc)
        inputs1 = [
            (1, types.uint64),
            (-1, types.int64),
            (0.5, types.float64),

            (np.array([0, 1], dtype='u8'), types.Array(types.uint64, 1, 'C')),
            (np.array([-1, 1], dtype='i8'), types.Array(types.int64, 1, 'C')),
            (np.array([-0.5, 0.5], dtype='f8'), types.Array(types.float64, 1, 'C'))]

        inputs2 = inputs1

        output_types = [types.Array(types.int64, 1, 'C'),
                        types.Array(types.float64, 1, 'C')]

        pyfunc = ufunc

        for input1, input2, output_type in itertools.product(inputs1, inputs2, output_types):

            input1_operand = input1[0]
            input1_type = input1[1]

            input2_operand = input2[0]
            input2_type = input2[1]

            # Skip division by unsigned int because of NumPy bugs
            if ufunc_name == 'divide' and (input2_type == types.Array(types.uint32, 1, 'C') or
                    input2_type == types.Array(types.uint64, 1, 'C')):
                continue

            # Skip some subtraction tests because of NumPy bugs
            if ufunc_name == 'subtract' and input1_type == types.Array(types.uint32, 1, 'C') and \
                    input2_type == types.uint32 and types.Array(types.int64, 1, 'C'):
                continue
            if ufunc_name == 'subtract' and input1_type == types.Array(types.uint32, 1, 'C') and \
                    input2_type == types.uint64 and types.Array(types.int64, 1, 'C'):
                continue

            if ((isinstance(input1_type, types.Array) or
                    isinstance(input2_type, types.Array)) and
                    not isinstance(output_type, types.Array)):
                continue

            cr = self.cache.compile(pyfunc,
                                    (input1_type, input2_type, output_type),
                                    flags=flags)
            cfunc = cr.entry_point

            if isinstance(input1_operand, np.ndarray):
                result = np.zeros(input1_operand.size,
                                  dtype=output_type.dtype.name)
                expected = np.zeros(input1_operand.size,
                                    dtype=output_type.dtype.name)
            elif isinstance(input2_operand, np.ndarray):
                result = np.zeros(input2_operand.size,
                                  dtype=output_type.dtype.name)
                expected = np.zeros(input2_operand.size,
                                    dtype=output_type.dtype.name)
            else:
                result = np.zeros(1, dtype=output_type.dtype.name)
                expected = np.zeros(1, dtype=output_type.dtype.name)

            cfunc(input1_operand, input2_operand, result)
            pyfunc(input1_operand, input2_operand, expected)

            # Need special checks if NaNs are in results
            if np.isnan(expected).any() or np.isnan(result).any():
                self.assertTrue(np.allclose(np.isnan(result), np.isnan(expected)))
                if not np.isnan(expected).all() and not np.isnan(result).all():
                    self.assertTrue(np.allclose(result[np.invert(np.isnan(result))],
                                     expected[np.invert(np.isnan(expected))]))
            else:
                self.assertTrue(np.all(result == expected) or
                                np.allclose(result, expected))

    def test_mixed_types(self):
        self.binary_ufunc_mixed_types_test(np.divide, flags=no_pyobj_flags)


    def test_broadcasting(self):

        # Test unary ufunc
        pyfunc = _make_unary_ufunc_usecase(np.negative)

        input_operands = [
            np.arange(3, dtype='i8'),
            np.arange(3, dtype='i8').reshape(3,1),
            np.arange(3, dtype='i8').reshape(1,3),
            np.arange(3, dtype='i8').reshape(3,1),
            np.arange(3, dtype='i8').reshape(1,3),
            np.arange(3*3, dtype='i8').reshape(3,3)]

        output_operands = [
            np.zeros(3*3, dtype='i8').reshape(3,3),
            np.zeros(3*3, dtype='i8').reshape(3,3),
            np.zeros(3*3, dtype='i8').reshape(3,3),
            np.zeros(3*3*3, dtype='i8').reshape(3,3,3),
            np.zeros(3*3*3, dtype='i8').reshape(3,3,3),
            np.zeros(3*3*3, dtype='i8').reshape(3,3,3)]

        for x, result in zip(input_operands, output_operands):

            input_type = types.Array(types.uint64, x.ndim, 'C')
            output_type = types.Array(types.int64, result.ndim, 'C')

            cr = self.cache.compile(pyfunc, (input_type, output_type),
                                    flags=no_pyobj_flags)
            cfunc = cr.entry_point

            expected = np.zeros(result.shape, dtype=result.dtype)
            np.negative(x, expected)

            cfunc(x, result)
            self.assertTrue(np.all(result == expected))

        # Test binary ufunc
        pyfunc = _make_binary_ufunc_usecase(np.add)

        input1_operands = [
            np.arange(3, dtype='u8'),
            np.arange(3*3, dtype='u8').reshape(3,3),
            np.arange(3*3*3, dtype='u8').reshape(3,3,3),
            np.arange(3, dtype='u8').reshape(3,1),
            np.arange(3, dtype='u8').reshape(1,3),
            np.arange(3, dtype='u8').reshape(3,1,1),
            np.arange(3*3, dtype='u8').reshape(3,3,1),
            np.arange(3*3, dtype='u8').reshape(3,1,3),
            np.arange(3*3, dtype='u8').reshape(1,3,3)]

        input2_operands = input1_operands

        for x, y in itertools.product(input1_operands, input2_operands):

            input1_type = types.Array(types.uint64, x.ndim, 'C')
            input2_type = types.Array(types.uint64, y.ndim, 'C')
            output_type = types.Array(types.uint64, max(x.ndim, y.ndim), 'C')

            cr = self.cache.compile(pyfunc, (input1_type, input2_type, output_type),
                                    flags=no_pyobj_flags)
            cfunc = cr.entry_point

            expected = np.add(x, y)
            result = np.zeros(expected.shape, dtype='u8')

            cfunc(x, y, result)
            self.assertTrue(np.all(result == expected))


class TestScalarUFuncs(TestCase):
    """check the machinery of ufuncs works when the result is an scalar.
    These are not exhaustive because:
    - the machinery to support this case is the same for all the functions of a
      given arity.
    - the result of the inner function itself is already tested in TestUFuncs

    This class tests regular uses. A subclass tests the no python backend.
    """

    _compile_flags = enable_pyobj_flags

    def run_ufunc(self, pyfunc, arg_types, arg_values):
        for tyargs, args in zip(arg_types, arg_values):
            cr = compile_isolated(pyfunc, tyargs, flags=self._compile_flags)
            cfunc = cr.entry_point
            got = cfunc(*args)
            expected = pyfunc(*_as_dtype_value(tyargs, args))

            msg = 'for args {0} typed {1}'.format(args, tyargs)

            # note: due to semantics of ufuncs, thing like adding a int32 to a
            # uint64 results in doubles (as neither int32 can be cast safely
            # to uint64 nor vice-versa, falling back to using the float version.
            # Modify in those cases the expected value (the numpy version does
            # not use typed integers as inputs so its result is an integer)
            special = set([(types.int32, types.uint64), (types.uint64, types.int32),
                           (types.int64, types.uint64), (types.uint64, types.int64)])
            if tyargs in special:
                expected = float(expected)
            else:
                # The numba version of scalar ufuncs return an actual value that
                # gets converted to a Python type, instead of using NumPy scalars.
                # although in python 2 NumPy scalars are considered and instance of
                # the appropriate python type, in python 3 that is no longer the case.
                # This is why the expected result is casted to the appropriate Python
                # type (which is actually the expected behavior of the ufunc translation)
                if np.issubdtype(expected.dtype, np.inexact):
                    expected = float(expected)
                elif np.issubdtype(expected.dtype, np.integer):
                    expected = int(expected)
                elif np.issubdtype(expected.dtype, np.bool):
                    expected = bool(expected)

            alltypes = cr.signature.args + (cr.signature.return_type,)

            # select the appropriate precision for comparison: note that an argument
            # typed at a lower precision can introduce precision problems. For this
            # reason the argument types must be taken into account.
            if any([t==types.float32 for t in alltypes]):
                prec='single'
            elif any([t==types.float64 for t in alltypes]):
                prec='double'
            else:
                prec='exact'

            self.assertPreciseEqual(got, expected, msg=msg, prec=prec)


    def test_scalar_unary_ufunc(self):
        def _func(x):
            return np.sqrt(x)

        vals = [(2,), (2,), (1,), (2,), (.1,), (.2,)]
        tys = [(types.int32,), (types.uint32,),
               (types.int64,), (types.uint64,),
               (types.float32,), (types.float64,)]
        self.run_ufunc(_func, tys, vals)


    def test_scalar_binary_uniform_ufunc(self):
        def _func(x,y):
            return np.add(x,y)

        vals = [2, 2, 1, 2, .1, .2]
        tys = [types.int32, types.uint32,
               types.int64, types.uint64, types.float32, types.float64]
        self.run_ufunc(_func, zip(tys, tys), zip(vals, vals))


    def test_scalar_binary_mixed_ufunc(self, flags=enable_pyobj_flags):
        def _func(x,y):
            return np.add(x,y)

        vals = [2, 2, 1, 2, .1, .2]
        tys = [types.int32, types.uint32,
<<<<<<< HEAD
               types.int64, types.uint64,
               types.float32, types.float64]
        self.run_ufunc(_func, itertools.product(tys, tys),
                       itertools.product(vals, vals))


class TestScalarUFuncsNoPython(TestScalarUFuncs):
    """Same tests as TestScalarUFuncs, but forcing no python mode"""
    _compile_flags = no_pyobj_flags


class TestLoopTypes(TestCase):
    """This class tests that for the desired set of ufuncs, the loops defined in
    the numpy are generated and look like they work."""

    _ufuncs = [np.add, np.subtract, np.multiply, np.divide, np.logaddexp,
               np.logaddexp2, np.true_divide, np.floor_divide, np.negative,
               np.power, np.remainder, np.mod, np.fmod, np.abs, np.absolute,
               np.rint, np.sign, np.conj, np.exp, np.exp2, np.log, np.log2,
               np.log10, np.expm1, np.log1p, np.sqrt, np.square, np.reciprocal,
               np.conjugate, np.sin, np.cos, np.tan, np.arcsin, np.arccos,
               np.arctan, np.arctan2, np.hypot, np.sinh, np.cosh, np.tanh,
               np.arcsinh, np.arccosh, np.arctanh, np.deg2rad, np.rad2deg,
               np.degrees, np.radians, np.bitwise_and, np.bitwise_or,
               np.bitwise_xor, np.bitwise_not, np.invert, np.left_shift,
               np.right_shift, np.greater, np.greater_equal, np.less,
               np.less_equal, np.not_equal, np.equal, np.logical_and,
               np.logical_or, np.logical_xor, np.logical_not, np.maximum,
               np.minimum, np.fmax, np.fmin, np.isfinite, np.isinf, np.isnan,
               np.signbit, np.copysign, np.nextafter, np.modf, np.ldexp,
               np.frexp, np.floor, np.ceil, np.trunc, np.spacing ]
    _compile_flags = enable_pyobj_flags
    _skip_types='O'

    def _compile(self, func, ty_args, ty_retval):
        tyctx = typing.Context()
        ctx = cpu.CPUContext(tyctx)
        cr = compile_extra(tyctx, ctx, func, ty_args, ty_retval,
                           self._compile_flags, locals={})
        return cr

    def _check_loop(self, fn, ufunc, loop):
        # the letter types for the args
        letter_types = loop[:ufunc.nin] + loop[-ufunc.nout:]

        # ignore the loops containing an object argument. They will always
        # fail in no python mode. Usually the last loop in ufuncs is an all
        # object fallback
        supported_types = getattr(self, '_supported_types', [])
        skip_types = getattr(self, 'skip_types', [])
        if any(l not in supported_types or l in skip_types 
               for l in letter_types):
            return

        arg_nbty = numpy_letter_types_to_numba_types(letter_types)
        arg_nbty = [types.Array(t, 1, 'C') for t in arg_nbty]
        arg_dty = [np.dtype(l) for l in letter_types]
        cr = self._compile(fn, arg_nbty, None);

        # now create some really silly arguments and call the generate functions.
        # The result is checked against the result given by NumPy, but the point
        # of the test is making sure there is no compilation error.
        # 2 seems like a nice "no special case argument"

        # use days for timedelta64 and datetime64
        letter_types = re.sub(r'[mM]', r'D', letter_types)
        args1 = [np.array((2,), dtype=l) for l in letter_types]
        args2 = [np.array((2,), dtype=l) for l in letter_types]

        cr.entry_point(*args1)
        fn(*args2)

        for i in range(ufunc.nout):
            self.assertPreciseEqual(args1[-i], args2[-i])        


    def _check_ufunc_loops(self, ufunc):
        fn = _make_ufunc_usecase(ufunc)
        _failed_loops = []
        for loop in ufunc.types:
            try:
                self._check_loop(fn, ufunc, loop)
            except Exception as e:
                _failed_loops.append('{2} {0}:{1}'.format(loop, str(e),
                                                          ufunc.__name__))
                raise

        return _failed_loops

    def test_ufunc_loops(self):
        failed_ufuncs = []
        failed_loops_count = 0
        for ufunc in self._ufuncs:
            failed_loops = self._check_ufunc_loops(ufunc)
            if failed_loops:
                failed_loops_count += len(failed_loops)
                msg = 'ufunc {0} failed in loops:\n\t{1}\n\t'.format(
                    ufunc.__name__,
                    '\n\t'.join(failed_loops))
                failed_ufuncs.append(msg)

        if failed_ufuncs:
            msg = 'Failed {0} ufuncs, {1} loops:\n{2}'.format(
                len(failed_ufuncs), failed_loops_count,
                '\n'.join(failed_ufuncs))

            self.assertFalse(failed_ufuncs, msg=msg)
            
                

class TestLoopTypesNoPython(TestLoopTypes):
    _compile_flags = no_pyobj_flags

    _ufuncs = [np.add, np.subtract, np.multiply, np.divide, np.logaddexp,
               np.logaddexp2, np.true_divide, np.floor_divide, np.negative,
               np.power, np.abs, np.absolute,
               np.sign, np.exp, np.exp2, np.log, np.log2,
               np.log10, np.expm1, np.log1p, np.sqrt,
               np.sin, np.cos, np.tan, np.arcsin, np.arccos,
               np.arctan, np.arctan2, np.sinh, np.cosh, np.tanh,
               np.arcsinh, np.arccosh, np.arctanh, np.deg2rad, np.rad2deg,
               np.degrees, np.radians,
               np.floor, np.ceil, np.trunc]

    # supported types are integral (signed and unsgined) as well as float and double
    # support for complex64(F) and complex128(D) should be coming soon.
    _supported_types = '?bBhHiIlLqQfd'
=======
               types.int64, types.uint64, types.float32, types.float64]
        self.run_ufunc(_func, itertools.product(tys, tys), itertools.product(vals, vals),
                       flags=flags)

    def test_scalar_binary_mixed_ufuncs_npm(self):
        self.test_scalar_binary_mixed_ufunc(flags=no_pyobj_flags)


class TestUfuncIssues(TestCase):
    def test_issue_651(self):
        # Exercise the code path to make sure this does not fail
        @vectorize(["(float64,float64)"])
        def foo(x1, x2):
            return np.add(x1, x2) + np.add(x1, x2)

        a = np.arange(10, dtype='f8')
        b = np.arange(10, dtype='f8')
        self.assertTrue(np.all(foo(a, b) == (a + b) + (a + b)))

>>>>>>> 54dd45fa

if __name__ == '__main__':
    unittest.main()<|MERGE_RESOLUTION|>--- conflicted
+++ resolved
@@ -8,18 +8,14 @@
 import functools
 
 import numba.unittest_support as unittest
-<<<<<<< HEAD
 from numba import types, typing, utils
 from numba.compiler import compile_extra, compile_isolated, Flags, DEFAULT_FLAGS
 from numba.numpy_support import numpy_letter_types_to_numba_types
-=======
-from numba.compiler import compile_isolated, Flags
-from numba import types, utils
 from numba import vectorize
->>>>>>> 54dd45fa
 from numba.config import PYVERSION
 from numba.typeinfer import TypingError
 from numba.tests.support import TestCase, CompilationCache
+from numba.targets import cpu
 import re
 
 is32bits = tuple.__itemsize__ == 4
@@ -381,7 +377,7 @@
         self.test_absolute_ufunc(flags=no_pyobj_flags)
 
     def test_fabs_ufunc(self, flags=enable_pyobj_flags):
-        self.unary_ufunc_test('fabs', flags=flags)
+        self.unary_ufunc_test(np.fabs, flags=flags)
 
     def test_fabs_ufunc_npm(self):
         self.test_fabs_ufunc(flags=no_pyobj_flags)
@@ -1103,7 +1099,6 @@
 
         vals = [2, 2, 1, 2, .1, .2]
         tys = [types.int32, types.uint32,
-<<<<<<< HEAD
                types.int64, types.uint64,
                types.float32, types.float64]
         self.run_ufunc(_func, itertools.product(tys, tys),
@@ -1113,6 +1108,17 @@
 class TestScalarUFuncsNoPython(TestScalarUFuncs):
     """Same tests as TestScalarUFuncs, but forcing no python mode"""
     _compile_flags = no_pyobj_flags
+
+class TestUfuncIssues(TestCase):
+    def test_issue_651(self):
+        # Exercise the code path to make sure this does not fail
+        @vectorize(["(float64,float64)"])
+        def foo(x1, x2):
+            return np.add(x1, x2) + np.add(x1, x2)
+
+        a = np.arange(10, dtype='f8')
+        b = np.arange(10, dtype='f8')
+        self.assertTrue(np.all(foo(a, b) == (a + b) + (a + b)))
 
 
 class TestLoopTypes(TestCase):
@@ -1231,27 +1237,6 @@
     # supported types are integral (signed and unsgined) as well as float and double
     # support for complex64(F) and complex128(D) should be coming soon.
     _supported_types = '?bBhHiIlLqQfd'
-=======
-               types.int64, types.uint64, types.float32, types.float64]
-        self.run_ufunc(_func, itertools.product(tys, tys), itertools.product(vals, vals),
-                       flags=flags)
-
-    def test_scalar_binary_mixed_ufuncs_npm(self):
-        self.test_scalar_binary_mixed_ufunc(flags=no_pyobj_flags)
-
-
-class TestUfuncIssues(TestCase):
-    def test_issue_651(self):
-        # Exercise the code path to make sure this does not fail
-        @vectorize(["(float64,float64)"])
-        def foo(x1, x2):
-            return np.add(x1, x2) + np.add(x1, x2)
-
-        a = np.arange(10, dtype='f8')
-        b = np.arange(10, dtype='f8')
-        self.assertTrue(np.all(foo(a, b) == (a + b) + (a + b)))
-
->>>>>>> 54dd45fa
 
 if __name__ == '__main__':
     unittest.main()