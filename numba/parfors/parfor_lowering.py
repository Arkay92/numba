import copy
import operator

import types as pytypes
import operator
import warnings
from dataclasses import make_dataclass

<<<<<<< HEAD
import llvmlite.llvmpy.core as lc
import llvmlite.ir.values as liv
import llvmlite.binding as ll
=======
import llvmlite.ir
import numpy as np
>>>>>>> 181f57c2

import numba
from numba.parfors import parfor
from numba.core import types, ir, config, compiler, sigutils, cgutils
from numba.core.ir_utils import (
    add_offset_to_labels,
    replace_var_names,
    remove_dels,
    legalize_names,
    mk_unique_var,
    rename_labels,
    get_name_var_table,
    visit_vars_inner,
    get_definition,
    guard,
    get_call_table,
    is_pure,
    get_np_ufunc_typ,
    get_unused_var_name,
    is_const_call,
    fixup_var_define_in_scope,
    transfer_scope,
    find_max_label,
    get_global_func_typ,
)
from numba.core.typing import signature
from numba.parfors.parfor import ensure_parallel_support
from numba.core.errors import (
    NumbaParallelSafetyWarning, NotDefinedError, CompilerError, InternalError,
)
from numba.parfors.parfor_lowering_utils import ParforLoweringBuilder

def _lower_parfor_parallel(lowerer, parfor):
    """Lowerer that handles LLVM code generation for parfor.
    This function lowers a parfor IR node to LLVM.
    The general approach is as follows:
    1) The code from the parfor's init block is lowered normally
       in the context of the current function.
    2) The body of the parfor is transformed into a gufunc function.
    3) Code is inserted into the main function that calls do_scheduling
       to divide the iteration space for each thread, allocates
       reduction arrays, calls the gufunc function, and then invokes
       the reduction function across the reduction arrays to produce
       the final reduction values.
    """
    from numba.np.ufunc.parallel import get_thread_count

    ensure_parallel_support()
    typingctx = lowerer.context.typing_context
    targetctx = lowerer.context
    builder = lowerer.builder
    # We copy the typemap here because for race condition variable we'll
    # update their type to array so they can be updated by the gufunc.
    orig_typemap = lowerer.fndesc.typemap
    # replace original typemap with copy and restore the original at the end.
    lowerer.fndesc.typemap = copy.copy(orig_typemap)
    if config.DEBUG_ARRAY_OPT:
        print("lowerer.fndesc", lowerer.fndesc, type(lowerer.fndesc))
    typemap = lowerer.fndesc.typemap
    varmap = lowerer.varmap

    if config.DEBUG_ARRAY_OPT:
        print("_lower_parfor_parallel")
        parfor.dump()

    loc = parfor.init_block.loc
    scope = parfor.init_block.scope

    # produce instructions for init_block
    if config.DEBUG_ARRAY_OPT:
        print("init_block = ", parfor.init_block, " ", type(parfor.init_block))
    for instr in parfor.init_block.body:
        if config.DEBUG_ARRAY_OPT:
            print("lower init_block instr = ", instr)
        lowerer.lower_inst(instr)

    for racevar in parfor.races:
        if racevar not in varmap:
            rvtyp = typemap[racevar]
            rv = ir.Var(scope, racevar, loc)
            lowerer._alloca_var(rv.name, rvtyp)

    alias_map = {}
    arg_aliases = {}
    numba.parfors.parfor.find_potential_aliases_parfor(parfor, parfor.params, typemap,
                                        lowerer.func_ir, alias_map, arg_aliases)
    if config.DEBUG_ARRAY_OPT:
        print("alias_map", alias_map)
        print("arg_aliases", arg_aliases)

    # run get_parfor_outputs() and get_parfor_reductions() before gufunc creation
    # since Jumps are modified so CFG of loop_body dict will become invalid
    assert parfor.params is not None

    parfor_output_arrays = numba.parfors.parfor.get_parfor_outputs(
        parfor, parfor.params)
    parfor_redvars, parfor_reddict = parfor.redvars, parfor.reddict
    if config.DEBUG_ARRAY_OPT:
        print("parfor_redvars:", parfor_redvars)
        print("parfor_reddict:", parfor_reddict)

    # init reduction array allocation here.
    nredvars = len(parfor_redvars)
    redarrs = {}
    if nredvars > 0:
        # reduction arrays outer dimension equal to thread count
        scope = parfor.init_block.scope
        loc = parfor.init_block.loc
        pfbdr = ParforLoweringBuilder(lowerer=lowerer, scope=scope, loc=loc)

        # Get the Numba internal function to call to get the thread count.
        get_num_threads = pfbdr.bind_global_function(
            fobj=numba.np.ufunc.parallel._iget_num_threads,
            ftype=get_global_func_typ(numba.np.ufunc.parallel._iget_num_threads),
            args=()
        )

        # Insert the call to assign the thread count to a variable.
        num_threads_var = pfbdr.assign(
            rhs=pfbdr.call(get_num_threads, args=[]),
            typ=types.intp,
            name="num_threads_var")

        # For each reduction variable...
        for i in range(nredvars):
            red_name = parfor_redvars[i]
            # Get the type of the reduction variable.
            redvar_typ = lowerer.fndesc.typemap[red_name]
            # Get the ir.Var for the reduction variable.
            redvar = ir.Var(scope, red_name, loc)
            # Get the type of the array that holds the per-thread
            # reduction variables.
            redarrvar_typ = redtyp_to_redarraytype(redvar_typ)
            reddtype = redarrvar_typ.dtype
            if config.DEBUG_ARRAY_OPT:
                print(
                    "reduction_info",
                    red_name,
                    redvar_typ,
                    redarrvar_typ,
                    reddtype,
                    types.DType(reddtype),
                    num_threads_var,
                    type(num_threads_var)
                )

            # If this is reduction over an array,
            # the reduction array has just one added per-worker dimension.
            if isinstance(redvar_typ, types.npytypes.Array):
                redarrdim = redvar_typ.ndim + 1
            else:
                redarrdim = 1

            # Reduction array is created and initialized to the initial reduction value.

            # First create a var for the numpy empty ufunc.
            glbl_np_empty = pfbdr.bind_global_function(
                fobj=np.empty,
                ftype=get_np_ufunc_typ(np.empty),
                args=(
                    types.UniTuple(types.intp, redarrdim),
                ),
                kws={'dtype': types.DType(reddtype)}
            )

            # Create var for outer dimension size of reduction array equal to number of threads.
            #num_threads_var = pfbdr.make_const_variable(
            #    cval=thread_count,
            #    typ=types.intp,
            #    name='num_threads',
            #)

            size_var_list = [num_threads_var]

            # If this is a reduction over an array...
            if isinstance(redvar_typ, types.npytypes.Array):
                # Add code to get the shape of the array being reduced over.
                redshape_var = pfbdr.assign(
                    rhs=ir.Expr.getattr(redvar, "shape", loc),
                    typ=types.UniTuple(types.intp, redvar_typ.ndim),
                    name="redarr_shape",
                )

                # Add the dimension sizes of the array being reduced over to the tuple of sizes pass to empty.
                for j in range(redvar_typ.ndim):
                    onedimvar = pfbdr.assign(
                        rhs=ir.Expr.static_getitem(redshape_var, j, None, loc),
                        typ=types.intp,
                        name="redshapeonedim",
                    )
                    size_var_list.append(onedimvar)

            # Empty call takes tuple of sizes.  Create here and fill in outer dimension (num threads).
            size_var = pfbdr.make_tuple_variable(
                size_var_list, name='tuple_size_var',
            )

            # Resolve dtype
            cval = pfbdr._typingctx.resolve_value_type(reddtype)
            dt = pfbdr.make_const_variable(cval=cval, typ=types.DType(reddtype))
            # Add call to empty passing the size var tuple.
            empty_call = pfbdr.call(glbl_np_empty, args=[size_var, dt])

            redarr_var = pfbdr.assign(
                rhs=empty_call, typ=redarrvar_typ, name="redarr",
            )

            # Remember mapping of original reduction array to the newly created per-worker reduction array.
            redarrs[redvar.name] = redarr_var

<<<<<<< HEAD
            init_val = parfor_reddict[red_name][0]
=======
            init_val = parfor_reddict[parfor_redvars[i]].init_val
>>>>>>> 181f57c2
            if init_val is not None:
                if isinstance(redvar_typ, types.npytypes.Array):
                    # Create an array of identity values for the reduction.
                    # First, create a variable for np.full.
                    full_func_node = pfbdr.bind_global_function(
                        fobj=np.full,
                        ftype=get_np_ufunc_typ(np.full),
                        args=(
                            types.UniTuple(types.intp, redvar_typ.ndim),
                            reddtype,
                        ),
                        kws={'dtype': types.DType(reddtype)},
                    )

                    # Then create a var with the identify value.
                    init_val_var = pfbdr.make_const_variable(
                        cval=init_val,
                        typ=reddtype,
                        name="init_val",
                    )

                    # Then, call np.full with the shape of the reduction array and the identity value.
                    full_call = pfbdr.call(
                        full_func_node, args=[redshape_var, init_val_var, dt],
                    )

                    redtoset = pfbdr.assign(
                        rhs=full_call,
                        typ=redvar_typ,
                        name="redtoset",
                    )
                else:
                    redtoset = pfbdr.make_const_variable(
                        cval=init_val,
                        typ=reddtype,
                        name="redtoset",
                    )
            else:
                redtoset = redvar

                if config.DEBUG_ARRAY_OPT_RUNTIME:
                    res_print_str = "res_print1 for redvar " + str(redvar) + ":"
                    strconsttyp = types.StringLiteral(res_print_str)

                    lhs = pfbdr.make_const_variable(
                        cval=res_print_str,
                        typ=strconsttyp,
                        name="str_const",
                    )

                    res_print = ir.Print(args=[lhs, redvar],
                                         vararg=None, loc=loc)
                    lowerer.fndesc.calltypes[res_print] = signature(types.none,
                                                             typemap[lhs.name],
                                                             typemap[redvar.name])
                    print("res_print_redvar", res_print)
                    lowerer.lower_inst(res_print)


            # For each thread, initialize the per-worker reduction array to
            # the current reduction array value.

            # Get the Numba type of the variable that holds the thread count.
            num_thread_type = typemap[num_threads_var.name]
            # Get the LLVM type of the thread count variable.
            ntllvm_type = targetctx.get_value_type(num_thread_type)
            # Create a LLVM variable to hold the loop index.
            alloc_loop_var = cgutils.alloca_once(builder, ntllvm_type)
            # Associate this LLVM variable to a Numba IR variable so that
            # we can use setitem IR builder.
            # Create a Numba IR variable.
            numba_ir_loop_index_var = ir.Var(scope,
                                             mk_unique_var("loop_index"), loc)
            # Give that variable the right type.
            typemap[numba_ir_loop_index_var.name] = num_thread_type
            # Associate this Numba variable to the LLVm variable in the
            # lowerer's varmap.
            lowerer.varmap[numba_ir_loop_index_var.name] = alloc_loop_var
            # Insert a loop into the outputed LLVM that goes from 0 to
            # the current thread count.
            with cgutils.for_range(builder, lowerer.loadvar(num_threads_var.name), intp=ntllvm_type) as loop:
                # Store the loop index into the alloca'd LLVM loop index variable.
                builder.store(loop.index, alloc_loop_var)
                # Initialize one element of the reduction array using the Numba
                # IR variable associated with this loop's index.
                pfbdr.setitem(obj=redarr_var, index=numba_ir_loop_index_var, val=redtoset)

    # compile parfor body as a separate function to be used with GUFuncWrapper
    flags = parfor.flags.copy()
    flags.error_model = "numpy"
    # Can't get here unless  flags.auto_parallel == ParallelOptions(True)
    index_var_typ = typemap[parfor.loop_nests[0].index_variable.name]
    # index variables should have the same type, check rest of indices
    for l in parfor.loop_nests[1:]:
        assert typemap[l.index_variable.name] == index_var_typ
    numba.parfors.parfor.sequential_parfor_lowering = True
    try:
        (func,
         func_args,
         func_sig,
         func_arg_types,
         exp_name_to_tuple_var) = _create_gufunc_for_parfor_body(
            lowerer, parfor, typemap, typingctx, targetctx, flags, {},
            bool(alias_map), index_var_typ, parfor.races)
    finally:
        numba.parfors.parfor.sequential_parfor_lowering = False

    # get the shape signature
    func_args = ['sched'] + func_args
    num_reductions = len(parfor_redvars)
    num_inputs = len(func_args) - len(parfor_output_arrays) - num_reductions
    if config.DEBUG_ARRAY_OPT:
        print("func_args = ", func_args)
        print("num_inputs = ", num_inputs)
        print("parfor_outputs = ", parfor_output_arrays)
        print("parfor_redvars = ", parfor_redvars)
        print("num_reductions = ", num_reductions)
    gu_signature = _create_shape_signature(
        parfor.get_shape_classes,
        num_inputs,
        num_reductions,
        func_args,
        func_sig,
        parfor.races,
        typemap)
    if config.DEBUG_ARRAY_OPT:
        print("gu_signature = ", gu_signature)

    # call the func in parallel by wrapping it with ParallelGUFuncBuilder
    loop_ranges = [(l.start, l.stop, l.step) for l in parfor.loop_nests]
    if config.DEBUG_ARRAY_OPT:
        print("loop_nests = ", parfor.loop_nests)
        print("loop_ranges = ", loop_ranges)
    call_parallel_gufunc(
        lowerer,
        func,
        gu_signature,
        func_sig,
        func_args,
        func_arg_types,
        loop_ranges,
        parfor_redvars,
        parfor_reddict,
        redarrs,
        parfor.init_block,
        index_var_typ,
        parfor.races,
        exp_name_to_tuple_var)

    _parfor_lowering_finalize_reduction(
        parfor, redarrs, lowerer, parfor_reddict,
    )

    # Cleanup reduction variable
    for v in redarrs.values():
        lowerer.lower_inst(ir.Del(v.name, loc=loc))
    # Restore the original typemap of the function that was replaced temporarily at the
    # Beginning of this function.
    lowerer.fndesc.typemap = orig_typemap

    if config.DEBUG_ARRAY_OPT:
        print("_lower_parfor_parallel done")

<<<<<<< HEAD
    if nredvars > 0:
        # Perform the final reduction across the reduction array created above.
        scope = parfor.init_block.scope
        loc = parfor.init_block.loc

        # For each reduction variable...
        for i in range(nredvars):
            name = parfor_redvars[i]
            redarr = redarrs[name]
            redvar_typ = lowerer.fndesc.typemap[name]
            redarrvar_typ = redtyp_to_redarraytype(redvar_typ)
            if config.DEBUG_ARRAY_OPT:
                print("post-gufunc reduction:", name, redarr, redvar_typ)
=======

_ReductionInfo = make_dataclass(
    "_ReductionInfo",
    [
        "redvar_info",
        "redvar_name",
        "redvar_typ",
        "redarr_var",
        "redarr_typ",
        "init_val",
    ],
    frozen=True,
)
>>>>>>> 181f57c2


<<<<<<< HEAD
                lhs = pfbdr.make_const_variable(
                    cval=res_print_str,
                    typ=strconsttyp,
                    name="str_const",
                )
                res_print = ir.Print(args=[lhs, redarr], vararg=None, loc=loc)
                lowerer.fndesc.calltypes[res_print] = signature(types.none,
                                                         typemap[lhs.name],
                                                         typemap[redarr.name])
                print("res_print", res_print)
                lowerer.lower_inst(res_print)

            def process_one_red_elem(red_elem_index):
                # Read that element from the array into oneelem.
                oneelemgetitem = pfbdr.getitem(
                    obj=redarr, index=numba_ir_loop_index_var, typ=redvar_typ,
                )
                oneelem = pfbdr.assign(
                    rhs=oneelemgetitem,
                    typ=redvar_typ,
                    name="redelem",
                )
=======
def _parfor_lowering_finalize_reduction(
        parfor,
        redarrs,
        lowerer,
        parfor_reddict,
    ):
    """Emit code to finalize the reduction from the intermediate values of
    each thread.
    """
    from numba.np.ufunc.parallel import get_thread_count
    thread_count = get_thread_count()

    # For each reduction variable
    for redvar_name, redarr_var in redarrs.items():
        # Pseudo-code for this loop body:
        #     tmp = redarr[0]
        #     for i in range(1, thread_count):
        #         tmp = reduce_op(redarr[i], tmp)
        #     reduction_result = tmp
        redvar_typ = lowerer.fndesc.typemap[redvar_name]
        redarr_typ = lowerer.fndesc.typemap[redarr_var.name]
        init_val = lowerer.loadvar(redvar_name)

        reduce_info = _ReductionInfo(
            redvar_info = parfor_reddict[redvar_name],
            redvar_name=redvar_name,
            redvar_typ=redvar_typ,
            redarr_var=redarr_var,
            redarr_typ=redarr_typ,
            init_val=init_val,
        )
        # generate code for combining reduction variable with thread output
        handler = (_lower_trivial_inplace_binops
                   if reduce_info.redvar_info.redop is not None
                   else _lower_non_trivial_reduce)
        handler(parfor, lowerer, thread_count, reduce_info)


class ParforsUnexpectedReduceNodeError(InternalError):
    def __init__(self, inst):
        super().__init__(f"Unknown reduce instruction node: {inst}")


def _lower_trivial_inplace_binops(parfor, lowerer, thread_count, reduce_info):
    """Lower trivial inplace-binop reduction.
    """
    for inst in reduce_info.redvar_info.reduce_nodes:
        # Var assigns to Var?
        if _lower_var_to_var_assign(lowerer, inst):
            pass
        # Is inplace-binop for the reduction?
        elif _is_inplace_binop_and_rhs_is_init(inst, reduce_info.redvar_name):
            fn = inst.value.fn
            redvar_result = _emit_binop_reduce_call(
                fn, lowerer, thread_count, reduce_info,
            )
            lowerer.storevar(redvar_result, name=inst.target.name)
        # Otherwise?
        else:
            raise ParforsUnexpectedReduceNodeError(inst)

        # XXX: This seems like a hack to stop the loop with this condition.
        if _fix_redvar_name_ssa_mismatch(parfor, lowerer, inst,
                                   reduce_info.redvar_name):
            break
    if config.DEBUG_ARRAY_OPT_RUNTIME:
        varname = reduce_info.redvar_name
        lowerer.print_variable(
            f"{parfor.loc}: parfor {fn.__name__} reduction {varname} =",
            varname,
        )

>>>>>>> 181f57c2

def _lower_non_trivial_reduce(parfor, lowerer, thread_count, reduce_info):
    """Lower non-trivial reduction such as call to `functools.reduce()`.
    """
    ctx = lowerer.context
    init_name = f"{reduce_info.redvar_name}#init"
    # The init_name variable is not defined at this point.
    lowerer.fndesc.typemap.setdefault(init_name, reduce_info.redvar_typ)
    # Emit a sequence of the reduction operation for each intermediate result
    # of each thread.
    for tid in range(thread_count):
        for inst in reduce_info.redvar_info.reduce_nodes:
            # Var assigns to Var?
            if _lower_var_to_var_assign(lowerer, inst):
                pass
            # The reduction operation?
            elif (isinstance(inst, ir.Assign)
                    and any(var.name == init_name for var in inst.list_vars())):
                elem = _emit_getitem_call(
                    ctx.get_constant(types.intp, tid), lowerer, reduce_info,
                )
                lowerer.storevar(elem, init_name)
                lowerer.lower_inst(inst)

            # Otherwise?
            else:
                raise ParforsUnexpectedReduceNodeError(inst)

            # XXX: This seems like a hack to stop the loop with this condition.
            if _fix_redvar_name_ssa_mismatch(parfor, lowerer, inst,
                                       reduce_info.redvar_name):
                break

<<<<<<< HEAD
                    res_print = ir.Print(args=[lhs,
                                               numba_ir_loop_index_var,
                                               oneelem,
                                               init_var,
                                               ir.Var(scope, name, loc)],
                                         vararg=None, loc=loc)
                    lowerer.fndesc.calltypes[res_print] = signature(types.none,
                                                             typemap[lhs.name],
                                                             typemap[numba_ir_loop_index_var.name],
                                                             typemap[oneelem.name],
                                                             typemap[init_var.name],
                                                             typemap[name])
                    print("res_print1", res_print)
                    lowerer.lower_inst(res_print)

                # generate code for combining reduction variable with thread output
                for inst in parfor_reddict[name][1]:
                    # If we have a case where a parfor body has an array reduction like A += B
                    # and A and B have different data types then the reduction in the parallel
                    # region will operate on those differeing types.  However, here, after the
                    # parallel region, we are summing across the reduction array and that is
                    # guaranteed to have the same data type so we need to change the reduction
                    # nodes so that the right-hand sides have a type equal to the reduction-type
                    # and therefore the left-hand side.
                    if isinstance(inst, ir.Assign):
                        rhs = inst.value
                        # We probably need to generalize this since it only does substitutions in
                        # inplace_binops.
                        if (isinstance(rhs, ir.Expr) and rhs.op == 'inplace_binop' and
                            rhs.rhs.name == init_var.name):
                            if config.DEBUG_ARRAY_OPT:
                                print("Adding call to reduction", rhs)
                            if rhs.fn == operator.isub:
                                rhs.fn = operator.iadd
                                rhs.immutable_fn = operator.add
                            if rhs.fn == operator.itruediv or rhs.fn == operator.ifloordiv:
                                rhs.fn = operator.imul
                                rhs.immutable_fn = operator.mul
                            if config.DEBUG_ARRAY_OPT:
                                print("After changing sub to add or div to mul", rhs)
                            # Get calltype of rhs.
                            ct = lowerer.fndesc.calltypes[rhs]
                            assert(len(ct.args) == 2)
                            # Create new arg types replace the second arg type with the reduction var type.
                            ctargs = (ct.args[0], redvar_typ)
                            # Update the signature of the call.
                            ct = ct.replace(args=ctargs)
                            # Remove so we can re-insert since calltypes is unique dict.
                            lowerer.fndesc.calltypes.pop(rhs)
                            # Add calltype back in for the expr with updated signature.
                            lowerer.fndesc.calltypes[rhs] = ct
                    lowerer.lower_inst(inst)
                    # Only process reduction statements post-gufunc execution
                    # until we see an assignment with a left-hand side to the
                    # reduction variable's name.  This fixes problems with
                    # cases where there are multiple assignments to the
                    # reduction variable in the parfor.
                    if isinstance(inst, ir.Assign):
                        try:
                            reduction_var = scope.get_exact(name)
                        except NotDefinedError:
                            # Ideally, this shouldn't happen. The redvar name
                            # missing from scope indicates an error from
                            # other rewrite passes.
                            is_same_source_var = name == inst.target.name
                        else:
                            # Because of SSA, the redvar and target var of
                            # the current assignment would be different even
                            # though they refer to the same source-level var.
                            redvar_unver_name = reduction_var.unversioned_name
                            target_unver_name = inst.target.unversioned_name
                            is_same_source_var = redvar_unver_name == target_unver_name

                        if is_same_source_var:
                            # If redvar is different from target var, add an
                            # assignment to put target var into redvar.
                            if name != inst.target.name:
                                pfbdr.assign_inplace(
                                    rhs=inst.target, typ=redvar_typ,
                                    name=name,
                                )
                            break

                    if config.DEBUG_ARRAY_OPT_RUNTIME:
                        res_print_str = "res_print2 for thread " + str(j) + ":"
                        strconsttyp = types.StringLiteral(res_print_str)

                        lhs = pfbdr.make_const_variable(
                            cval=res_print_str,
                            typ=strconsttyp,
                            name="str_const",
                        )

                        res_print = ir.Print(args=[lhs,
                                                   numba_ir_loop_index_var,
                                                   oneelem,
                                                   init_var,
                                                   ir.Var(scope, name, loc)],
                                             vararg=None, loc=loc)
                        lowerer.fndesc.calltypes[res_print] = signature(types.none,
                                                                 typemap[lhs.name],
                                                                 typemap[numba_ir_loop_index_var.name],
                                                                 typemap[oneelem.name],
                                                                 typemap[init_var.name],
                                                                 typemap[name])
                        print("res_print2", res_print)
                        lowerer.lower_inst(res_print)

            # For each element in the reduction array created above,
            # apply reduction operator.
            # This for_range inserts a loop from 0 to the thread count.
            with cgutils.for_range(builder,
                                   lowerer.loadvar(num_threads_var.name),
                                   intp=ntllvm_type) as loop:
                # This will put the llvm loop.index value into the alloca'd llvm variable
                # that corresponds to the IR variable numba_ir_loop_index_var.
                # This reuses alloc_loop_var created above to initialize
                # the reduction array.
                builder.store(loop.index, alloc_loop_var)
                process_one_red_elem(numba_ir_loop_index_var)

        # Cleanup reduction variable
        for v in redarrs.values():
            lowerer.lower_inst(ir.Del(v.name, loc=loc))

    # Restore the original typemap of the function that was replaced temporarily at the
    # Beginning of this function.
    lowerer.fndesc.typemap = orig_typemap
=======
    if config.DEBUG_ARRAY_OPT_RUNTIME:
        varname = reduce_info.redvar_name
        lowerer.print_variable(
            f"{parfor.loc}: parfor non-trivial reduction {varname} =",
            varname,
        )

def _lower_var_to_var_assign(lowerer, inst):
    """Lower Var->Var assignment.
>>>>>>> 181f57c2

    Returns True if-and-only-if `inst` is a Var->Var assignment.
    """
    if isinstance(inst, ir.Assign) and isinstance(inst.value, ir.Var):
        loaded = lowerer.loadvar(inst.value.name)
        lowerer.storevar(loaded, name=inst.target.name)
        return True
    return False

def _emit_getitem_call(idx, lowerer, reduce_info):
    """Emit call to ``redarr_var[idx]``
    """
    def reducer_getitem(redarr, index):
        return redarr[index]

    builder = lowerer.builder
    ctx = lowerer.context
    redarr_typ = reduce_info.redarr_typ
    arg_arr = lowerer.loadvar(reduce_info.redarr_var.name)
    args = (arg_arr, idx)
    sig = signature(reduce_info.redvar_typ, redarr_typ, types.intp)
    elem = ctx.compile_internal(builder, reducer_getitem, sig, args)
    return elem


def _emit_binop_reduce_call(binop, lowerer, thread_count, reduce_info):
    """Emit call to the ``binop`` for the reduction variable.
    """

    def reduction_add(thread_count, redarr, init):
        c = init
        for i in range(thread_count):
            c += redarr[i]
        return c

    def reduction_mul(thread_count, redarr, init):
        c = init
        for i in range(thread_count):
            c *= redarr[i]
        return c

    kernel = {
        operator.iadd: reduction_add,
        operator.isub: reduction_add,
        operator.imul: reduction_mul,
        operator.ifloordiv: reduction_mul,
        operator.itruediv: reduction_mul,
    }[binop]

    ctx = lowerer.context
    builder = lowerer.builder
    redarr_typ = reduce_info.redarr_typ
    arg_arr = lowerer.loadvar(reduce_info.redarr_var.name)

    if config.DEBUG_ARRAY_OPT_RUNTIME:
        init_var = reduce_info.redarr_var.scope.get(reduce_info.redvar_name)
        res_print = ir.Print(
            args=[reduce_info.redarr_var, init_var], vararg=None,
            loc=lowerer.loc,
        )
        typemap = lowerer.fndesc.typemap
        lowerer.fndesc.calltypes[res_print] = signature(
            types.none, typemap[reduce_info.redarr_var.name],
            typemap[init_var.name],
        )
        lowerer.lower_inst(res_print)

    arg_thread_count = ctx.get_constant_generic(
        builder, types.uintp, thread_count,
    )
    args = (arg_thread_count, arg_arr, reduce_info.init_val)
    sig = signature(
        reduce_info.redvar_typ, types.uintp, redarr_typ, reduce_info.redvar_typ,
    )

    redvar_result = ctx.compile_internal(builder, kernel, sig, args)
    return redvar_result


def _is_inplace_binop_and_rhs_is_init(inst, redvar_name):
    """Is ``inst`` an inplace-binop and the RHS is the reduction init?
    """
    if not isinstance(inst, ir.Assign):
        return False
    rhs = inst.value
    if not isinstance(rhs, ir.Expr):
        return False
    if rhs.op != "inplace_binop":
        return False
    if rhs.rhs.name != f"{redvar_name}#init":
        return False
    return True


def _fix_redvar_name_ssa_mismatch(parfor, lowerer, inst, redvar_name):
    """Fix reduction variable name mismatch due to SSA.
    """
    # Only process reduction statements post-gufunc execution
    # until we see an assignment with a left-hand side to the
    # reduction variable's name.  This fixes problems with
    # cases where there are multiple assignments to the
    # reduction variable in the parfor.
    scope = parfor.init_block.scope
    if isinstance(inst, ir.Assign):
        try:
            reduction_var = scope.get_exact(redvar_name)
        except NotDefinedError:
            # Ideally, this shouldn't happen. The redvar name
            # missing from scope indicates an error from
            # other rewrite passes.
            is_same_source_var = redvar_name == inst.target.name
        else:
            # Because of SSA, the redvar and target var of
            # the current assignment would be different even
            # though they refer to the same source-level var.
            redvar_unver_name = reduction_var.unversioned_name
            target_unver_name = inst.target.unversioned_name
            is_same_source_var = redvar_unver_name == target_unver_name

        if is_same_source_var:
            # If redvar is different from target var, add an
            # assignment to put target var into redvar.
            if redvar_name != inst.target.name:
                val = lowerer.loadvar(inst.target.name)
                lowerer.storevar(val, name=redvar_name)
                return True

    return False

def _create_shape_signature(
        get_shape_classes,
        num_inputs,
        num_reductions,
        args,
        func_sig,
        races,
        typemap):
    '''Create shape signature for GUFunc
    '''
    if config.DEBUG_ARRAY_OPT:
        print("_create_shape_signature", num_inputs, num_reductions, args, races)
        for i in args[1:]:
            print("argument", i, type(i), get_shape_classes(i, typemap=typemap))

    num_inouts = len(args) - num_reductions
    # maximum class number for array shapes
    classes = [get_shape_classes(var, typemap=typemap) if var not in races else (-1,) for var in args[1:]]
    class_set = set()
    for _class in classes:
        if _class:
            for i in _class:
                class_set.add(i)
    max_class = max(class_set) + 1 if class_set else 0
    classes.insert(0, (max_class,)) # force set the class of 'sched' argument
    class_set.add(max_class)
    thread_num_class = max_class + 1
    class_set.add(thread_num_class)
    class_map = {}
    # TODO: use prefix + class number instead of single char
    alphabet = ord('a')
    for n in class_set:
       if n >= 0:
           class_map[n] = chr(alphabet)
           alphabet += 1
    threadcount_ordinal = chr(alphabet)

    alpha_dict = {'latest_alpha' : alphabet}

    def bump_alpha(c, class_map):
        if c >= 0:
            return class_map[c]
        else:
            alpha_dict['latest_alpha'] += 1
            return chr(alpha_dict['latest_alpha'])

    gu_sin = []
    gu_sout = []
    count = 0
    syms_sin = ()
    if config.DEBUG_ARRAY_OPT:
        print("args", args)
        print("classes", classes)
        print("threadcount_ordinal", threadcount_ordinal)
    for cls, arg in zip(classes, args):
        count = count + 1
        if cls:
            dim_syms = tuple(bump_alpha(c, class_map) for c in cls)
        else:
            dim_syms = ()
        if (count > num_inouts):
            # Add the threadcount_ordinal to represent the thread count
            # to the start of the reduction array.
            gu_sin.append(tuple([threadcount_ordinal] + list(dim_syms[1:])))
        else:
            gu_sin.append(dim_syms)
            syms_sin += dim_syms
    return (gu_sin, gu_sout)

def _print_block(block):
    for i, inst in enumerate(block.body):
        print("    ", i, " ", inst)

def _print_body(body_dict):
    '''Pretty-print a set of IR blocks.
    '''
    for label, block in body_dict.items():
        print("label: ", label)
        _print_block(block)


def wrap_loop_body(loop_body):
    blocks = loop_body.copy()  # shallow copy is enough
    first_label = min(blocks.keys())
    last_label = max(blocks.keys())
    loc = blocks[last_label].loc
    blocks[last_label].body.append(ir.Jump(first_label, loc))
    return blocks

def unwrap_loop_body(loop_body):
    last_label = max(loop_body.keys())
    loop_body[last_label].body = loop_body[last_label].body[:-1]

def add_to_def_once_sets(a_def, def_once, def_more):
    '''If the variable is already defined more than once, do nothing.
       Else if defined exactly once previously then transition this
       variable to the defined more than once set (remove it from
       def_once set and add to def_more set).
       Else this must be the first time we've seen this variable defined
       so add to def_once set.
    '''
    if a_def in def_more:
        pass
    elif a_def in def_once:
        def_more.add(a_def)
        def_once.remove(a_def)
    else:
        def_once.add(a_def)

def compute_def_once_block(block, def_once, def_more, getattr_taken, typemap, module_assigns):
    '''Effect changes to the set of variables defined once or more than once
       for a single block.
       block - the block to process
       def_once - set of variable names known to be defined exactly once
       def_more - set of variable names known to be defined more than once
       getattr_taken - dict mapping variable name to tuple of object and attribute taken
       module_assigns - dict mapping variable name to the Global that they came from
    '''
    # The only "defs" occur in assignments, so find such instructions.
    assignments = block.find_insts(ir.Assign)
    # For each assignment...
    for one_assign in assignments:
        # Get the LHS/target of the assignment.
        a_def = one_assign.target.name
        # Add variable to def sets.
        add_to_def_once_sets(a_def, def_once, def_more)

        rhs = one_assign.value
        if isinstance(rhs, ir.Global):
            # Remember assignments of the form "a = Global(...)"
            # Is this a module?
            if isinstance(rhs.value, pytypes.ModuleType):
                module_assigns[a_def] = rhs.value.__name__
        if isinstance(rhs, ir.Expr) and rhs.op == 'getattr' and rhs.value.name in def_once:
            # Remember assignments of the form "a = b.c"
            getattr_taken[a_def] = (rhs.value.name, rhs.attr)
        if isinstance(rhs, ir.Expr) and rhs.op == 'call' and rhs.func.name in getattr_taken:
            # If "a" is being called then lookup the getattr definition of "a"
            # as above, getting the module variable "b" (base_obj)
            # and the attribute "c" (base_attr).
            base_obj, base_attr = getattr_taken[rhs.func.name]
            if base_obj in module_assigns:
                # If we know the definition of the module variable then get the module
                # name from module_assigns.
                base_mod_name = module_assigns[base_obj]
                if not is_const_call(base_mod_name, base_attr):
                    # Calling a method on an object could modify the object and is thus
                    # like a def of that object.  We call is_const_call to see if this module/attribute
                    # combination is known to not modify the module state.  If we don't know that
                    # the combination is safe then we have to assume there could be a modification to
                    # the module and thus add the module variable as defined more than once.
                    add_to_def_once_sets(base_obj, def_once, def_more)
            else:
                # Assume the worst and say that base_obj could be modified by the call.
                add_to_def_once_sets(base_obj, def_once, def_more)
        if isinstance(rhs, ir.Expr) and rhs.op == 'call':
            # If a mutable object is passed to a function, then it may be changed and
            # therefore can't be hoisted.
            # For each argument to the function...
            for argvar in rhs.args:
                # Get the argument's type.
                if isinstance(argvar, ir.Var):
                    argvar = argvar.name
                avtype = typemap[argvar]
                # If that type doesn't have a mutable attribute or it does and it's set to
                # not mutable then this usage is safe for hoisting.
                if getattr(avtype, 'mutable', False):
                    # Here we have a mutable variable passed to a function so add this variable
                    # to the def lists.
                    add_to_def_once_sets(argvar, def_once, def_more)

def compute_def_once_internal(loop_body, def_once, def_more, getattr_taken, typemap, module_assigns):
    '''Compute the set of variables defined exactly once in the given set of blocks
       and use the given sets for storing which variables are defined once, more than
       once and which have had a getattr call on them.
    '''
    # For each block...
    for label, block in loop_body.items():
        # Scan this block and effect changes to def_once, def_more, and getattr_taken
        # based on the instructions in that block.
        compute_def_once_block(block, def_once, def_more, getattr_taken, typemap, module_assigns)
        # Have to recursively process parfors manually here.
        for inst in block.body:
            if isinstance(inst, parfor.Parfor):
                # Recursively compute for the parfor's init block.
                compute_def_once_block(inst.init_block, def_once, def_more, getattr_taken, typemap, module_assigns)
                # Recursively compute for the parfor's loop body.
                compute_def_once_internal(inst.loop_body, def_once, def_more, getattr_taken, typemap, module_assigns)

def compute_def_once(loop_body, typemap):
    '''Compute the set of variables defined exactly once in the given set of blocks.
    '''
    def_once = set()   # set to hold variables defined exactly once
    def_more = set()   # set to hold variables defined more than once
    getattr_taken = {}
    module_assigns = {}
    compute_def_once_internal(loop_body, def_once, def_more, getattr_taken, typemap, module_assigns)
    return def_once, def_more

def find_vars(var, varset):
    assert isinstance(var, ir.Var)
    varset.add(var.name)
    return var

def _hoist_internal(inst, dep_on_param, call_table, hoisted, not_hoisted,
                    typemap, stored_arrays):
    if inst.target.name in stored_arrays:
        not_hoisted.append((inst, "stored array"))
        if config.DEBUG_ARRAY_OPT >= 1:
            print("Instruction", inst, " could not be hoisted because the created array is stored.")
        return False

    uses = set()
    visit_vars_inner(inst.value, find_vars, uses)
    diff = uses.difference(dep_on_param)
    if config.DEBUG_ARRAY_OPT >= 1:
        print("_hoist_internal:", inst, "uses:", uses, "diff:", diff)
    if len(diff) == 0 and is_pure(inst.value, None, call_table):
        if config.DEBUG_ARRAY_OPT >= 1:
            print("Will hoist instruction", inst, typemap[inst.target.name])
        hoisted.append(inst)
        if not isinstance(typemap[inst.target.name], types.npytypes.Array):
            dep_on_param += [inst.target.name]
        return True
    else:
        if len(diff) > 0:
            not_hoisted.append((inst, "dependency"))
            if config.DEBUG_ARRAY_OPT >= 1:
                print("Instruction", inst, " could not be hoisted because of a dependency.")
        else:
            not_hoisted.append((inst, "not pure"))
            if config.DEBUG_ARRAY_OPT >= 1:
                print("Instruction", inst, " could not be hoisted because it isn't pure.")
    return False

def find_setitems_block(setitems, itemsset, block, typemap):
    for inst in block.body:
        if isinstance(inst, (ir.StaticSetItem, ir.SetItem)):
            setitems.add(inst.target.name)
            # If we store a non-mutable object into an array then that is safe to hoist.
            # If the stored object is mutable and you hoist then multiple entries in the
            # outer array could reference the same object and changing one index would then
            # change other indices.
            if getattr(typemap[inst.value.name], "mutable", False):
                itemsset.add(inst.value.name)
        elif isinstance(inst, parfor.Parfor):
            find_setitems_block(setitems, itemsset, inst.init_block, typemap)
            find_setitems_body(setitems, itemsset, inst.loop_body, typemap)

def find_setitems_body(setitems, itemsset, loop_body, typemap):
    """
      Find the arrays that are written into (goes into setitems) and the
      mutable objects (mostly arrays) that are written into other arrays
      (goes into itemsset).
    """
    for label, block in loop_body.items():
        find_setitems_block(setitems, itemsset, block, typemap)

def empty_container_allocator_hoist(inst, dep_on_param, call_table, hoisted,
                                    not_hoisted, typemap, stored_arrays):
    if (isinstance(inst, ir.Assign) and
        isinstance(inst.value, ir.Expr) and
        inst.value.op == 'call' and
        inst.value.func.name in call_table):
        call_list = call_table[inst.value.func.name]
        if call_list == ['empty', np]:
            return _hoist_internal(inst, dep_on_param, call_table, hoisted,
                                   not_hoisted, typemap, stored_arrays)
    return False

def hoist(parfor_params, loop_body, typemap, wrapped_blocks):
    dep_on_param = copy.copy(parfor_params)
    hoisted = []
    not_hoisted = []

    # Compute the set of variable defined exactly once in the loop body.
    def_once, def_more = compute_def_once(loop_body, typemap)
    (call_table, reverse_call_table) = get_call_table(wrapped_blocks)

    setitems = set()
    itemsset = set()
    find_setitems_body(setitems, itemsset, loop_body, typemap)
    dep_on_param = list(set(dep_on_param).difference(setitems))
    if config.DEBUG_ARRAY_OPT >= 1:
        print("hoist - def_once:", def_once, "setitems:", setitems, "itemsset:", itemsset, "dep_on_param:", dep_on_param, "parfor_params:", parfor_params)
    for si in setitems:
        add_to_def_once_sets(si, def_once, def_more)

    for label, block in loop_body.items():
        new_block = []
        for inst in block.body:
            if empty_container_allocator_hoist(inst, dep_on_param, call_table,
                                   hoisted, not_hoisted, typemap, itemsset):
                continue
            elif isinstance(inst, ir.Assign) and inst.target.name in def_once:
                if _hoist_internal(inst, dep_on_param, call_table,
                                   hoisted, not_hoisted, typemap, itemsset):
                    # don't add this instruction to the block since it is
                    # hoisted
                    continue
            elif isinstance(inst, parfor.Parfor):
                new_init_block = []
                if config.DEBUG_ARRAY_OPT >= 1:
                    print("parfor")
                    inst.dump()
                for ib_inst in inst.init_block.body:
                    if empty_container_allocator_hoist(ib_inst, dep_on_param,
                        call_table, hoisted, not_hoisted, typemap, itemsset):
                        continue
                    elif (isinstance(ib_inst, ir.Assign) and
                        ib_inst.target.name in def_once):
                        if _hoist_internal(ib_inst, dep_on_param, call_table,
                                           hoisted, not_hoisted, typemap, itemsset):
                            # don't add this instruction to the block since it is hoisted
                            continue
                    new_init_block.append(ib_inst)
                inst.init_block.body = new_init_block

            new_block.append(inst)
        block.body = new_block
    return hoisted, not_hoisted

def redtyp_is_scalar(redtype):
    return not isinstance(redtype, types.npytypes.Array)

def redtyp_to_redarraytype(redtyp):
    """Go from a reducation variable type to a reduction array type used to hold
       per-worker results.
    """
    redarrdim = 1
    # If the reduction type is an array then allocate reduction array with ndim+1 dimensions.
    if isinstance(redtyp, types.npytypes.Array):
        redarrdim += redtyp.ndim
        # We don't create array of array but multi-dimensional reduction array with same dtype.
        redtyp = redtyp.dtype
    return types.npytypes.Array(redtyp, redarrdim, "C")

def redarraytype_to_sig(redarraytyp):
    """Given a reduction array type, find the type of the reduction argument to the gufunc.
    """
    assert isinstance(redarraytyp, types.npytypes.Array)
    return types.npytypes.Array(redarraytyp.dtype, redarraytyp.ndim, redarraytyp.layout)

def legalize_names_with_typemap(names, typemap):
    """ We use ir_utils.legalize_names to replace internal IR variable names
        containing illegal characters (e.g. period) with a legal character
        (underscore) so as to create legal variable names.
        The original variable names are in the typemap so we also
        need to add the legalized name to the typemap as well.
    """
    outdict = legalize_names(names)
    # For each pair in the dict of legalized names...
    for x, y in outdict.items():
        # If the name had some legalization change to it...
        if x != y:
            # Set the type of the new name the same as the type of the old name.
            typemap[y] = typemap[x]
    return outdict

def to_scalar_from_0d(x):
    if isinstance(x, types.ArrayCompatible):
        if x.ndim == 0:
            return x.dtype
    return x

def _create_gufunc_for_parfor_body(
        lowerer,
        parfor,
        typemap,
        typingctx,
        targetctx,
        flags,
        locals,
        has_aliases,
        index_var_typ,
        races):
    '''
    Takes a parfor and creates a gufunc function for its body.
    There are two parts to this function.
    1) Code to iterate across the iteration space as defined by the schedule.
    2) The parfor body that does the work for a single point in the iteration space.
    Part 1 is created as Python text for simplicity with a sentinel assignment to mark the point
    in the IR where the parfor body should be added.
    This Python text is 'exec'ed into existence and its IR retrieved with run_frontend.
    The IR is scanned for the sentinel assignment where that basic block is split and the IR
    for the parfor body inserted.
    '''
    if config.DEBUG_ARRAY_OPT >= 1:
        print("starting _create_gufunc_for_parfor_body")

    loc = parfor.init_block.loc

    # The parfor body and the main function body share ir.Var nodes.
    # We have to do some replacements of Var names in the parfor body to make them
    # legal parameter names.  If we don't copy then the Vars in the main function also
    # would incorrectly change their name.
    loop_body = copy.copy(parfor.loop_body)
    remove_dels(loop_body)

    parfor_dim = len(parfor.loop_nests)
    loop_indices = [l.index_variable.name for l in parfor.loop_nests]

    # Get all the parfor params.
    parfor_params = parfor.params
    # Get just the outputs of the parfor.
    parfor_outputs = numba.parfors.parfor.get_parfor_outputs(parfor, parfor_params)
    # Get all parfor reduction vars, and operators.
    typemap = lowerer.fndesc.typemap
    parfor_redvars, parfor_reddict = numba.parfors.parfor.get_parfor_reductions(
        lowerer.func_ir, parfor, parfor_params, lowerer.fndesc.calltypes)
    # Compute just the parfor inputs as a set difference.
    parfor_inputs = sorted(
        list(
            set(parfor_params) -
            set(parfor_outputs) -
            set(parfor_redvars)))

    if config.DEBUG_ARRAY_OPT >= 1:
        print("parfor_params = ", parfor_params, " ", type(parfor_params))
        print("parfor_outputs = ", parfor_outputs, " ", type(parfor_outputs))
        print("parfor_inputs = ", parfor_inputs, " ", type(parfor_inputs))
        print("parfor_redvars = ", parfor_redvars, " ", type(parfor_redvars))

    # -------------------------------------------------------------------------
    # Convert tuples to individual parameters.
    tuple_expanded_parfor_inputs = []
    tuple_var_to_expanded_names = {}
    expanded_name_to_tuple_var = {}
    next_expanded_tuple_var = 0
    parfor_tuple_params = []
    # For each input to the parfor.
    for pi in parfor_inputs:
        # Get the type of the input.
        pi_type = typemap[pi]
        # If it is a UniTuple or Tuple we will do the conversion.
        if isinstance(pi_type, types.UniTuple) or isinstance(pi_type, types.NamedUniTuple):
            # Get the size and dtype of the tuple.
            tuple_count = pi_type.count
            tuple_dtype = pi_type.dtype
            # Only do tuples up to config.PARFOR_MAX_TUPLE_SIZE length.
            assert(tuple_count <= config.PARFOR_MAX_TUPLE_SIZE)
            this_var_expansion = []
            for i in range(tuple_count):
                # Generate a new name for the individual part of the tuple var.
                expanded_name = "expanded_tuple_var_" + str(next_expanded_tuple_var)
                # Add that name to the new list of inputs to the gufunc.
                tuple_expanded_parfor_inputs.append(expanded_name)
                this_var_expansion.append(expanded_name)
                # Remember a mapping from new param name to original tuple
                # var and the index within the tuple.
                expanded_name_to_tuple_var[expanded_name] = (pi, i)
                next_expanded_tuple_var += 1
                # Set the type of the new parameter.
                typemap[expanded_name] = tuple_dtype
            # Remember a mapping from the original tuple var to the
            # individual parts.
            tuple_var_to_expanded_names[pi] = this_var_expansion
            parfor_tuple_params.append(pi)
        elif isinstance(pi_type, types.Tuple) or isinstance(pi_type, types.NamedTuple):
            # This is the same as above for UniTuple except that each part of
            # the tuple can have a different type and we fetch that type with
            # pi_type.types[offset].
            tuple_count = pi_type.count
            tuple_types = pi_type.types
            # Only do tuples up to config.PARFOR_MAX_TUPLE_SIZE length.
            assert(tuple_count <= config.PARFOR_MAX_TUPLE_SIZE)
            this_var_expansion = []
            for i in range(tuple_count):
                expanded_name = "expanded_tuple_var_" + str(next_expanded_tuple_var)
                tuple_expanded_parfor_inputs.append(expanded_name)
                this_var_expansion.append(expanded_name)
                expanded_name_to_tuple_var[expanded_name] = (pi, i)
                next_expanded_tuple_var += 1
                typemap[expanded_name] = tuple_types[i]
            tuple_var_to_expanded_names[pi] = this_var_expansion
            parfor_tuple_params.append(pi)
        else:
            tuple_expanded_parfor_inputs.append(pi)
    parfor_inputs = tuple_expanded_parfor_inputs
    if config.DEBUG_ARRAY_OPT >= 1:
        print("parfor_inputs post tuple handling = ", parfor_inputs, " ", type(parfor_inputs))
    # -------------------------------------------------------------------------

    races = races.difference(set(parfor_redvars))
    for race in races:
        msg = ("Variable %s used in parallel loop may be written "
               "to simultaneously by multiple workers and may result "
               "in non-deterministic or unintended results." % race)
        warnings.warn(NumbaParallelSafetyWarning(msg, loc))
    replace_var_with_array(races, loop_body, typemap, lowerer.fndesc.calltypes)

    # Reduction variables are represented as arrays, so they go under
    # different names.
    parfor_redarrs = []
    parfor_red_arg_types = []
    for var in parfor_redvars:
        arr = var + "_arr"
        parfor_redarrs.append(arr)
        redarraytype = redtyp_to_redarraytype(typemap[var])
        parfor_red_arg_types.append(redarraytype)
        redarrsig = redarraytype_to_sig(redarraytype)
        if arr in typemap:
            assert(typemap[arr] == redarrsig)
        else:
            typemap[arr] = redarrsig

    # Reorder all the params so that inputs go first then outputs.
    parfor_params = parfor_inputs + parfor_outputs + parfor_redarrs

    if config.DEBUG_ARRAY_OPT >= 1:
        print("parfor_params = ", parfor_params, " ", type(parfor_params))
        print("loop_indices = ", loop_indices, " ", type(loop_indices))
        print("loop_body = ", loop_body, " ", type(loop_body))
        _print_body(loop_body)

    # Some Var are not legal parameter names so create a dict of potentially illegal
    # param name to guaranteed legal name.
    param_dict = legalize_names_with_typemap(parfor_params + parfor_redvars + parfor_tuple_params, typemap)
    if config.DEBUG_ARRAY_OPT >= 1:
        print(
            "param_dict = ",
            sorted(
                param_dict.items()),
            " ",
            type(param_dict))

    # Some loop_indices are not legal parameter names so create a dict of potentially illegal
    # loop index to guaranteed legal name.
    ind_dict = legalize_names_with_typemap(loop_indices, typemap)
    # Compute a new list of legal loop index names.
    legal_loop_indices = [ind_dict[v] for v in loop_indices]
    if config.DEBUG_ARRAY_OPT >= 1:
        print("ind_dict = ", sorted(ind_dict.items()), " ", type(ind_dict))
        print(
            "legal_loop_indices = ",
            legal_loop_indices,
            " ",
            type(legal_loop_indices))
        for pd in parfor_params:
            print("pd = ", pd)
            print("pd type = ", typemap[pd], " ", type(typemap[pd]))

    # Get the types of each parameter.
    param_types = [to_scalar_from_0d(typemap[v]) for v in parfor_params]
    # Calculate types of args passed to gufunc.
    func_arg_types = [typemap[v] for v in (parfor_inputs + parfor_outputs)] + parfor_red_arg_types
    if config.DEBUG_ARRAY_OPT >= 1:
        print("new param_types:", param_types)
        print("new func_arg_types:", func_arg_types)

    # Replace illegal parameter names in the loop body with legal ones.
    replace_var_names(loop_body, param_dict)
    # remember the name before legalizing as the actual arguments
    parfor_args = parfor_params
    # Change parfor_params to be legal names.
    parfor_params = [param_dict[v] for v in parfor_params]
    parfor_params_orig = parfor_params

    parfor_params = []
    ascontig = False
    for pindex in range(len(parfor_params_orig)):
        if (ascontig and
            pindex < len(parfor_inputs) and
            isinstance(param_types[pindex], types.npytypes.Array)):
            parfor_params.append(parfor_params_orig[pindex]+"param")
        else:
            parfor_params.append(parfor_params_orig[pindex])

    # Change parfor body to replace illegal loop index vars with legal ones.
    replace_var_names(loop_body, ind_dict)
    loop_body_var_table = get_name_var_table(loop_body)
    sentinel_name = get_unused_var_name("__sentinel__", loop_body_var_table)

    if config.DEBUG_ARRAY_OPT >= 1:
        print(
            "legal parfor_params = ",
            parfor_params,
            " ",
            type(parfor_params))

    # Determine the unique names of the scheduling and gufunc functions.
    # sched_func_name = "__numba_parfor_sched_%s" % (hex(hash(parfor)).replace("-", "_"))
    gufunc_name = "__numba_parfor_gufunc_%s" % (
        hex(hash(parfor)).replace("-", "_"))
    if config.DEBUG_ARRAY_OPT:
        # print("sched_func_name ", type(sched_func_name), " ", sched_func_name)
        print("gufunc_name ", type(gufunc_name), " ", gufunc_name)

    gufunc_txt = ""

    # Create the gufunc function.
    gufunc_txt += "def " + gufunc_name + \
        "(sched, " + (", ".join(parfor_params)) + "):\n"

    globls = {"np": np, "numba": numba}

    # First thing in the gufunc, we reconstruct tuples from their
    # individual parts, e.g., orig_tup_name = (part1, part2,).
    # The rest of the code of the function will use the original tuple name.
    for tup_var, exp_names in tuple_var_to_expanded_names.items():
        tup_type = typemap[tup_var]
        gufunc_txt += "    " + param_dict[tup_var]
        # Determine if the tuple is a named tuple.
        if (isinstance(tup_type, types.NamedTuple) or
            isinstance(tup_type, types.NamedUniTuple)):
            named_tup = True
        else:
            named_tup = False

        if named_tup:
            # It is a named tuple so try to find the global that defines the
            # named tuple.
            func_def = guard(get_definition, lowerer.func_ir, tup_var)
            named_tuple_def = None
            if config.DEBUG_ARRAY_OPT:
                print("func_def:", func_def, type(func_def))
            if func_def is not None:
                if (isinstance(func_def, ir.Expr) and
                    func_def.op == 'call'):
                    named_tuple_def = guard(get_definition, lowerer.func_ir, func_def.func)
                    if config.DEBUG_ARRAY_OPT:
                        print("named_tuple_def:", named_tuple_def, type(named_tuple_def))
                elif isinstance(func_def, ir.Arg):
                    named_tuple_def = typemap[func_def.name]
                    if config.DEBUG_ARRAY_OPT:
                        print("named_tuple_def:", named_tuple_def,
                              type(named_tuple_def), named_tuple_def.name)
            if named_tuple_def is not None:
                if (isinstance(named_tuple_def, ir.Global) or
                    isinstance(named_tuple_def, ir.FreeVar)):
                    gval = named_tuple_def.value
                    if config.DEBUG_ARRAY_OPT:
                        print("gval:", gval, type(gval))
                    globls[named_tuple_def.name] = gval
                elif isinstance(named_tuple_def, types.containers.BaseNamedTuple):
                    named_tuple_name = named_tuple_def.name.split('(')[0]
                    if config.DEBUG_ARRAY_OPT:
                        print("name:", named_tuple_name,
                              named_tuple_def.instance_class,
                              type(named_tuple_def.instance_class))
                    globls[named_tuple_name] = named_tuple_def.instance_class
            else:
                if config.DEBUG_ARRAY_OPT:
                    print("Didn't find definition of namedtuple for globls.")
                raise CompilerError("Could not find definition of " + str(tup_var),
                                     tup_var.loc)
            gufunc_txt += " = " + tup_type.instance_class.__name__ + "("
            for name, field_name in zip(exp_names, tup_type.fields):
                gufunc_txt += field_name + "=" + param_dict[name] + ","
        else:
            # Just a regular tuple so use (part0, part1, ...)
            gufunc_txt += " = (" + ", ".join([param_dict[x] for x in exp_names])
            if len(exp_names) == 1:
                # Add comma for tuples with singular values.  We can't unilaterally
                # add a comma alway because (,) isn't valid.
                gufunc_txt += ","

        gufunc_txt += ")\n"

    for pindex in range(len(parfor_inputs)):
        if ascontig and isinstance(param_types[pindex], types.npytypes.Array):
            gufunc_txt += ("    " + parfor_params_orig[pindex]
                + " = np.ascontiguousarray(" + parfor_params[pindex] + ")\n")

    gufunc_thread_id_var = "ParallelAcceleratorGufuncThreadId"

    if len(parfor_redarrs) > 0:
        gufunc_txt += "    " + gufunc_thread_id_var + " = "
        gufunc_txt += "numba.np.ufunc.parallel._iget_thread_id()\n"

    # Add initialization of reduction variables
    for arr, var in zip(parfor_redarrs, parfor_redvars):
        gufunc_txt += "    " + param_dict[var] + \
             "=" + param_dict[arr] + "[" + gufunc_thread_id_var + "]\n"
        if config.DEBUG_ARRAY_OPT_RUNTIME:
            gufunc_txt += "    print(\"thread id =\", ParallelAcceleratorGufuncThreadId)\n"
            gufunc_txt += "    print(\"initial reduction value\",ParallelAcceleratorGufuncThreadId," + param_dict[var] + "," + param_dict[var] + ".shape)\n"
            gufunc_txt += "    print(\"reduction array\",ParallelAcceleratorGufuncThreadId," + param_dict[arr] + "," + param_dict[arr] + ".shape)\n"

    # For each dimension of the parfor, create a for loop in the generated gufunc function.
    # Iterate across the proper values extracted from the schedule.
    # The form of the schedule is start_dim0, start_dim1, ..., start_dimN, end_dim0,
    # end_dim1, ..., end_dimN
    for eachdim in range(parfor_dim):
        for indent in range(eachdim + 1):
            gufunc_txt += "    "
        sched_dim = eachdim
        gufunc_txt += ("for " +
                       legal_loop_indices[eachdim] +
                       " in range(sched[" +
                       str(sched_dim) +
                       "], sched[" +
                       str(sched_dim +
                           parfor_dim) +
                       "] + np.uint8(1)):\n")

    if config.DEBUG_ARRAY_OPT_RUNTIME:
        for indent in range(parfor_dim + 1):
            gufunc_txt += "    "
        gufunc_txt += "print("
        for eachdim in range(parfor_dim):
            gufunc_txt += "\"" + legal_loop_indices[eachdim] + "\"," + legal_loop_indices[eachdim] + ","
        gufunc_txt += ")\n"

    # Add the sentinel assignment so that we can find the loop body position
    # in the IR.
    for indent in range(parfor_dim + 1):
        gufunc_txt += "    "
    gufunc_txt += sentinel_name + " = 0\n"
    # Add assignments of reduction variables (for returning the value)
    for arr, var in zip(parfor_redarrs, parfor_redvars):
        if config.DEBUG_ARRAY_OPT_RUNTIME:
            gufunc_txt += "    print(\"final reduction value\",ParallelAcceleratorGufuncThreadId," + param_dict[var] + ")\n"
            gufunc_txt += "    print(\"final reduction array\",ParallelAcceleratorGufuncThreadId," + param_dict[arr] + ")\n"
        # After the gufunc loops, copy the accumulated temp value back to reduction array.
        gufunc_txt += "    " + param_dict[arr] + \
            "[" + gufunc_thread_id_var + "] = " + param_dict[var] + "\n"
    gufunc_txt += "    return None\n"

    if config.DEBUG_ARRAY_OPT:
        print("gufunc_txt = ", type(gufunc_txt), "\n", gufunc_txt)
        print("globls:", globls, type(globls))
    # Force gufunc outline into existence.
    locls = {}
    exec(gufunc_txt, globls, locls)
    gufunc_func = locls[gufunc_name]

    if config.DEBUG_ARRAY_OPT:
        print("gufunc_func = ", type(gufunc_func), "\n", gufunc_func)
    # Get the IR for the gufunc outline.
    gufunc_ir = compiler.run_frontend(gufunc_func)
    if config.DEBUG_ARRAY_OPT:
        print("gufunc_ir dump ", type(gufunc_ir))
        gufunc_ir.dump()
        print("loop_body dump ", type(loop_body))
        _print_body(loop_body)

    # rename all variables in gufunc_ir afresh
    var_table = get_name_var_table(gufunc_ir.blocks)
    new_var_dict = {}
    reserved_names = [sentinel_name] + \
        list(param_dict.values()) + legal_loop_indices
    for name, var in var_table.items():
        if not (name in reserved_names):
            new_var_dict[name] = mk_unique_var(name)
    replace_var_names(gufunc_ir.blocks, new_var_dict)
    if config.DEBUG_ARRAY_OPT:
        print("gufunc_ir dump after renaming ")
        gufunc_ir.dump()
    gufunc_param_types = [types.npytypes.Array(
            index_var_typ, 1, "C")] + param_types
    if config.DEBUG_ARRAY_OPT:
        print(
            "gufunc_param_types = ",
            type(gufunc_param_types),
            "\n",
            gufunc_param_types)

    gufunc_stub_last_label = find_max_label(gufunc_ir.blocks) + 1

    # Add gufunc stub last label to each parfor.loop_body label to prevent
    # label conflicts.
    loop_body = add_offset_to_labels(loop_body, gufunc_stub_last_label)
    # new label for splitting sentinel block
    new_label = find_max_label(loop_body) + 1

    # If enabled, add a print statement after every assignment.
    if config.DEBUG_ARRAY_OPT_RUNTIME:
        for label, block in loop_body.items():
            new_block = block.copy()
            new_block.clear()
            loc = block.loc
            scope = block.scope
            for inst in block.body:
                new_block.append(inst)
                # Append print after assignment
                if isinstance(inst, ir.Assign):
                    # Only apply to numbers
                    if typemap[inst.target.name] not in types.number_domain:
                        continue

                    # Make constant string
                    strval = "{} =".format(inst.target.name)
                    strconsttyp = types.StringLiteral(strval)

                    lhs = ir.Var(scope, mk_unique_var("str_const"), loc)
                    assign_lhs = ir.Assign(value=ir.Const(value=strval, loc=loc),
                                           target=lhs, loc=loc)
                    typemap[lhs.name] = strconsttyp
                    new_block.append(assign_lhs)

                    # Make print node
                    print_node = ir.Print(args=[lhs, inst.target], vararg=None, loc=loc)
                    new_block.append(print_node)
                    sig = numba.core.typing.signature(types.none,
                                           typemap[lhs.name],
                                           typemap[inst.target.name])
                    lowerer.fndesc.calltypes[print_node] = sig
            loop_body[label] = new_block

    if config.DEBUG_ARRAY_OPT:
        print("parfor loop body")
        _print_body(loop_body)

    wrapped_blocks = wrap_loop_body(loop_body)
    hoisted, not_hoisted = hoist(parfor_params, loop_body, typemap, wrapped_blocks)
    start_block = gufunc_ir.blocks[min(gufunc_ir.blocks.keys())]
    start_block.body = start_block.body[:-1] + hoisted + [start_block.body[-1]]
    unwrap_loop_body(loop_body)

    # store hoisted into diagnostics
    diagnostics = lowerer.metadata['parfor_diagnostics']
    diagnostics.hoist_info[parfor.id] = {'hoisted': hoisted,
                                         'not_hoisted': not_hoisted}

    if config.DEBUG_ARRAY_OPT:
        print("After hoisting")
        _print_body(loop_body)

    # Search all the block in the gufunc outline for the sentinel assignment.
    for label, block in gufunc_ir.blocks.items():
        for i, inst in enumerate(block.body):
            if isinstance(
                    inst,
                    ir.Assign) and inst.target.name == sentinel_name:
                # We found the sentinel assignment.
                loc = inst.loc
                scope = block.scope
                # split block across __sentinel__
                # A new block is allocated for the statements prior to the sentinel
                # but the new block maintains the current block label.
                prev_block = ir.Block(scope, loc)
                prev_block.body = block.body[:i]
                # The current block is used for statements after the sentinel.
                block.body = block.body[i + 1:]
                # But the current block gets a new label.
                body_first_label = min(loop_body.keys())

                # The previous block jumps to the minimum labelled block of the
                # parfor body.
                prev_block.append(ir.Jump(body_first_label, loc))
                # Add all the parfor loop body blocks to the gufunc function's
                # IR.
                for (l, b) in loop_body.items():
                    gufunc_ir.blocks[l] = transfer_scope(b, scope)
                body_last_label = max(loop_body.keys())
                gufunc_ir.blocks[new_label] = block
                gufunc_ir.blocks[label] = prev_block
                # Add a jump from the last parfor body block to the block containing
                # statements after the sentinel.
                gufunc_ir.blocks[body_last_label].append(
                    ir.Jump(new_label, loc))
                break
        else:
            continue
        break

    if config.DEBUG_ARRAY_OPT:
        print("gufunc_ir last dump before renaming")
        gufunc_ir.dump()

    gufunc_ir.blocks = rename_labels(gufunc_ir.blocks)
    remove_dels(gufunc_ir.blocks)

    if config.DEBUG_ARRAY_OPT:
        print("gufunc_ir last dump")
        gufunc_ir.dump()
        print("flags", flags)
        print("typemap", typemap)

    old_alias = flags.noalias
    if not has_aliases:
        if config.DEBUG_ARRAY_OPT:
            print("No aliases found so adding noalias flag.")
        flags.noalias = True

    fixup_var_define_in_scope(gufunc_ir.blocks)
    kernel_func = compiler.compile_ir(
        typingctx,
        targetctx,
        gufunc_ir,
        gufunc_param_types,
        types.none,
        flags,
        locals)

    flags.noalias = old_alias

    kernel_sig = signature(types.none, *gufunc_param_types)
    if config.DEBUG_ARRAY_OPT:
        print("finished create_gufunc_for_parfor_body. kernel_sig = ", kernel_sig)

    return kernel_func, parfor_args, kernel_sig, func_arg_types, expanded_name_to_tuple_var

def replace_var_with_array_in_block(vars, block, typemap, calltypes):
    new_block = []
    for inst in block.body:
        if isinstance(inst, ir.Assign) and inst.target.name in vars:
            const_node = ir.Const(0, inst.loc)
            const_var = ir.Var(inst.target.scope, mk_unique_var("$const_ind_0"), inst.loc)
            typemap[const_var.name] = types.uintp
            const_assign = ir.Assign(const_node, const_var, inst.loc)
            new_block.append(const_assign)

            val_var = ir.Var(inst.target.scope, mk_unique_var("$val"), inst.loc)
            typemap[val_var.name] = typemap[inst.target.name]
            new_block.append(ir.Assign(inst.value, val_var, inst.loc))
            setitem_node = ir.SetItem(inst.target, const_var, val_var, inst.loc)
            calltypes[setitem_node] = signature(
                types.none, types.npytypes.Array(typemap[inst.target.name], 1, "C"), types.intp, typemap[inst.target.name])
            new_block.append(setitem_node)
            continue
        elif isinstance(inst, parfor.Parfor):
            replace_var_with_array_internal(vars, {0: inst.init_block}, typemap, calltypes)
            replace_var_with_array_internal(vars, inst.loop_body, typemap, calltypes)

        new_block.append(inst)
    return new_block

def replace_var_with_array_internal(vars, loop_body, typemap, calltypes):
    for label, block in loop_body.items():
        block.body = replace_var_with_array_in_block(vars, block, typemap, calltypes)

def replace_var_with_array(vars, loop_body, typemap, calltypes):
    replace_var_with_array_internal(vars, loop_body, typemap, calltypes)
    for v in vars:
        el_typ = typemap[v]
        typemap.pop(v, None)
        typemap[v] = types.npytypes.Array(el_typ, 1, "C")

def call_parallel_gufunc(lowerer, cres, gu_signature, outer_sig, expr_args, expr_arg_types,
                         loop_ranges, redvars, reddict, redarrdict, init_block, index_var_typ, races,
                         exp_name_to_tuple_var):
    '''
    Adds the call to the gufunc function from the main function.
    '''
    context = lowerer.context
    builder = lowerer.builder

    from numba.np.ufunc.parallel import (build_gufunc_wrapper,
                           _launch_threads)

    if config.DEBUG_ARRAY_OPT:
        print("make_parallel_loop")
        print("outer_sig = ", outer_sig.args, outer_sig.return_type,
              outer_sig.recvr, outer_sig.pysig)
        print("loop_ranges = ", loop_ranges)
        print("expr_args", expr_args)
        print("expr_arg_types", expr_arg_types)
        print("gu_signature", gu_signature)

    # Build the wrapper for GUFunc
    args, return_type = sigutils.normalize_signature(outer_sig)
    llvm_func = cres.library.get_function(cres.fndesc.llvm_func_name)
    sin, sout = gu_signature

    # These are necessary for build_gufunc_wrapper to find external symbols
    _launch_threads()

    info = build_gufunc_wrapper(llvm_func, cres, sin, sout,
                                cache=False, is_parfors=True)
    wrapper_name = info.name
    cres.library._ensure_finalized()

    if config.DEBUG_ARRAY_OPT:
        print("parallel function = ", wrapper_name, cres)

    # loadvars for loop_ranges
    def load_range(v):
        if isinstance(v, ir.Var):
            return lowerer.loadvar(v.name)
        else:
            return context.get_constant(types.uintp, v)

    num_dim = len(loop_ranges)
    for i in range(num_dim):
        start, stop, step = loop_ranges[i]
        start = load_range(start)
        stop = load_range(stop)
        assert(step == 1)  # We do not support loop steps other than 1
        step = load_range(step)
        loop_ranges[i] = (start, stop, step)

        if config.DEBUG_ARRAY_OPT:
            print("call_parallel_gufunc loop_ranges[{}] = ".format(i), start,
                  stop, step)
            cgutils.printf(builder, "loop range[{}]: %d %d (%d)\n".format(i),
                           start, stop, step)

    # Commonly used LLVM types and constants
    byte_t = llvmlite.ir.IntType(8)
    byte_ptr_t = llvmlite.ir.PointerType(byte_t)
    byte_ptr_ptr_t = llvmlite.ir.PointerType(byte_ptr_t)
    intp_t = context.get_value_type(types.intp)
    uintp_t = context.get_value_type(types.uintp)
    intp_ptr_t = llvmlite.ir.PointerType(intp_t)
    uintp_ptr_t = llvmlite.ir.PointerType(uintp_t)
    zero = context.get_constant(types.uintp, 0)
    one = context.get_constant(types.uintp, 1)
    one_type = one.type
    sizeof_intp = context.get_abi_sizeof(intp_t)

    # Prepare sched, first pop it out of expr_args, outer_sig, and gu_signature
    expr_args.pop(0)
    sched_sig = sin.pop(0)

    if config.DEBUG_ARRAY_OPT:
        print("Parfor has potentially negative start", index_var_typ.signed)

    if index_var_typ.signed:
        sched_type = intp_t
        sched_ptr_type = intp_ptr_t
    else:
        sched_type = uintp_t
        sched_ptr_type = uintp_ptr_t

    # Call do_scheduling with appropriate arguments
    dim_starts = cgutils.alloca_once(
        builder, sched_type, size=context.get_constant(
            types.uintp, num_dim), name="dim_starts")
    dim_stops = cgutils.alloca_once(
        builder, sched_type, size=context.get_constant(
            types.uintp, num_dim), name="dim_stops")
    for i in range(num_dim):
        start, stop, step = loop_ranges[i]
        if start.type != one_type:
            start = builder.sext(start, one_type)
        if stop.type != one_type:
            stop = builder.sext(stop, one_type)
        if step.type != one_type:
            step = builder.sext(step, one_type)
        # substract 1 because do-scheduling takes inclusive ranges
        stop = builder.sub(stop, one)
        builder.store(
            start, builder.gep(
                dim_starts, [
                    context.get_constant(
                        types.uintp, i)]))
        builder.store(stop, builder.gep(dim_stops,
                                        [context.get_constant(types.uintp, i)]))

<<<<<<< HEAD
    get_chunksize = cgutils.get_or_insert_function(
        builder.module,
        lc.Type.function(uintp_t, []),
        name="get_parallel_chunksize")

    set_chunksize = cgutils.get_or_insert_function(
        builder.module,
        lc.Type.function(lc.Type.void(), [uintp_t]),
        name="set_parallel_chunksize")

    get_num_threads = cgutils.get_or_insert_function(
        builder.module,
        lc.Type.function(lc.Type.int(types.intp.bitwidth), []),
=======
    sched_size = get_thread_count() * num_dim * 2
    sched = cgutils.alloca_once(
        builder, sched_type, size=context.get_constant(
            types.uintp, sched_size), name="sched")
    debug_flag = 1 if config.DEBUG_ARRAY_OPT else 0
    scheduling_fnty = llvmlite.ir.FunctionType(
        intp_ptr_t, [uintp_t, sched_ptr_type, sched_ptr_type, uintp_t, sched_ptr_type, intp_t])
    if index_var_typ.signed:
        do_scheduling = cgutils.get_or_insert_function(builder.module,
                                                       scheduling_fnty,
                                                       "do_scheduling_signed")
    else:
        do_scheduling = cgutils.get_or_insert_function(builder.module,
                                                       scheduling_fnty,
                                                       "do_scheduling_unsigned")

    get_num_threads = cgutils.get_or_insert_function(
        builder.module,
        llvmlite.ir.FunctionType(llvmlite.ir.IntType(types.intp.bitwidth), []),
>>>>>>> 181f57c2
        "get_num_threads")

    num_threads = builder.call(get_num_threads, [])
    current_chunksize = builder.call(get_chunksize, [])

    with cgutils.if_unlikely(builder, builder.icmp_signed('<=', num_threads,
                                                  num_threads.type(0))):
        cgutils.printf(builder, "num_threads: %d\n", num_threads)
        context.call_conv.return_user_exc(builder, RuntimeError,
                                                  ("Invalid number of threads. "
                                                   "This likely indicates a bug in Numba.",))

    get_sched_size_fnty = lc.Type.function(uintp_t, [uintp_t, uintp_t, intp_ptr_t, intp_ptr_t])
    get_sched_size = cgutils.get_or_insert_function(
        builder.module,
        get_sched_size_fnty,
        name="get_sched_size")
    num_divisions = builder.call(get_sched_size, [num_threads,
                                                  context.get_constant(types.uintp, num_dim),
                                                  dim_starts,
                                                  dim_stops])
    builder.call(set_chunksize, [zero])

    multiplier = context.get_constant(types.uintp, num_dim * 2)
    sched_size = builder.mul(num_divisions, multiplier)
    sched = builder.alloca(sched_type, size=sched_size, name="sched")

    debug_flag = 1 if config.DEBUG_ARRAY_OPT else 0
    scheduling_fnty = lc.Type.function(
        intp_ptr_t, [uintp_t, intp_ptr_t, intp_ptr_t, uintp_t, sched_ptr_type, intp_t])
    if index_var_typ.signed:
        do_scheduling = cgutils.get_or_insert_function(builder.module,
                                                       scheduling_fnty,
                                                       name="do_scheduling_signed")
    else:
        do_scheduling = cgutils.get_or_insert_function(builder.module,
                                                       scheduling_fnty,
                                                       name="do_scheduling_unsigned")

    builder.call(
        do_scheduling, [
            context.get_constant(
                types.uintp, num_dim), dim_starts, dim_stops, num_divisions,
            sched, context.get_constant(
                    types.intp, debug_flag)])

    # Get the LLVM vars for the Numba IR reduction array vars.
    redarrs = [lowerer.loadvar(redarrdict[x].name) for x in redvars]

    nredvars = len(redvars)
    ninouts = len(expr_args) - nredvars

    def load_potential_tuple_var(x):
        """Given a variable name, if that variable is not a new name
           introduced as the extracted part of a tuple then just return
           the variable loaded from its name.  However, if the variable
           does represent part of a tuple, as recognized by the name of
           the variable being present in the exp_name_to_tuple_var dict,
           then we load the original tuple var instead that we get from
           the dict and then extract the corresponding element of the
           tuple, also stored and returned to use in the dict (i.e., offset).
        """
        if x in exp_name_to_tuple_var:
            orig_tup, offset = exp_name_to_tuple_var[x]
            tup_var = lowerer.loadvar(orig_tup)
            res = builder.extract_value(tup_var, offset)
            return res
        else:
            return lowerer.loadvar(x)

    # ----------------------------------------------------------------------------
    # Prepare arguments: args, shapes, steps, data
    all_args = [load_potential_tuple_var(x) for x in expr_args[:ninouts]] + redarrs
    num_args = len(all_args)
    num_inps = len(sin) + 1
    args = cgutils.alloca_once(
        builder,
        byte_ptr_t,
        size=context.get_constant(
            types.intp,
            1 + num_args),
        name="pargs")
    array_strides = []
    # sched goes first
    builder.store(builder.bitcast(sched, byte_ptr_t), args)
    array_strides.append(context.get_constant(types.intp, sizeof_intp))
    rv_to_arg_dict = {}
    # followed by other arguments
    for i in range(num_args):
        arg = all_args[i]
        var = expr_args[i]
        aty = expr_arg_types[i]
        dst = builder.gep(args, [context.get_constant(types.intp, i + 1)])
        if i >= ninouts:  # reduction variables
            ary = context.make_array(aty)(context, builder, arg)
            strides = cgutils.unpack_tuple(builder, ary.strides, aty.ndim)
            # Start from 1 because we skip the first dimension of length num_threads just like sched.
            for j in range(len(strides)):
                array_strides.append(strides[j])
            builder.store(builder.bitcast(ary.data, byte_ptr_t), dst)
        elif isinstance(aty, types.ArrayCompatible):
            if var in races:
                typ = (context.get_data_type(aty.dtype)
                       if aty.dtype != types.boolean
                       else llvmlite.ir.IntType(1))

                rv_arg = cgutils.alloca_once(builder, typ)
                builder.store(arg, rv_arg)
                builder.store(builder.bitcast(rv_arg, byte_ptr_t), dst)
                rv_to_arg_dict[var] = (arg, rv_arg)

                array_strides.append(context.get_constant(types.intp, context.get_abi_sizeof(typ)))
            else:
                ary = context.make_array(aty)(context, builder, arg)
                strides = cgutils.unpack_tuple(builder, ary.strides, aty.ndim)
                for j in range(len(strides)):
                    array_strides.append(strides[j])
                builder.store(builder.bitcast(ary.data, byte_ptr_t), dst)
        else:
            if i < num_inps:
                # Scalar input, need to store the value in an array of size 1
                typ = (context.get_data_type(aty)
                       if not isinstance(aty, types.Boolean)
                       else llvmlite.ir.IntType(1))
                ptr = cgutils.alloca_once(builder, typ)
                builder.store(arg, ptr)
            else:
                # Scalar output, must allocate
                typ = (context.get_data_type(aty)
                       if not isinstance(aty, types.Boolean)
                       else llvmlite.ir.IntType(1))
                ptr = cgutils.alloca_once(builder, typ)
            builder.store(builder.bitcast(ptr, byte_ptr_t), dst)

    # ----------------------------------------------------------------------------
    # Next, we prepare the individual dimension info recorded in gu_signature
    sig_dim_dict = {}
    occurances = []
    occurances = [sched_sig[0]]
    sig_dim_dict[sched_sig[0]] = context.get_constant(types.intp, 2 * num_dim)
    assert len(expr_args) == len(all_args)
    assert len(expr_args) == len(expr_arg_types)
    assert len(expr_args) == len(sin + sout)
    assert len(expr_args) == len(outer_sig.args[1:])
    for var, arg, aty, gu_sig in zip(expr_args, all_args,
                                     expr_arg_types, sin + sout):
        if isinstance(aty, types.npytypes.Array):
            i = aty.ndim - len(gu_sig)
        else:
            i = 0
        if config.DEBUG_ARRAY_OPT:
            print("var =", var, "gu_sig =", gu_sig, "type =", aty, "i =", i)

        for dim_sym in gu_sig:
            if config.DEBUG_ARRAY_OPT:
                print("var = ", var, " type = ", aty)
            if var in races:
                sig_dim_dict[dim_sym] = context.get_constant(types.intp, 1)
            else:
                ary = context.make_array(aty)(context, builder, arg)
                shapes = cgutils.unpack_tuple(builder, ary.shape, aty.ndim)
                sig_dim_dict[dim_sym] = shapes[i]

            if not (dim_sym in occurances):
                if config.DEBUG_ARRAY_OPT:
                    print("dim_sym = ", dim_sym, ", i = ", i)
                    cgutils.printf(builder, dim_sym + " = %d\n", sig_dim_dict[dim_sym])
                occurances.append(dim_sym)
            i = i + 1

    # ----------------------------------------------------------------------------
    # Prepare shapes, which is a single number (outer loop size), followed by
    # the size of individual shape variables.
    nshapes = len(sig_dim_dict) + 1
    shapes = cgutils.alloca_once(builder, intp_t, size=nshapes, name="pshape")
    # For now, outer loop size is the same as number of threads
    builder.store(num_divisions, shapes)
    # Individual shape variables go next
    i = 1
    for dim_sym in occurances:
        if config.DEBUG_ARRAY_OPT:
            cgutils.printf(builder, dim_sym + " = %d\n", sig_dim_dict[dim_sym])
        builder.store(
            sig_dim_dict[dim_sym], builder.gep(
                shapes, [
                    context.get_constant(
                        types.intp, i)]))
        i = i + 1

    # ----------------------------------------------------------------------------
    # Prepare steps for each argument. Note that all steps are counted in
    # bytes.
    num_steps = num_args + 1 + len(array_strides)
    steps = cgutils.alloca_once(
        builder, intp_t, size=context.get_constant(
            types.intp, num_steps), name="psteps")
    # First goes the step size for sched, which is 2 * num_dim
    builder.store(context.get_constant(types.intp, 2 * num_dim * sizeof_intp),
                  steps)
    # The steps for all others are 0, except for reduction results.
    for i in range(num_args):
        # steps are strides from one thread to the next
        stepsize = zero

        dst = builder.gep(steps, [context.get_constant(types.intp, 1 + i)])
        builder.store(stepsize, dst)
    for j in range(len(array_strides)):
        dst = builder.gep(
            steps, [
                context.get_constant(
                    types.intp, 1 + num_args + j)])
        builder.store(array_strides[j], dst)

    # ----------------------------------------------------------------------------
    # prepare data
    data = cgutils.get_null_value(byte_ptr_t)

    fnty = llvmlite.ir.FunctionType(llvmlite.ir.VoidType(),
                                    [byte_ptr_ptr_t, intp_ptr_t,
                                     intp_ptr_t, byte_ptr_t])

    fn = cgutils.get_or_insert_function(builder.module, fnty, wrapper_name)
    context.active_code_library.add_linking_library(info.library)

    if config.DEBUG_ARRAY_OPT:
        cgutils.printf(builder, "before calling kernel %p\n", fn)
    builder.call(fn, [args, shapes, steps, data])
    if config.DEBUG_ARRAY_OPT:
        cgutils.printf(builder, "after calling kernel %p\n", fn)

    builder.call(set_chunksize, [current_chunksize])

    for k, v in rv_to_arg_dict.items():
        arg, rv_arg = v
        only_elem_ptr = builder.gep(rv_arg, [context.get_constant(types.intp, 0)])
        builder.store(builder.load(only_elem_ptr), lowerer.getvar(k))

    context.active_code_library.add_linking_library(cres.library)<|MERGE_RESOLUTION|>--- conflicted
+++ resolved
@@ -6,14 +6,8 @@
 import warnings
 from dataclasses import make_dataclass
 
-<<<<<<< HEAD
-import llvmlite.llvmpy.core as lc
-import llvmlite.ir.values as liv
-import llvmlite.binding as ll
-=======
 import llvmlite.ir
 import numpy as np
->>>>>>> 181f57c2
 
 import numba
 from numba.parfors import parfor
@@ -224,11 +218,8 @@
             # Remember mapping of original reduction array to the newly created per-worker reduction array.
             redarrs[redvar.name] = redarr_var
 
-<<<<<<< HEAD
-            init_val = parfor_reddict[red_name][0]
-=======
-            init_val = parfor_reddict[parfor_redvars[i]].init_val
->>>>>>> 181f57c2
+            init_val = parfor_reddict[red_name].init_val
+
             if init_val is not None:
                 if isinstance(redvar_typ, types.npytypes.Array):
                     # Create an array of identity values for the reduction.
@@ -392,21 +383,6 @@
     if config.DEBUG_ARRAY_OPT:
         print("_lower_parfor_parallel done")
 
-<<<<<<< HEAD
-    if nredvars > 0:
-        # Perform the final reduction across the reduction array created above.
-        scope = parfor.init_block.scope
-        loc = parfor.init_block.loc
-
-        # For each reduction variable...
-        for i in range(nredvars):
-            name = parfor_redvars[i]
-            redarr = redarrs[name]
-            redvar_typ = lowerer.fndesc.typemap[name]
-            redarrvar_typ = redtyp_to_redarraytype(redvar_typ)
-            if config.DEBUG_ARRAY_OPT:
-                print("post-gufunc reduction:", name, redarr, redvar_typ)
-=======
 
 _ReductionInfo = make_dataclass(
     "_ReductionInfo",
@@ -420,33 +396,8 @@
     ],
     frozen=True,
 )
->>>>>>> 181f57c2
-
-
-<<<<<<< HEAD
-                lhs = pfbdr.make_const_variable(
-                    cval=res_print_str,
-                    typ=strconsttyp,
-                    name="str_const",
-                )
-                res_print = ir.Print(args=[lhs, redarr], vararg=None, loc=loc)
-                lowerer.fndesc.calltypes[res_print] = signature(types.none,
-                                                         typemap[lhs.name],
-                                                         typemap[redarr.name])
-                print("res_print", res_print)
-                lowerer.lower_inst(res_print)
-
-            def process_one_red_elem(red_elem_index):
-                # Read that element from the array into oneelem.
-                oneelemgetitem = pfbdr.getitem(
-                    obj=redarr, index=numba_ir_loop_index_var, typ=redvar_typ,
-                )
-                oneelem = pfbdr.assign(
-                    rhs=oneelemgetitem,
-                    typ=redvar_typ,
-                    name="redelem",
-                )
-=======
+
+
 def _parfor_lowering_finalize_reduction(
         parfor,
         redarrs,
@@ -519,7 +470,6 @@
             varname,
         )
 
->>>>>>> 181f57c2
 
 def _lower_non_trivial_reduce(parfor, lowerer, thread_count, reduce_info):
     """Lower non-trivial reduction such as call to `functools.reduce()`.
@@ -553,136 +503,6 @@
                                        reduce_info.redvar_name):
                 break
 
-<<<<<<< HEAD
-                    res_print = ir.Print(args=[lhs,
-                                               numba_ir_loop_index_var,
-                                               oneelem,
-                                               init_var,
-                                               ir.Var(scope, name, loc)],
-                                         vararg=None, loc=loc)
-                    lowerer.fndesc.calltypes[res_print] = signature(types.none,
-                                                             typemap[lhs.name],
-                                                             typemap[numba_ir_loop_index_var.name],
-                                                             typemap[oneelem.name],
-                                                             typemap[init_var.name],
-                                                             typemap[name])
-                    print("res_print1", res_print)
-                    lowerer.lower_inst(res_print)
-
-                # generate code for combining reduction variable with thread output
-                for inst in parfor_reddict[name][1]:
-                    # If we have a case where a parfor body has an array reduction like A += B
-                    # and A and B have different data types then the reduction in the parallel
-                    # region will operate on those differeing types.  However, here, after the
-                    # parallel region, we are summing across the reduction array and that is
-                    # guaranteed to have the same data type so we need to change the reduction
-                    # nodes so that the right-hand sides have a type equal to the reduction-type
-                    # and therefore the left-hand side.
-                    if isinstance(inst, ir.Assign):
-                        rhs = inst.value
-                        # We probably need to generalize this since it only does substitutions in
-                        # inplace_binops.
-                        if (isinstance(rhs, ir.Expr) and rhs.op == 'inplace_binop' and
-                            rhs.rhs.name == init_var.name):
-                            if config.DEBUG_ARRAY_OPT:
-                                print("Adding call to reduction", rhs)
-                            if rhs.fn == operator.isub:
-                                rhs.fn = operator.iadd
-                                rhs.immutable_fn = operator.add
-                            if rhs.fn == operator.itruediv or rhs.fn == operator.ifloordiv:
-                                rhs.fn = operator.imul
-                                rhs.immutable_fn = operator.mul
-                            if config.DEBUG_ARRAY_OPT:
-                                print("After changing sub to add or div to mul", rhs)
-                            # Get calltype of rhs.
-                            ct = lowerer.fndesc.calltypes[rhs]
-                            assert(len(ct.args) == 2)
-                            # Create new arg types replace the second arg type with the reduction var type.
-                            ctargs = (ct.args[0], redvar_typ)
-                            # Update the signature of the call.
-                            ct = ct.replace(args=ctargs)
-                            # Remove so we can re-insert since calltypes is unique dict.
-                            lowerer.fndesc.calltypes.pop(rhs)
-                            # Add calltype back in for the expr with updated signature.
-                            lowerer.fndesc.calltypes[rhs] = ct
-                    lowerer.lower_inst(inst)
-                    # Only process reduction statements post-gufunc execution
-                    # until we see an assignment with a left-hand side to the
-                    # reduction variable's name.  This fixes problems with
-                    # cases where there are multiple assignments to the
-                    # reduction variable in the parfor.
-                    if isinstance(inst, ir.Assign):
-                        try:
-                            reduction_var = scope.get_exact(name)
-                        except NotDefinedError:
-                            # Ideally, this shouldn't happen. The redvar name
-                            # missing from scope indicates an error from
-                            # other rewrite passes.
-                            is_same_source_var = name == inst.target.name
-                        else:
-                            # Because of SSA, the redvar and target var of
-                            # the current assignment would be different even
-                            # though they refer to the same source-level var.
-                            redvar_unver_name = reduction_var.unversioned_name
-                            target_unver_name = inst.target.unversioned_name
-                            is_same_source_var = redvar_unver_name == target_unver_name
-
-                        if is_same_source_var:
-                            # If redvar is different from target var, add an
-                            # assignment to put target var into redvar.
-                            if name != inst.target.name:
-                                pfbdr.assign_inplace(
-                                    rhs=inst.target, typ=redvar_typ,
-                                    name=name,
-                                )
-                            break
-
-                    if config.DEBUG_ARRAY_OPT_RUNTIME:
-                        res_print_str = "res_print2 for thread " + str(j) + ":"
-                        strconsttyp = types.StringLiteral(res_print_str)
-
-                        lhs = pfbdr.make_const_variable(
-                            cval=res_print_str,
-                            typ=strconsttyp,
-                            name="str_const",
-                        )
-
-                        res_print = ir.Print(args=[lhs,
-                                                   numba_ir_loop_index_var,
-                                                   oneelem,
-                                                   init_var,
-                                                   ir.Var(scope, name, loc)],
-                                             vararg=None, loc=loc)
-                        lowerer.fndesc.calltypes[res_print] = signature(types.none,
-                                                                 typemap[lhs.name],
-                                                                 typemap[numba_ir_loop_index_var.name],
-                                                                 typemap[oneelem.name],
-                                                                 typemap[init_var.name],
-                                                                 typemap[name])
-                        print("res_print2", res_print)
-                        lowerer.lower_inst(res_print)
-
-            # For each element in the reduction array created above,
-            # apply reduction operator.
-            # This for_range inserts a loop from 0 to the thread count.
-            with cgutils.for_range(builder,
-                                   lowerer.loadvar(num_threads_var.name),
-                                   intp=ntllvm_type) as loop:
-                # This will put the llvm loop.index value into the alloca'd llvm variable
-                # that corresponds to the IR variable numba_ir_loop_index_var.
-                # This reuses alloc_loop_var created above to initialize
-                # the reduction array.
-                builder.store(loop.index, alloc_loop_var)
-                process_one_red_elem(numba_ir_loop_index_var)
-
-        # Cleanup reduction variable
-        for v in redarrs.values():
-            lowerer.lower_inst(ir.Del(v.name, loc=loc))
-
-    # Restore the original typemap of the function that was replaced temporarily at the
-    # Beginning of this function.
-    lowerer.fndesc.typemap = orig_typemap
-=======
     if config.DEBUG_ARRAY_OPT_RUNTIME:
         varname = reduce_info.redvar_name
         lowerer.print_variable(
@@ -692,7 +512,6 @@
 
 def _lower_var_to_var_assign(lowerer, inst):
     """Lower Var->Var assignment.
->>>>>>> 181f57c2
 
     Returns True if-and-only-if `inst` is a Var->Var assignment.
     """
@@ -1863,41 +1682,19 @@
         builder.store(stop, builder.gep(dim_stops,
                                         [context.get_constant(types.uintp, i)]))
 
-<<<<<<< HEAD
     get_chunksize = cgutils.get_or_insert_function(
         builder.module,
-        lc.Type.function(uintp_t, []),
+        llvmlite.ir.FunctionType(uintp_t, []),
         name="get_parallel_chunksize")
 
     set_chunksize = cgutils.get_or_insert_function(
         builder.module,
-        lc.Type.function(lc.Type.void(), [uintp_t]),
+        llvmlite.ir.FunctionType(llvmlite.ir.VoidType(), [uintp_t]),
         name="set_parallel_chunksize")
-
-    get_num_threads = cgutils.get_or_insert_function(
-        builder.module,
-        lc.Type.function(lc.Type.int(types.intp.bitwidth), []),
-=======
-    sched_size = get_thread_count() * num_dim * 2
-    sched = cgutils.alloca_once(
-        builder, sched_type, size=context.get_constant(
-            types.uintp, sched_size), name="sched")
-    debug_flag = 1 if config.DEBUG_ARRAY_OPT else 0
-    scheduling_fnty = llvmlite.ir.FunctionType(
-        intp_ptr_t, [uintp_t, sched_ptr_type, sched_ptr_type, uintp_t, sched_ptr_type, intp_t])
-    if index_var_typ.signed:
-        do_scheduling = cgutils.get_or_insert_function(builder.module,
-                                                       scheduling_fnty,
-                                                       "do_scheduling_signed")
-    else:
-        do_scheduling = cgutils.get_or_insert_function(builder.module,
-                                                       scheduling_fnty,
-                                                       "do_scheduling_unsigned")
 
     get_num_threads = cgutils.get_or_insert_function(
         builder.module,
         llvmlite.ir.FunctionType(llvmlite.ir.IntType(types.intp.bitwidth), []),
->>>>>>> 181f57c2
         "get_num_threads")
 
     num_threads = builder.call(get_num_threads, [])
@@ -1910,7 +1707,7 @@
                                                   ("Invalid number of threads. "
                                                    "This likely indicates a bug in Numba.",))
 
-    get_sched_size_fnty = lc.Type.function(uintp_t, [uintp_t, uintp_t, intp_ptr_t, intp_ptr_t])
+    get_sched_size_fnty = llvmlite.ir.FunctionType(uintp_t, [uintp_t, uintp_t, intp_ptr_t, intp_ptr_t])
     get_sched_size = cgutils.get_or_insert_function(
         builder.module,
         get_sched_size_fnty,
@@ -1926,7 +1723,7 @@
     sched = builder.alloca(sched_type, size=sched_size, name="sched")
 
     debug_flag = 1 if config.DEBUG_ARRAY_OPT else 0
-    scheduling_fnty = lc.Type.function(
+    scheduling_fnty = llvmlite.ir.FunctionType(
         intp_ptr_t, [uintp_t, intp_ptr_t, intp_ptr_t, uintp_t, sched_ptr_type, intp_t])
     if index_var_typ.signed:
         do_scheduling = cgutils.get_or_insert_function(builder.module,
