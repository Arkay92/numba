"""
Implementation of operations on Array objects and objects supporting
the buffer protocol.
"""

from __future__ import print_function, absolute_import, division

import functools
import math

from llvmlite import ir
import llvmlite.llvmpy.core as lc
from llvmlite.llvmpy.core import Constant

import numpy
from numba import types, cgutils, typing, utils
from numba.numpy_support import as_dtype
from numba.numpy_support import version as numpy_version
from numba.targets.imputils import (lower_builtin, lower_getattr,
                                    lower_getattr_generic,
                                    lower_setattr_generic,
                                    lower_cast,
                                    iternext_impl, impl_ret_borrowed,
                                    impl_ret_new_ref, impl_ret_untracked)
from numba.typing import signature
from . import quicksort, slicing


def set_range_metadata(builder, load, lower_bound, upper_bound):
    """
    Set the "range" metadata on a load instruction.
    Note the interval is in the form [lower_bound, upper_bound).
    """
    range_operands = [Constant.int(load.type, lower_bound),
                      Constant.int(load.type, upper_bound)]
    md = builder.module.add_metadata(range_operands)
    load.set_metadata("range", md)


def mark_positive(builder, load):
    """
    Mark the result of a load instruction as positive (or zero).
    """
    upper_bound = (1 << (load.type.width - 1)) - 1
    set_range_metadata(builder, load, 0, upper_bound)


def make_array(array_type):
    """
    Return the Structure representation of the given *array_type*
    (an instance of types.ArrayCompatible).

    Note this does not call __array_wrap__ in case a new array structure
    is being created (rather than populated).
    """
    real_array_type = array_type.as_array
    base = cgutils.create_struct_proxy(real_array_type)
    ndim = real_array_type.ndim

    class ArrayStruct(base):

        def _make_refs(self, ref):
            sig = signature(real_array_type, array_type)
            try:
                array_impl = self._context.get_function('__array__', sig)
            except NotImplementedError:
                return super(ArrayStruct, self)._make_refs(ref)

            # Return a wrapped structure and its unwrapped reference
            datamodel = self._context.data_model_manager[array_type]
            be_type = self._get_be_type(datamodel)
            if ref is None:
                outer_ref = cgutils.alloca_once(self._builder, be_type, zfill=True)
            else:
                outer_ref = ref
            # NOTE: __array__ is called with a pointer and expects a pointer
            # in return!
            ref = array_impl(self._builder, (outer_ref,))
            return outer_ref, ref

        @property
        def shape(self):
            """
            Override .shape to inform LLVM that its elements are all positive.
            """
            builder = self._builder
            if ndim == 0:
                return base.__getattr__(self, "shape")

            # Unfortunately, we can't use llvm.assume as its presence can
            # seriously pessimize performance,
            # *and* the range metadata currently isn't improving anything here,
            # see https://llvm.org/bugs/show_bug.cgi?id=23848 !
            ptr = self._get_ptr_by_name("shape")
            dims = []
            for i in range(ndim):
                dimptr = cgutils.gep_inbounds(builder, ptr, 0, i)
                load = builder.load(dimptr)
                dims.append(load)
                mark_positive(builder, load)

            return cgutils.pack_array(builder, dims)

    return ArrayStruct


def get_itemsize(context, array_type):
    """
    Return the item size for the given array or buffer type.
    """
    llty = context.get_data_type(array_type.dtype)
    return context.get_abi_sizeof(llty)


def load_item(context, builder, arrayty, ptr):
    """
    Load the item at the given array pointer.
    """
    align = None if arrayty.aligned else 1
    return context.unpack_value(builder, arrayty.dtype, ptr,
                                align=align)

def store_item(context, builder, arrayty, val, ptr):
    """
    Store the item at the given array pointer.
    """
    align = None if arrayty.aligned else 1
    return context.pack_value(builder, arrayty.dtype, val, ptr, align=align)


def fix_integer_index(context, builder, idxty, idx, size):
    """
    Fix the integer index' type and value for the given dimension size.
    """
    if idxty.signed:
        ind = context.cast(builder, idx, idxty, types.intp)
        ind = slicing.fix_index(builder, ind, size)
    else:
        ind = context.cast(builder, idx, idxty, types.uintp)
    return ind


def populate_array(array, data, shape, strides, itemsize, meminfo,
                   parent=None):
    """
    Helper function for populating array structures.
    This avoids forgetting to set fields.

    *shape* and *strides* can be Python tuples or LLVM arrays.
    """
    context = array._context
    builder = array._builder
    datamodel = array._datamodel
    required_fields = set(datamodel._fields)

    if meminfo is None:
        meminfo = Constant.null(context.get_value_type(
            datamodel.get_type('meminfo')))

    intp_t = context.get_value_type(types.intp)
    if isinstance(shape, (tuple, list)):
        shape = cgutils.pack_array(builder, shape, intp_t)
    if isinstance(strides, (tuple, list)):
        strides = cgutils.pack_array(builder, strides, intp_t)
    if isinstance(itemsize, utils.INT_TYPES):
        itemsize = intp_t(itemsize)

    attrs = dict(shape=shape,
                 strides=strides,
                 data=data,
                 itemsize=itemsize,
                 meminfo=meminfo,)

    # Set `parent` attribute
    if parent is None:
        attrs['parent'] = Constant.null(context.get_value_type(
            datamodel.get_type('parent')))
    else:
        attrs['parent'] = parent
    # Calc num of items from shape
    nitems = context.get_constant(types.intp, 1)
    unpacked_shape = cgutils.unpack_tuple(builder, shape, shape.type.count)
    # (note empty shape => 0d array therefore nitems = 1)
    for axlen in unpacked_shape:
        nitems = builder.mul(nitems, axlen, flags=['nsw'])
    attrs['nitems'] = nitems

    # Make sure that we have all the fields
    got_fields = set(attrs.keys())
    if got_fields != required_fields:
        raise ValueError("missing {0}".format(required_fields - got_fields))

    # Set field value
    for k, v in attrs.items():
        setattr(array, k, v)

    return array


def update_array_info(aryty, array):
    """
    Update some auxiliary information in *array* after some of its fields
    were changed.  `itemsize` and `nitems` are updated.
    """
    context = array._context
    builder = array._builder

    # Calc num of items from shape
    nitems = context.get_constant(types.intp, 1)
    unpacked_shape = cgutils.unpack_tuple(builder, array.shape, aryty.ndim)
    for axlen in unpacked_shape:
        nitems = builder.mul(nitems, axlen, flags=['nsw'])
    array.nitems = nitems

    array.itemsize = context.get_constant(types.intp,
                                          get_itemsize(context, aryty))


@lower_builtin('getiter', types.Buffer)
def getiter_array(context, builder, sig, args):
    [arrayty] = sig.args
    [array] = args

    iterobj = context.make_helper(builder, sig.return_type)

    zero = context.get_constant(types.intp, 0)
    indexptr = cgutils.alloca_once_value(builder, zero)

    iterobj.index = indexptr
    iterobj.array = array

    # Incref array
    if context.enable_nrt:
        context.nrt_incref(builder, arrayty, array)

    res = iterobj._getvalue()

    # Note: a decref on the iterator will dereference all internal MemInfo*
    out = impl_ret_new_ref(context, builder, sig.return_type, res)
    return out


def _getitem_array1d(context, builder, arrayty, array, idx, wraparound):
    """
    Look up and return an element from a 1D array.
    """
    ptr = cgutils.get_item_pointer(builder, arrayty, array, [idx],
                                   wraparound=wraparound)
    return load_item(context, builder, arrayty, ptr)

@lower_builtin('iternext', types.ArrayIterator)
@iternext_impl
def iternext_array(context, builder, sig, args, result):
    [iterty] = sig.args
    [iter] = args
    arrayty = iterty.array_type

    if arrayty.ndim != 1:
        # TODO
        raise NotImplementedError("iterating over %dD array" % arrayty.ndim)

    iterobj = context.make_helper(builder, iterty, value=iter)
    ary = make_array(arrayty)(context, builder, value=iterobj.array)

    nitems, = cgutils.unpack_tuple(builder, ary.shape, count=1)

    index = builder.load(iterobj.index)
    is_valid = builder.icmp(lc.ICMP_SLT, index, nitems)
    result.set_valid(is_valid)

    with builder.if_then(is_valid):
        value = _getitem_array1d(context, builder, arrayty, ary, index,
                                 wraparound=False)
        result.yield_(value)
        nindex = cgutils.increment_index(builder, index)
        builder.store(nindex, iterobj.index)


#-------------------------------------------------------------------------------
# Basic indexing (with integers and slices only)

def basic_indexing(context, builder, aryty, ary, index_types, indices):
    """
    Perform basic indexing on the given array.
    A (data pointer, shapes, strides) tuple is returned describing
    the corresponding view.
    """
    zero = context.get_constant(types.intp, 0)

    shapes = cgutils.unpack_tuple(builder, ary.shape, aryty.ndim)
    strides = cgutils.unpack_tuple(builder, ary.strides, aryty.ndim)

    output_indices = []
    output_shapes = []
    output_strides = []

    ax = 0
    for indexval, idxty in zip(indices, index_types):
        if idxty is types.ellipsis:
            # Fill up missing dimensions at the middle
            n_missing = aryty.ndim - len(indices) + 1
            for i in range(n_missing):
                output_indices.append(zero)
                output_shapes.append(shapes[ax])
                output_strides.append(strides[ax])
                ax += 1
            continue
        # Regular index value
        if isinstance(idxty, types.SliceType):
            slice = context.make_helper(builder, idxty, value=indexval)
            slicing.guard_invalid_slice(context, builder, idxty, slice)
            slicing.fix_slice(builder, slice, shapes[ax])
            output_indices.append(slice.start)
            sh = slicing.get_slice_length(builder, slice)
            st = slicing.fix_stride(builder, slice, strides[ax])
            output_shapes.append(sh)
            output_strides.append(st)
        elif isinstance(idxty, types.Integer):
            ind = fix_integer_index(context, builder, idxty, indexval,
                                    shapes[ax])
            output_indices.append(ind)
        else:
            raise NotImplementedError("unexpected index type: %s" % (idxty,))
        ax += 1

    # Fill up missing dimensions at the end
    assert ax <= aryty.ndim
    while ax < aryty.ndim:
        output_shapes.append(shapes[ax])
        output_strides.append(strides[ax])
        ax += 1

    # No need to check wraparound, as negative indices were already
    # fixed in the loop above.
    dataptr = cgutils.get_item_pointer(builder, aryty, ary,
                                       output_indices,
                                       wraparound=False)
    return (dataptr, output_shapes, output_strides)


def make_view(context, builder, aryty, ary, return_type,
              data, shapes, strides):
    """
    Build a view over the given array with the given parameters.
    """
    retary = make_array(return_type)(context, builder)
    populate_array(retary,
                   data=data,
                   shape=shapes,
                   strides=strides,
                   itemsize=ary.itemsize,
                   meminfo=ary.meminfo,
                   parent=ary.parent)
    return retary


def _getitem_array_generic(context, builder, return_type, aryty, ary,
                           index_types, indices):
    """
    Return the result of indexing *ary* with the given *indices*.
    """
    assert isinstance(return_type, types.Buffer)
    dataptr, view_shapes, view_strides = \
        basic_indexing(context, builder, aryty, ary, index_types, indices)

    # Build array view
    retary = make_view(context, builder, aryty, ary, return_type,
                       dataptr, view_shapes, view_strides)
    return retary._getvalue()


@lower_builtin('getitem', types.Buffer, types.Integer)
def getitem_arraynd_intp(context, builder, sig, args):
    aryty, idxty = sig.args
    ary, idx = args
    ary = make_array(aryty)(context, builder, ary)

    dataptr, shapes, strides = \
        basic_indexing(context, builder, aryty, ary, (idxty,), (idx,))

    ndim = aryty.ndim
    if ndim == 1:
        # Return a value
        assert not shapes
        result = load_item(context, builder, aryty, dataptr)
    elif ndim > 1:
        # Return a subview over the array
        out_ary = make_view(context, builder, aryty, ary, sig.return_type,
                            dataptr, shapes, strides)
        result = out_ary._getvalue()
    else:
        raise NotImplementedError("1D indexing into %dD array" % aryty.ndim)
    return impl_ret_borrowed(context, builder, sig.return_type, result)


@lower_builtin('getitem', types.Buffer, types.SliceType)
def getitem_array1d_slice(context, builder, sig, args):
    aryty, idxty = sig.args
    ary, idx = args

    ary = make_array(aryty)(context, builder, value=ary)

    res = _getitem_array_generic(context, builder, sig.return_type,
                                 aryty, ary, (idxty,), (idx,))
    return impl_ret_borrowed(context, builder, sig.return_type, res)


@lower_builtin('getitem', types.Buffer, types.BaseTuple)
def getitem_array_tuple(context, builder, sig, args):
    aryty, tupty = sig.args
    ary, tup = args
    ary = make_array(aryty)(context, builder, ary)

    index_types = tupty.types
    indices = cgutils.unpack_tuple(builder, tup, count=len(tupty))

    if any(isinstance(ty, types.Array) for ty in index_types):
        return fancy_getitem(context, builder, sig, args,
                             aryty, ary, index_types, indices)

    dataptr, shapes, strides = \
        basic_indexing(context, builder, aryty, ary, index_types, indices)

    ndim = aryty.ndim
    if isinstance(sig.return_type, types.Array):
        # Generic array slicing
        res = make_view(context, builder, aryty, ary, sig.return_type,
                        dataptr, shapes, strides)
        res = res._getvalue()
    else:
        # Plain indexing (returning a scalar)
        assert not shapes
        res = load_item(context, builder, aryty, dataptr)

    return impl_ret_borrowed(context, builder ,sig.return_type, res)


@lower_builtin('setitem', types.Buffer, types.Any, types.Any)
def setitem_array(context, builder, sig, args):
    """
    array[a] = scalar_or_array
    array[a,..,b] = scalar_or_array
    """
    aryty, idxty, valty = sig.args
    ary, idx, val = args

    if isinstance(idxty, types.BaseTuple):
        index_types = idxty.types
        indices = cgutils.unpack_tuple(builder, idx, count=len(idxty))
    else:
        index_types = (idxty,)
        indices = (idx,)

    ary = make_array(aryty)(context, builder, ary)

    # First try basic indexing to see if a single array location is denoted.
    try:
        dataptr, shapes, strides = \
            basic_indexing(context, builder, aryty, ary, index_types, indices)
    except NotImplementedError:
        use_fancy_indexing = True
    else:
        use_fancy_indexing = bool(shapes)

    if use_fancy_indexing:
        # Index describes a non-trivial view => use generic slice assignment
        # (NOTE: this also handles scalar broadcasting)
        return fancy_setslice(context, builder, sig, args,
                              index_types, indices)

    # Store source value the given location
    val = context.cast(builder, val, valty, aryty.dtype)
    store_item(context, builder, aryty, val, dataptr)


@lower_builtin(len, types.Buffer)
def array_len(context, builder, sig, args):
    (aryty,) = sig.args
    (ary,) = args
    arystty = make_array(aryty)
    ary = arystty(context, builder, ary)
    shapeary = ary.shape
    res = builder.extract_value(shapeary, 0)
    return impl_ret_untracked(context, builder, sig.return_type, res)


@lower_builtin("array.item", types.Array)
def array_item(context, builder, sig, args):
    aryty, = sig.args
    ary, = args
    ary = make_array(aryty)(context, builder, ary)

    nitems = ary.nitems
    with builder.if_then(builder.icmp_signed('!=', nitems, nitems.type(1)),
                         likely=False):
        msg = "item(): can only convert an array of size 1 to a Python scalar"
        context.call_conv.return_user_exc(builder, ValueError, (msg,))

    return load_item(context, builder, aryty, ary.data)


@lower_builtin("array.itemset", types.Array, types.Any)
def array_itemset(context, builder, sig, args):
    aryty, valty = sig.args
    ary, val = args
    assert valty == aryty.dtype
    ary = make_array(aryty)(context, builder, ary)

    nitems = ary.nitems
    with builder.if_then(builder.icmp_signed('!=', nitems, nitems.type(1)),
                         likely=False):
        msg = "itemset(): can only write to an array of size 1"
        context.call_conv.return_user_exc(builder, ValueError, (msg,))

    store_item(context, builder, aryty, val, ary.data)
    return context.get_dummy_value()


#-------------------------------------------------------------------------------
# Advanced / fancy indexing


class Indexer(object):
    """
    Generic indexer interface, for generating indices over a fancy indexed
    array on a single dimension.
    """

    def prepare(self):
        """
        Prepare the indexer by initializing any required variables, basic
        blocks...
        """
        raise NotImplementedError

    def get_size(self):
        """
        Return this dimension's size as an integer.
        """
        raise NotImplementedError

    def get_shape(self):
        """
        Return this dimension's shape as a tuple.
        """
        raise NotImplementedError

    def loop_head(self):
        """
        Start indexation loop.  Return a (index, count) tuple.
        *index* is an integer LLVM value representing the index over this
        dimension.
        *count* is either an integer LLVM value representing the current
        iteration count, or None if this dimension should be omitted from
        the indexation result.
        """
        raise NotImplementedError

    def loop_tail(self):
        """
        Finish indexation loop.
        """
        raise NotImplementedError


class EntireIndexer(Indexer):
    """
    Compute indices along an entire array dimension.
    """

    def __init__(self, context, builder, aryty, ary, dim):
        self.context = context
        self.builder = builder
        self.aryty = aryty
        self.ary = ary
        self.dim = dim
        self.ll_intp = self.context.get_value_type(types.intp)

    def prepare(self):
        builder = self.builder
        self.size = builder.extract_value(self.ary.shape, self.dim)
        self.index = cgutils.alloca_once(builder, self.ll_intp)
        self.bb_start = builder.append_basic_block()
        self.bb_end = builder.append_basic_block()

    def get_size(self):
        return self.size

    def get_shape(self):
        return (self.size,)

    def loop_head(self):
        builder = self.builder
        # Initialize loop variable
        self.builder.store(Constant.int(self.ll_intp, 0), self.index)
        builder.branch(self.bb_start)
        builder.position_at_end(self.bb_start)
        cur_index = builder.load(self.index)
        with builder.if_then(builder.icmp_signed('>=', cur_index, self.size),
                             likely=False):
            builder.branch(self.bb_end)
        return cur_index, cur_index

    def loop_tail(self):
        builder = self.builder
        next_index = cgutils.increment_index(builder, builder.load(self.index))
        builder.store(next_index, self.index)
        builder.branch(self.bb_start)
        builder.position_at_end(self.bb_end)


class IntegerIndexer(Indexer):
    """
    Compute indices from a single integer.
    """

    def __init__(self, context, builder, idx):
        self.context = context
        self.builder = builder
        self.idx = idx
        self.ll_intp = self.context.get_value_type(types.intp)

    def prepare(self):
        pass

    def get_size(self):
        return Constant.int(self.ll_intp, 1)

    def get_shape(self):
        return ()

    def loop_head(self):
        return self.idx, None

    def loop_tail(self):
        pass


class IntegerArrayIndexer(Indexer):
    """
    Compute indices from an array of integer indices.
    """

    def __init__(self, context, builder, idxty, idxary, size):
        self.context = context
        self.builder = builder
        self.idxty = idxty
        self.idxary = idxary
        self.size = size
        assert idxty.ndim == 1
        self.ll_intp = self.context.get_value_type(types.intp)

    def prepare(self):
        builder = self.builder
        self.idx_size = cgutils.unpack_tuple(builder, self.idxary.shape)[0]
        self.idx_index = cgutils.alloca_once(builder, self.ll_intp)
        self.bb_start = builder.append_basic_block()
        self.bb_end = builder.append_basic_block()

    def get_size(self):
        return self.idx_size

    def get_shape(self):
        return (self.idx_size,)

    def loop_head(self):
        builder = self.builder
        # Initialize loop variable
        self.builder.store(Constant.int(self.ll_intp, 0), self.idx_index)
        builder.branch(self.bb_start)
        builder.position_at_end(self.bb_start)
        cur_index = builder.load(self.idx_index)
        with builder.if_then(builder.icmp_signed('>=', cur_index, self.idx_size),
                             likely=False):
            builder.branch(self.bb_end)
        # Load the actual index from the array of indices
        index = _getitem_array1d(self.context, builder,
                                 self.idxty, self.idxary,
                                 cur_index, wraparound=False)
        index = fix_integer_index(self.context, builder,
                                  self.idxty.dtype, index, self.size)
        return index, cur_index

    def loop_tail(self):
        builder = self.builder
        next_index = cgutils.increment_index(builder,
                                             builder.load(self.idx_index))
        builder.store(next_index, self.idx_index)
        builder.branch(self.bb_start)
        builder.position_at_end(self.bb_end)


class BooleanArrayIndexer(Indexer):
    """
    Compute indices from an array of boolean predicates.
    """

    def __init__(self, context, builder, idxty, idxary):
        self.context = context
        self.builder = builder
        self.idxty = idxty
        self.idxary = idxary
        assert idxty.ndim == 1
        self.ll_intp = self.context.get_value_type(types.intp)
        self.zero = Constant.int(self.ll_intp, 0)

    def prepare(self):
        builder = self.builder
        self.size = cgutils.unpack_tuple(builder, self.idxary.shape)[0]
        self.idx_index = cgutils.alloca_once(builder, self.ll_intp)
        self.count = cgutils.alloca_once(builder, self.ll_intp)
        self.bb_start = builder.append_basic_block()
        self.bb_tail = builder.append_basic_block()
        self.bb_end = builder.append_basic_block()

    def get_size(self):
        builder = self.builder
        count = cgutils.alloca_once_value(builder, self.zero)
        # Sum all true values
        with cgutils.for_range(builder, self.size) as loop:
            c = builder.load(count)
            pred = _getitem_array1d(self.context, builder,
                                    self.idxty, self.idxary,
                                    loop.index, wraparound=False)
            c = builder.add(c, builder.zext(pred, c.type))
            builder.store(c, count)

        return builder.load(count)

    def get_shape(self):
        return (self.get_size(),)

    def loop_head(self):
        builder = self.builder
        # Initialize loop variable
        self.builder.store(self.zero, self.idx_index)
        self.builder.store(self.zero, self.count)
        builder.branch(self.bb_start)
        builder.position_at_end(self.bb_start)
        cur_index = builder.load(self.idx_index)
        cur_count = builder.load(self.count)
        with builder.if_then(builder.icmp_signed('>=', cur_index, self.size),
                             likely=False):
            builder.branch(self.bb_end)
        # Load the predicate and branch if false
        pred = _getitem_array1d(self.context, builder,
                                self.idxty, self.idxary,
                                cur_index, wraparound=False)
        with builder.if_then(builder.not_(pred)):
            builder.branch(self.bb_tail)
        # Increment the count for next iteration
        next_count = cgutils.increment_index(builder, cur_count)
        builder.store(next_count, self.count)
        return cur_index, cur_count

    def loop_tail(self):
        builder = self.builder
        builder.branch(self.bb_tail)
        builder.position_at_end(self.bb_tail)
        next_index = cgutils.increment_index(builder,
                                             builder.load(self.idx_index))
        builder.store(next_index, self.idx_index)
        builder.branch(self.bb_start)
        builder.position_at_end(self.bb_end)


class SliceIndexer(Indexer):
    """
    Compute indices along a slice.
    """

    def __init__(self, context, builder, aryty, ary, dim, idxty, slice):
        self.context = context
        self.builder = builder
        self.aryty = aryty
        self.ary = ary
        self.dim = dim
        self.idxty = idxty
        self.slice = slice
        self.ll_intp = self.context.get_value_type(types.intp)
        self.zero = Constant.int(self.ll_intp, 0)

    def prepare(self):
        builder = self.builder
        # Fix slice for the dimension's size
        self.dim_size = builder.extract_value(self.ary.shape, self.dim)
        slicing.guard_invalid_slice(self.context, builder, self.idxty,
                                    self.slice)
        slicing.fix_slice(builder, self.slice, self.dim_size)
        self.is_step_negative = cgutils.is_neg_int(builder, self.slice.step)
        # Create loop entities
        self.index = cgutils.alloca_once(builder, self.ll_intp)
        self.count = cgutils.alloca_once(builder, self.ll_intp)
        self.bb_start = builder.append_basic_block()
        self.bb_end = builder.append_basic_block()

    def get_size(self):
        return slicing.get_slice_length(self.builder, self.slice)

    def get_shape(self):
        return (self.get_size(),)

    def loop_head(self):
        builder = self.builder
        # Initialize loop variable
        self.builder.store(self.slice.start, self.index)
        self.builder.store(self.zero, self.count)
        builder.branch(self.bb_start)
        builder.position_at_end(self.bb_start)
        cur_index = builder.load(self.index)
        cur_count = builder.load(self.count)
        is_finished = builder.select(self.is_step_negative,
                                     builder.icmp_signed('<=', cur_index,
                                                         self.slice.stop),
                                     builder.icmp_signed('>=', cur_index,
                                                         self.slice.stop))
        with builder.if_then(is_finished, likely=False):
            builder.branch(self.bb_end)
        return cur_index, cur_count

    def loop_tail(self):
        builder = self.builder
        next_index = builder.add(builder.load(self.index), self.slice.step)
        builder.store(next_index, self.index)
        next_count = cgutils.increment_index(builder, builder.load(self.count))
        builder.store(next_count, self.count)
        builder.branch(self.bb_start)
        builder.position_at_end(self.bb_end)


class FancyIndexer(object):
    """
    Perform fancy indexing on the given array.
    """

    def __init__(self, context, builder, aryty, ary, index_types, indices):
        self.context = context
        self.builder = builder
        self.aryty = ary
        self.shapes = cgutils.unpack_tuple(builder, ary.shape, aryty.ndim)
        self.strides = cgutils.unpack_tuple(builder, ary.strides, aryty.ndim)

        indexers = []

        ax = 0
        for indexval, idxty in zip(indices, index_types):
            if idxty is types.ellipsis:
                # Fill up missing dimensions at the middle
                n_missing = aryty.ndim - len(indices) + 1
                for i in range(n_missing):
                    indexer = EntireIndexer(context, builder, aryty, ary, ax)
                    indexers.append(indexer)
                    ax += 1
                continue

            # Regular index value
            if isinstance(idxty, types.SliceType):
                slice = context.make_helper(builder, idxty, indexval)
                indexer = SliceIndexer(context, builder, aryty, ary, ax,
                                       idxty, slice)
                indexers.append(indexer)
            elif isinstance(idxty, types.Integer):
                ind = fix_integer_index(context, builder, idxty, indexval,
                                        self.shapes[ax])
                indexer = IntegerIndexer(context, builder, ind)
                indexers.append(indexer)
            elif isinstance(idxty, types.Array):
                idxary = make_array(idxty)(context, builder, indexval)
                if isinstance(idxty.dtype, types.Integer):
                    indexer = IntegerArrayIndexer(context, builder,
                                                  idxty, idxary,
                                                  self.shapes[ax])
                elif isinstance(idxty.dtype, types.Boolean):
                    indexer = BooleanArrayIndexer(context, builder,
                                                  idxty, idxary)
                else:
                    assert 0
                indexers.append(indexer)
            else:
                raise AssertionError("unexpected index type: %s" % (idxty,))
            ax += 1

        # Fill up missing dimensions at the end
        assert ax <= aryty.ndim, (ax, aryty.ndim)
        while ax < aryty.ndim:
            indexer = EntireIndexer(context, builder, aryty, ary, ax)
            indexers.append(indexer)
            ax += 1

        assert len(indexers) == aryty.ndim, (len(indexers), aryty.ndim)
        self.indexers = indexers

    def prepare(self):
        for i in self.indexers:
            i.prepare()

    def get_shape(self):
        """
        Get the resulting shape as Python tuple.
        """
        return sum([i.get_shape() for i in self.indexers], ())

    def begin_loops(self):
        indices, counts = zip(*(i.loop_head() for i in self.indexers))
        return indices, counts

    def end_loops(self):
        for i in reversed(self.indexers):
            i.loop_tail()


def fancy_getitem(context, builder, sig, args,
                  aryty, ary, index_types, indices):

    shapes = cgutils.unpack_tuple(builder, ary.shape)
    strides = cgutils.unpack_tuple(builder, ary.strides)
    data = ary.data

    indexer = FancyIndexer(context, builder, aryty, ary,
                           index_types, indices)
    indexer.prepare()

    # Construct output array
    out_ty = sig.return_type
    out_shapes = indexer.get_shape()

    out = _empty_nd_impl(context, builder, out_ty, out_shapes)
    out_data = out.data
    out_idx = cgutils.alloca_once_value(builder,
                                        context.get_constant(types.intp, 0))

    # Loop on source and copy to destination
    indices, _ = indexer.begin_loops()

    # No need to check for wraparound, as the indexers all ensure
    # a positive index is returned.
    ptr = cgutils.get_item_pointer2(builder, data, shapes, strides,
                                    aryty.layout, indices, wraparound=False)
    val = load_item(context, builder, aryty, ptr)

    # Since the destination is C-contiguous, no need for multi-dimensional
    # indexing.
    cur = builder.load(out_idx)
    ptr = builder.gep(out_data, [cur])
    store_item(context, builder, out_ty, val, ptr)
    next_idx = cgutils.increment_index(builder, cur)
    builder.store(next_idx, out_idx)

    indexer.end_loops()

    return impl_ret_new_ref(context, builder, out_ty, out._getvalue())


@lower_builtin('getitem', types.Buffer, types.Array)
def fancy_getitem_array(context, builder, sig, args):
    aryty, idxty = sig.args
    ary, idx = args
    ary = make_array(aryty)(context, builder, ary)
    out_ty = sig.return_type

    return fancy_getitem(context, builder, sig, args,
                         aryty, ary, (idxty,), (idx,))


def fancy_setslice(context, builder, sig, args, index_types, indices):
    """
    Implement slice assignment for arrays.  This implementation works for
    basic as well as fancy indexing, since there's no functional difference
    between the two for indexed assignment.
    """
    aryty, _, srcty = sig.args
    ary, _, src = args

    ary = make_array(aryty)(context, builder, ary)
    dest_shapes = cgutils.unpack_tuple(builder, ary.shape)
    dest_strides = cgutils.unpack_tuple(builder, ary.strides)
    dest_data = ary.data

    indexer = FancyIndexer(context, builder, aryty, ary,
                           index_types, indices)
    indexer.prepare()

    if isinstance(srcty, types.Buffer):
        # Source is an array
        src = make_array(srcty)(context, builder, src)
        src_shapes = cgutils.unpack_tuple(builder, src.shape)
        src_strides = cgutils.unpack_tuple(builder, src.strides)
        src_data = src.data
        src_dtype = srcty.dtype

        # Check shapes are equal
        index_shape = indexer.get_shape()
        shape_error = cgutils.false_bit
        assert len(index_shape) == len(src_shapes)

        for u, v in zip(src_shapes, index_shape):
            shape_error = builder.or_(shape_error,
                                      builder.icmp_signed('!=', u, v))

        with builder.if_then(shape_error, likely=False):
            msg = "cannot assign slice from input of different size"
            context.call_conv.return_user_exc(builder, ValueError, (msg,))

        def src_getitem(source_indices):
            assert len(source_indices) == srcty.ndim
            src_ptr = cgutils.get_item_pointer2(builder, src_data,
                                                src_shapes, src_strides,
                                                srcty.layout, source_indices,
                                                wraparound=False)
            return load_item(context, builder, srcty, src_ptr)

    elif isinstance(srcty, types.Sequence):
        src_dtype = srcty.dtype

        # Check shape is equal to sequence length
        index_shape = indexer.get_shape()
        assert len(index_shape) == 1
        len_impl = context.get_function(len, signature(types.intp, srcty))
        seq_len = len_impl(builder, (src,))

        shape_error = builder.icmp_signed('!=', index_shape[0], seq_len)

        with builder.if_then(shape_error, likely=False):
            msg = "cannot assign slice from input of different size"
            context.call_conv.return_user_exc(builder, ValueError, (msg,))

        def src_getitem(source_indices):
            idx, = source_indices
            getitem_impl = context.get_function('getitem',
                                                signature(src_dtype, srcty, types.intp))
            return getitem_impl(builder, (src, idx))

    else:
        # Source is a scalar (broadcast or not, depending on destination
        # shape).
        src_dtype = srcty

        def src_getitem(source_indices):
            return src

    # Loop on destination and copy from source to destination
    dest_indices, counts = indexer.begin_loops()

    # Source is iterated in natural order
    source_indices = tuple(c for c in counts if c is not None)
    val = src_getitem(source_indices)

    # Cast to the destination dtype (cross-dtype slice assignement is allowed)
    val = context.cast(builder, val, src_dtype, aryty.dtype)

    # No need to check for wraparound, as the indexers all ensure
    # a positive index is returned.
    dest_ptr = cgutils.get_item_pointer2(builder, dest_data,
                                         dest_shapes, dest_strides,
                                         aryty.layout, dest_indices,
                                         wraparound=False)
    store_item(context, builder, aryty, val, dest_ptr)

    indexer.end_loops()

    return context.get_dummy_value()


#-------------------------------------------------------------------------------
# Shape / layout altering

@lower_builtin('array.transpose', types.Array)
def array_transpose(context, builder, sig, args):
    return array_T(context, builder, sig.args[0], args[0])

@lower_getattr(types.Array, 'T')
def array_T(context, builder, typ, value):
    if typ.ndim <= 1:
        res = value
    else:
        ary = make_array(typ)(context, builder, value)
        ret = make_array(typ)(context, builder)
        shapes = cgutils.unpack_tuple(builder, ary.shape, typ.ndim)
        strides = cgutils.unpack_tuple(builder, ary.strides, typ.ndim)
        populate_array(ret,
                       data=ary.data,
                       shape=cgutils.pack_array(builder, shapes[::-1]),
                       strides=cgutils.pack_array(builder, strides[::-1]),
                       itemsize=ary.itemsize,
                       meminfo=ary.meminfo,
                       parent=ary.parent)
        res = ret._getvalue()
    return impl_ret_borrowed(context, builder, typ, res)


def _attempt_nocopy_reshape(context, builder, aryty, ary, newnd, newshape,
                            newstrides):
    """
    Call into Numba_attempt_nocopy_reshape() for the given array type
    and instance, and the specified new shape.  The array pointed to
    by *newstrides* will be filled up if successful.
    """
    ll_intp = context.get_value_type(types.intp)
    ll_intp_star = ll_intp.as_pointer()
    ll_intc = context.get_value_type(types.intc)
    fnty = lc.Type.function(ll_intc, [ll_intp, ll_intp_star, ll_intp_star,
                                      ll_intp, ll_intp_star, ll_intp_star,
                                      ll_intp, ll_intc])
    fn = builder.module.get_or_insert_function(
        fnty, name="numba_attempt_nocopy_reshape")

    nd = lc.Constant.int(ll_intp, aryty.ndim)
    shape = cgutils.gep_inbounds(builder, ary._get_ptr_by_name('shape'), 0, 0)
    strides = cgutils.gep_inbounds(builder, ary._get_ptr_by_name('strides'), 0, 0)
    newnd = lc.Constant.int(ll_intp, newnd)
    newshape = cgutils.gep_inbounds(builder, newshape, 0, 0)
    newstrides = cgutils.gep_inbounds(builder, newstrides, 0, 0)
    is_f_order = lc.Constant.int(ll_intc, 0)
    res = builder.call(fn, [nd, shape, strides,
                            newnd, newshape, newstrides,
                            ary.itemsize, is_f_order])
    return res


def normalize_reshape_value(origsize, shape):
    num_neg_value = 0
    for s in shape:
        if s < 0:
            num_neg_value += 1

    if num_neg_value == 0:
        total_size = 1
        for s in shape:
            total_size *= s

        if origsize != total_size:
            raise ValueError("total size of new array must be unchanged")

    elif num_neg_value == 1:
        # infer negative dimension
        known_size = 1
        inferred_ax = 0
        for ax, s in enumerate(shape):
            if s > 0:
                known_size *= s
            else:
                inferred_ax = ax

        if origsize % known_size > 0:
            raise ValueError("total size of new array must be unchanged")
        else:
            shape[inferred_ax] = origsize // known_size

    else:
        raise ValueError("multiple negative shape value")


@lower_builtin('array.reshape', types.Array, types.BaseTuple)
def array_reshape(context, builder, sig, args):
    aryty = sig.args[0]
    retty = sig.return_type
    shapety = sig.args[1]
    shape = args[1]

    ll_intp = context.get_value_type(types.intp)
    ll_shape = lc.Type.array(ll_intp, shapety.count)

    ary = make_array(aryty)(context, builder, args[0])

    # Create a shape array (no heap allocation)
    shape_ary_ty = types.Array(dtype=shapety.dtype, ndim=1, layout='C')

    newshape = cgutils.alloca_once(builder, ll_shape)
    builder.store(shape, newshape)

    shape_ary = make_array(shape_ary_ty)(context, builder)
    shape_itemsize = context.get_constant(types.intp,
                                          context.get_abi_sizeof(ll_intp))
    populate_array(shape_ary,
                   data=builder.bitcast(newshape, ll_intp.as_pointer()),
                   shape=[context.get_constant(types.intp, shapety.count)],
                   strides=[shape_itemsize],
                   itemsize=shape_itemsize,
                   meminfo=None)

    # Compute the original array size
    size = ary.nitems

    # Call our normalizer which will fix the shape array in case of negative
    # shape value
    context.compile_internal(builder, normalize_reshape_value,
                             typing.signature(types.void,
                                              types.uintp, shape_ary_ty),
                             [size, shape_ary._getvalue()])

    # Perform reshape (nocopy)
    newnd = shapety.count
    newstrides = cgutils.alloca_once(builder, ll_shape)

    ok = _attempt_nocopy_reshape(context, builder, aryty, ary, newnd,
                                 newshape, newstrides)
    fail = builder.icmp_unsigned('==', ok, lc.Constant.int(ok.type, 0))

    with builder.if_then(fail):
        msg = "incompatible shape for array"
        context.call_conv.return_user_exc(builder, NotImplementedError, (msg,))

    ret = make_array(retty)(context, builder)
    populate_array(ret,
                   data=ary.data,
                   shape=builder.load(newshape),
                   strides=builder.load(newstrides),
                   itemsize=ary.itemsize,
                   meminfo=ary.meminfo,
                   parent=ary.parent)
    res = ret._getvalue()
    return impl_ret_borrowed(context, builder, sig.return_type, res)


@lower_builtin('array.reshape', types.Array, types.VarArg(types.Any))
def array_reshape_vararg(context, builder, sig, args):
    # types
    aryty = sig.args[0]
    dimtys = sig.args[1:]
    # values
    ary = args[0]
    dims = args[1:]
    # coerce all types to intp
    dims = [context.cast(builder, val, ty, types.intp)
            for ty, val in zip(dimtys, dims)]
    # make a tuple
    shape = cgutils.pack_array(builder, dims, dims[0].type)

    shapety = types.UniTuple(dtype=types.intp, count=len(dims))
    new_sig = typing.signature(sig.return_type, aryty, shapety)
    new_args = ary, shape
    return array_reshape(context, builder, new_sig, new_args)


@lower_builtin('array.ravel', types.Array)
def array_ravel(context, builder, sig, args):
    # Only support no argument version (default order='C')
    def imp_nocopy(ary):
        """No copy version"""
        return ary.reshape(ary.size)

    def imp_copy(ary):
        """Copy version"""
        return ary.flatten()

    # If the input array is C layout already, use the nocopy version
    if sig.args[0].layout == 'C':
        imp = imp_nocopy
    # otherwise, use flatten under-the-hood
    else:
        imp = imp_copy

    res = context.compile_internal(builder, imp, sig, args)
    res = impl_ret_new_ref(context, builder, sig.return_type, res)
    return res


@lower_builtin(numpy.ravel, types.Array)
def np_ravel(context, builder, sig, args):
    def np_ravel_impl(a):
        return a.ravel()

    return context.compile_internal(builder, np_ravel_impl, sig, args)


@lower_builtin('array.flatten', types.Array)
def array_flatten(context, builder, sig, args):
    # Only support flattening to C layout currently.
    def imp(ary):
        return ary.copy().reshape(ary.size)

    res = context.compile_internal(builder, imp, sig, args)
    res = impl_ret_new_ref(context, builder, sig.return_type, res)
    return res


def _change_dtype(context, builder, oldty, newty, ary):
    """
    Attempt to fix up *ary* for switching from *oldty* to *newty*.

    See Numpy's array_descr_set()
    (np/core/src/multiarray/getset.c).
    Attempt to fix the array's shape and strides for a new dtype.
    False is returned on failure, True on success.
    """
    assert oldty.ndim == newty.ndim
    assert oldty.layout == newty.layout

    new_layout = ord(newty.layout)
    any_layout = ord('A')
    c_layout = ord('C')
    f_layout = ord('F')

    int8 = types.int8

    def imp(nd, dims, strides, old_itemsize, new_itemsize, layout):
        # Attempt to update the layout due to limitation of the numba
        # type system.
        if layout == any_layout:
            # Test rightmost stride to be contiguous
            if strides[-1] == old_itemsize:
                # Process this as if it is C contiguous
                layout = int8(c_layout)
            # Test leftmost stride to be F contiguous
            elif strides[0] == old_itemsize:
                # Process this as if it is F contiguous
                layout = int8(f_layout)

        if old_itemsize != new_itemsize and (layout == any_layout or nd == 0):
            return False

        if layout == c_layout:
            i = nd - 1
        else:
            i = 0

        if new_itemsize < old_itemsize:
            # If it is compatible, increase the size of the dimension
            # at the end (or at the front if F-contiguous)
            if (old_itemsize % new_itemsize) != 0:
                return False

            newdim = old_itemsize // new_itemsize
            dims[i] *= newdim
            strides[i] = new_itemsize

        elif new_itemsize > old_itemsize:
            # Determine if last (or first if F-contiguous) dimension
            # is compatible
            bytelength = dims[i] * old_itemsize
            if (bytelength % new_itemsize) != 0:
                return False

            dims[i] = bytelength // new_itemsize
            strides[i] = new_itemsize

        else:
            # Same item size: nothing to do (this also works for
            # non-contiguous arrays).
            pass

        return True

    old_itemsize = context.get_constant(types.intp,
                                        get_itemsize(context, oldty))
    new_itemsize = context.get_constant(types.intp,
                                        get_itemsize(context, newty))

    nd = context.get_constant(types.intp, newty.ndim)
    shape_data = cgutils.gep_inbounds(builder, ary._get_ptr_by_name('shape'),
                                      0, 0)
    strides_data = cgutils.gep_inbounds(builder,
                                        ary._get_ptr_by_name('strides'), 0, 0)

    shape_strides_array_type = types.Array(dtype=types.intp, ndim=1, layout='C')
    arycls = context.make_array(shape_strides_array_type)

    shape_constant = cgutils.pack_array(builder,
                                        [context.get_constant(types.intp,
                                                              newty.ndim)])

    sizeof_intp = context.get_abi_sizeof(context.get_data_type(types.intp))
    sizeof_intp = context.get_constant(types.intp, sizeof_intp)
    strides_constant = cgutils.pack_array(builder, [sizeof_intp])

    shape_ary = arycls(context, builder)

    populate_array(shape_ary,
                   data=shape_data,
                   shape=shape_constant,
                   strides=strides_constant,
                   itemsize=sizeof_intp,
                   meminfo=None)

    strides_ary = arycls(context, builder)
    populate_array(strides_ary,
                   data=strides_data,
                   shape=shape_constant,
                   strides=strides_constant,
                   itemsize=sizeof_intp,
                   meminfo=None)

    shape = shape_ary._getvalue()
    strides = strides_ary._getvalue()
    args = [nd, shape, strides, old_itemsize, new_itemsize,
            context.get_constant(types.int8, new_layout)]

    sig = signature(types.boolean,
                    types.intp,  # nd
                    shape_strides_array_type,  # dims
                    shape_strides_array_type,  # strides
                    types.intp,  # old_itemsize
                    types.intp,  # new_itemsize
                    types.int8,  # layout
                    )

    res = context.compile_internal(builder, imp, sig, args)
    update_array_info(newty, ary)
    res = impl_ret_borrowed(context, builder, sig.return_type, res)
    return res


@lower_builtin('array.view', types.Array, types.DTypeSpec)
def array_view(context, builder, sig, args):
    aryty = sig.args[0]
    retty = sig.return_type

    ary = make_array(aryty)(context, builder, args[0])
    ret = make_array(retty)(context, builder)
    # Copy all fields, casting the "data" pointer appropriately
    fields = set(ret._datamodel._fields)
    for k in sorted(fields):
        val = getattr(ary, k)
        if k == 'data':
            ptrty = ret.data.type
            ret.data = builder.bitcast(val, ptrty)
        else:
            setattr(ret, k, val)

    ok = _change_dtype(context, builder, aryty, retty, ret)
    fail = builder.icmp_unsigned('==', ok, lc.Constant.int(ok.type, 0))

    with builder.if_then(fail):
        msg = "new type not compatible with array"
        context.call_conv.return_user_exc(builder, ValueError, (msg,))

    res = ret._getvalue()
    return impl_ret_borrowed(context, builder, sig.return_type, res)


#-------------------------------------------------------------------------------
# Array attributes

@lower_getattr(types.Array, "dtype")
def array_dtype(context, builder, typ, value):
    res = context.get_dummy_value()
    return impl_ret_untracked(context, builder, typ, res)

@lower_getattr(types.Array, "shape")
@lower_getattr(types.MemoryView, "shape")
def array_shape(context, builder, typ, value):
    arrayty = make_array(typ)
    array = arrayty(context, builder, value)
    res = array.shape
    return impl_ret_untracked(context, builder, typ, res)


@lower_getattr(types.Array, "strides")
@lower_getattr(types.MemoryView, "strides")
def array_strides(context, builder, typ, value):
    arrayty = make_array(typ)
    array = arrayty(context, builder, value)
    res = array.strides
    return impl_ret_untracked(context, builder, typ, res)


@lower_getattr(types.Array, "ndim")
@lower_getattr(types.MemoryView, "ndim")
def array_ndim(context, builder, typ, value):
    res = context.get_constant(types.intp, typ.ndim)
    return impl_ret_untracked(context, builder, typ, res)


@lower_getattr(types.Array, "size")
def array_size(context, builder, typ, value):
    arrayty = make_array(typ)
    array = arrayty(context, builder, value)
    res = array.nitems
    return impl_ret_untracked(context, builder, typ, res)


@lower_getattr(types.Array, "itemsize")
@lower_getattr(types.MemoryView, "itemsize")
def array_itemsize(context, builder, typ, value):
    arrayty = make_array(typ)
    array = arrayty(context, builder, value)
    res = array.itemsize
    return impl_ret_untracked(context, builder, typ, res)


@lower_getattr(types.MemoryView, "nbytes")
def array_nbytes(context, builder, typ, value):
    """
    nbytes = size * itemsize
    """
    arrayty = make_array(typ)
    array = arrayty(context, builder, value)
    dims = cgutils.unpack_tuple(builder, array.shape, typ.ndim)
    res = builder.mul(array.nitems, array.itemsize)
    return impl_ret_untracked(context, builder, typ, res)


@lower_getattr(types.MemoryView, "contiguous")
def array_contiguous(context, builder, typ, value):
    res = context.get_constant(types.boolean, typ.is_contig)
    return impl_ret_untracked(context, builder, typ, res)

@lower_getattr(types.MemoryView, "c_contiguous")
def array_c_contiguous(context, builder, typ, value):
    res = context.get_constant(types.boolean, typ.is_c_contig)
    return impl_ret_untracked(context, builder, typ, res)

@lower_getattr(types.MemoryView, "f_contiguous")
def array_f_contiguous(context, builder, typ, value):
    res = context.get_constant(types.boolean, typ.is_f_contig)
    return impl_ret_untracked(context, builder, typ, res)


@lower_getattr(types.MemoryView, "readonly")
def array_readonly(context, builder, typ, value):
    res = context.get_constant(types.boolean, not typ.mutable)
    return impl_ret_untracked(context, builder, typ, res)


@lower_getattr(types.Array, "ctypes")
def array_ctypes(context, builder, typ, value):
    arrayty = make_array(typ)
    array = arrayty(context, builder, value)
    # Cast void* data to uintp
    addr = builder.ptrtoint(array.data, context.get_value_type(types.uintp))
    # Create new ArrayCType structure
    ctinfo = context.make_helper(builder, types.ArrayCTypes(typ))
    ctinfo.data = addr
    res = ctinfo._getvalue()
    return impl_ret_untracked(context, builder, typ, res)


@lower_getattr(types.Array, "flags")
def array_flags(context, builder, typ, value):
    res = context.get_dummy_value()
    return impl_ret_untracked(context, builder, typ, res)


@lower_getattr(types.ArrayCTypes, "data")
def array_ctypes_data(context, builder, typ, value):
    ctinfo = context.make_helper(builder, typ, value=value)
    res = ctinfo.data
    return impl_ret_untracked(context, builder, typ, res)


@lower_getattr(types.ArrayFlags, "contiguous")
@lower_getattr(types.ArrayFlags, "c_contiguous")
def array_ctypes_data(context, builder, typ, value):
    val = typ.array_type.layout == 'C'
    res = context.get_constant(types.boolean, val)
    return impl_ret_untracked(context, builder, typ, res)

@lower_getattr(types.ArrayFlags, "f_contiguous")
def array_ctypes_data(context, builder, typ, value):
    layout = typ.array_type.layout
    val = layout == 'F' if typ.array_type.ndim > 1 else layout in 'CF'
    res = context.get_constant(types.boolean, val)
    return impl_ret_untracked(context, builder, typ, res)


#-------------------------------------------------------------------------------
# Structured / record lookup

@lower_getattr_generic(types.Array)
def array_record_getattr(context, builder, typ, value, attr):
    """
    Generic getattr() implementation for record arrays: fetch the given
    record member, i.e. a subarray.
    """
    arrayty = make_array(typ)
    array = arrayty(context, builder, value)

    rectype = typ.dtype
    if not isinstance(rectype, types.Record):
        raise NotImplementedError("attribute %r of %s not defined" % (attr, typ))
    dtype = rectype.typeof(attr)
    offset = rectype.offset(attr)

    resty = typ.copy(dtype=dtype, layout='A')

    raryty = make_array(resty)

    rary = raryty(context, builder)

    constoffset = context.get_constant(types.intp, offset)

    llintp = context.get_value_type(types.intp)
    newdata = builder.add(builder.ptrtoint(array.data, llintp), constoffset)
    newdataptr = builder.inttoptr(newdata, rary.data.type)

    datasize = context.get_abi_sizeof(context.get_data_type(dtype))
    populate_array(rary,
                   data=newdataptr,
                   shape=array.shape,
                   strides=array.strides,
                   itemsize=context.get_constant(types.intp, datasize),
                   meminfo=array.meminfo,
                   parent=array.parent)
    res = rary._getvalue()
    return impl_ret_borrowed(context, builder, resty, res)

@lower_builtin('static_getitem', types.Array, types.Const)
def array_record_getitem(context, builder, sig, args):
    index = args[1]
    if not isinstance(index, str):
        # This will fallback to normal getitem
        raise NotImplementedError
    return array_record_getattr(context, builder, sig.args[0], args[0], index)


@lower_getattr_generic(types.Record)
def record_getattr(context, builder, typ, value, attr):
    """
    Generic getattr() implementation for records: fetch the given
    record member, i.e. a scalar.
    """
    context.sentry_record_alignment(typ, attr)
    offset = typ.offset(attr)
    elemty = typ.typeof(attr)

    if isinstance(elemty, types.NestedArray):
        # Only a nested array's *data* is stored in a structured array,
        # so we create an array structure to point to that data.
        aryty = make_array(elemty)
        ary = aryty(context, builder)
        dtype = elemty.dtype
        newshape = [context.get_constant(types.intp, s) for s in
                    elemty.shape]
        newstrides = [context.get_constant(types.intp, s) for s in
                      elemty.strides]
        newdata = cgutils.get_record_member(builder, value, offset,
                                            context.get_data_type(dtype))
        populate_array(
            ary,
            data=newdata,
            shape=cgutils.pack_array(builder, newshape),
            strides=cgutils.pack_array(builder, newstrides),
            itemsize=context.get_constant(types.intp, elemty.size),
            meminfo=None,
            parent=None,
        )
        res = ary._getvalue()
        return impl_ret_borrowed(context, builder, typ, res)
    else:
        dptr = cgutils.get_record_member(builder, value, offset,
                                         context.get_data_type(elemty))
        align = None if typ.aligned else 1
        res = context.unpack_value(builder, elemty, dptr, align)
        return impl_ret_borrowed(context, builder, typ, res)

@lower_setattr_generic(types.Record)
def record_setattr(context, builder, sig, args, attr):
    """
    Generic setattr() implementation for records: set the given
    record member, i.e. a scalar.
    """
    typ, valty = sig.args
    target, val = args

    context.sentry_record_alignment(typ, attr)
    offset = typ.offset(attr)
    elemty = typ.typeof(attr)

    dptr = cgutils.get_record_member(builder, target, offset,
                                     context.get_data_type(elemty))
    val = context.cast(builder, val, valty, elemty)
    align = None if typ.aligned else 1
    context.pack_value(builder, elemty, val, dptr, align=align)


@lower_builtin('static_getitem', types.Record, types.Const)
def record_getitem(context, builder, sig, args):
    """
    Record.__getitem__ redirects to getattr()
    """
    impl = context.get_getattr(sig.args[0], args[1])
    return impl(context, builder, sig.args[0], args[0], args[1])

@lower_builtin('static_setitem', types.Record, types.Const, types.Any)
def record_setitem(context, builder, sig, args):
    """
    Record.__setitem__ redirects to setattr()
    """
    recty, _, valty = sig.args
    rec, idx, val = args
    getattr_sig = signature(sig.return_type, recty, valty)
    impl = context.get_setattr(idx, getattr_sig)
    assert impl is not None
    return impl(builder, (rec, val))


#-------------------------------------------------------------------------------
# Comparisons

@lower_builtin('is', types.Array, types.Array)
def array_is(context, builder, sig, args):
    aty, bty = sig.args
    if aty != bty:
        return cgutils.false_bit

    def array_is_impl(a, b):
        return (a.shape == b.shape and
                a.strides == b.strides and
                a.ctypes.data == b.ctypes.data)

    return context.compile_internal(builder, array_is_impl, sig, args)


#-------------------------------------------------------------------------------
# builtin `numpy.flat` implementation

def make_array_flat_cls(flatiterty):
    """
    Return the Structure representation of the given *flatiterty* (an
    instance of types.NumpyFlatType).
    """
    return _make_flattening_iter_cls(flatiterty, 'flat')


def make_array_ndenumerate_cls(nditerty):
    """
    Return the Structure representation of the given *nditerty* (an
    instance of types.NumpyNdEnumerateType).
    """
    return _make_flattening_iter_cls(nditerty, 'ndenumerate')


def _increment_indices(context, builder, ndim, shape, indices, end_flag=None,
                       loop_continue=None, loop_break=None):
    zero = context.get_constant(types.intp, 0)

    bbend = builder.append_basic_block('end_increment')

    if end_flag is not None:
        builder.store(cgutils.false_byte, end_flag)

    for dim in reversed(range(ndim)):
        idxptr = cgutils.gep_inbounds(builder, indices, dim)
        idx = cgutils.increment_index(builder, builder.load(idxptr))

        count = shape[dim]
        in_bounds = builder.icmp_signed('<', idx, count)
        with cgutils.if_likely(builder, in_bounds):
            # New index is still in bounds
            builder.store(idx, idxptr)
            if loop_continue is not None:
                loop_continue(dim)
            builder.branch(bbend)
        # Index out of bounds => reset it and proceed it to outer index
        builder.store(zero, idxptr)
        if loop_break is not None:
            loop_break(dim)

    if end_flag is not None:
        builder.store(cgutils.true_byte, end_flag)
    builder.branch(bbend)

    builder.position_at_end(bbend)

def _increment_indices_array(context, builder, arrty, arr, indices, end_flag=None):
    shape = cgutils.unpack_tuple(builder, arr.shape, arrty.ndim)
    _increment_indices(context, builder, arrty.ndim, shape, indices, end_flag)


def make_nditer_cls(nditerty):
    """
    Return the Structure representation of the given *nditerty* (an
    instance of types.NumpyNdIterType).
    """
    ndim = nditerty.ndim
    layout = nditerty.layout
    narrays = len(nditerty.arrays)
    nshapes = ndim if nditerty.need_shaped_indexing else 1

    class BaseSubIter(object):
        """
        Base class for sub-iterators of a nditer() instance.
        """

        def __init__(self, nditer, member_name, start_dim, end_dim):
            self.nditer = nditer
            self.member_name = member_name
            self.start_dim = start_dim
            self.end_dim = end_dim
            self.ndim = end_dim - start_dim

        def set_member_ptr(self, ptr):
            setattr(self.nditer, self.member_name, ptr)

        @utils.cached_property
        def member_ptr(self):
            return getattr(self.nditer, self.member_name)

        def init_specific(self, context, builder):
            pass

        def loop_continue(self, context, builder, logical_dim):
            pass

        def loop_break(self, context, builder, logical_dim):
            pass


    class FlatSubIter(BaseSubIter):
        """
        Sub-iterator walking a contiguous array in physical order, with
        support for broadcasting (the index is reset on the outer dimension).
        """

        def init_specific(self, context, builder):
            zero = context.get_constant(types.intp, 0)
            self.set_member_ptr(cgutils.alloca_once_value(builder, zero))

        def compute_pointer(self, context, builder, indices, arrty, arr):
            index = builder.load(self.member_ptr)
            return builder.gep(arr.data, [index])

        def loop_continue(self, context, builder, logical_dim):
            if logical_dim == self.ndim - 1:
                # Only increment index inside innermost logical dimension
                index = builder.load(self.member_ptr)
                index = cgutils.increment_index(builder, index)
                builder.store(index, self.member_ptr)

        def loop_break(self, context, builder, logical_dim):
            if logical_dim == 0:
                # At the exit of outermost logical dimension, reset index
                zero = context.get_constant(types.intp, 0)
                builder.store(zero, self.member_ptr)
            elif logical_dim == self.ndim - 1:
                # Inside innermost logical dimension, increment index
                index = builder.load(self.member_ptr)
                index = cgutils.increment_index(builder, index)
                builder.store(index, self.member_ptr)


    class TrivialFlatSubIter(BaseSubIter):
        """
        Sub-iterator walking a contiguous array in physical order,
        *without* support for broadcasting.
        """

        def init_specific(self, context, builder):
            assert not nditerty.need_shaped_indexing

        def compute_pointer(self, context, builder, indices, arrty, arr):
            assert len(indices) <= 1, len(indices)
            return builder.gep(arr.data, indices)


    class IndexedSubIter(BaseSubIter):
        """
        Sub-iterator walking an array in logical order.
        """

        def compute_pointer(self, context, builder, indices, arrty, arr):
            assert len(indices) == self.ndim
            return cgutils.get_item_pointer(builder, arrty, arr,
                                            indices, wraparound=False)


    class ZeroDimSubIter(BaseSubIter):
        """
        Sub-iterator "walking" a 0-d array.
        """

        def compute_pointer(self, context, builder, indices, arrty, arr):
            return arr.data


    class ScalarSubIter(BaseSubIter):
        """
        Sub-iterator "walking" a scalar value.
        """

        def compute_pointer(self, context, builder, indices, arrty, arr):
            return arr


    class NdIter(cgutils.create_struct_proxy(nditerty)):
        """
        .nditer() implementation.

        Note: 'F' layout means the shape is iterated in reverse logical order,
        so indices and shapes arrays have to be reversed as well.
        """

        @utils.cached_property
        def subiters(self):
            l = []
            factories = {'flat': FlatSubIter if nditerty.need_shaped_indexing
                                 else TrivialFlatSubIter,
                         'indexed': IndexedSubIter,
                         '0d': ZeroDimSubIter,
                         'scalar': ScalarSubIter,
                         }
            for i, sub in enumerate(nditerty.indexers):
                kind, start_dim, end_dim, _ = sub
                member_name = 'index%d' % i
                factory = factories[kind]
                l.append(factory(self, member_name, start_dim, end_dim))
            return l

        def init_specific(self, context, builder, arrtys, arrays):
            """
            Initialize the nditer() instance for the specific array inputs.
            """
            zero = context.get_constant(types.intp, 0)

            # Store inputs
            self.arrays = context.make_tuple(builder, types.Tuple(arrtys),
                                             arrays)
            # Create slots for scalars
            for i, ty in enumerate(arrtys):
                if not isinstance(ty, types.Array):
                    member_name = 'scalar%d' % i
                    # XXX as_data()?
                    slot = cgutils.alloca_once_value(builder, arrays[i])
                    setattr(self, member_name, slot)

            arrays = self._arrays_or_scalars(context, builder, arrtys, arrays)

            # Extract iterator shape (the shape of the most-dimensional input)
            main_shape_ty = types.UniTuple(types.intp, ndim)
            main_shape = None
            main_nitems = None
            for i, arrty in enumerate(arrtys):
                if isinstance(arrty, types.Array) and arrty.ndim == ndim:
                    main_shape = arrays[i].shape
                    main_nitems = arrays[i].nitems
                    break
            else:
                # Only scalar inputs => synthesize a dummy shape
                assert ndim == 0
                main_shape = context.make_tuple(builder, main_shape_ty, ())
                main_nitems = context.get_constant(types.intp, 1)

            # Validate shapes of array inputs
            def check_shape(shape, main_shape):
                n = len(shape)
                for i in range(n):
                    if shape[i] != main_shape[len(main_shape) - n + i]:
                        raise ValueError("nditer(): operands could not be broadcast together")

            for arrty, arr in zip(arrtys, arrays):
                if isinstance(arrty, types.Array) and arrty.ndim > 0:
                    context.compile_internal(builder, check_shape,
                                             signature(types.none,
                                                       types.UniTuple(types.intp, arrty.ndim),
                                                       main_shape_ty),
                                             (arr.shape, main_shape))

            # Compute shape and size
            shapes = cgutils.unpack_tuple(builder, main_shape)
            if layout == 'F':
                shapes = shapes[::-1]

            # If shape is empty, mark iterator exhausted
            shape_is_empty = builder.icmp_signed('==', main_nitems, zero)
            exhausted = builder.select(shape_is_empty, cgutils.true_byte,
                                       cgutils.false_byte)

            if not nditerty.need_shaped_indexing:
                # Flatten shape to make iteration faster on small innermost
                # dimensions (e.g. a (100000, 3) shape)
                shapes = (main_nitems,)
            assert len(shapes) == nshapes

            indices = cgutils.alloca_once(builder, zero.type, size=nshapes)
            for dim in range(nshapes):
                idxptr = cgutils.gep_inbounds(builder, indices, dim)
                builder.store(zero, idxptr)

            self.indices = indices
            self.shape = cgutils.pack_array(builder, shapes, zero.type)
            self.exhausted = cgutils.alloca_once_value(builder, exhausted)

            # Initialize subiterators
            for subiter in self.subiters:
                subiter.init_specific(context, builder)

        def iternext_specific(self, context, builder, result):
<<<<<<< HEAD
=======
            """
            Compute next iteration of the nditer() instance.
            """
            zero = context.get_constant(types.intp, 0)
            one = context.get_constant(types.intp, 1)

>>>>>>> d470a4cc
            bbend = builder.append_basic_block('end')

            # Branch early if exhausted
            exhausted = cgutils.as_bool_bit(builder, builder.load(self.exhausted))
            with cgutils.if_unlikely(builder, exhausted):
                result.set_valid(False)
                builder.branch(bbend)

            arrtys = nditerty.arrays
            arrays = cgutils.unpack_tuple(builder, self.arrays)
            arrays = self._arrays_or_scalars(context, builder, arrtys, arrays)
            indices = self.indices

            # Compute iterated results
            result.set_valid(True)
            views = self._make_views(context, builder, indices, arrtys, arrays)
            views = [v._getvalue() for v in views]
            if len(views) == 1:
                result.yield_(views[0])
            else:
                result.yield_(context.make_tuple(builder, nditerty.yield_type,
                                                 views))

            shape = cgutils.unpack_tuple(builder, self.shape)
            _increment_indices(context, builder, len(shape), shape,
                               indices, self.exhausted,
                               functools.partial(self._loop_continue, context, builder),
                               functools.partial(self._loop_break, context, builder),
                               )

            builder.branch(bbend)
            builder.position_at_end(bbend)

        def _loop_continue(self, context, builder, dim):
            for sub in self.subiters:
                if sub.start_dim <= dim < sub.end_dim:
                    sub.loop_continue(context, builder, dim - sub.start_dim)

        def _loop_break(self, context, builder, dim):
            for sub in self.subiters:
                if sub.start_dim <= dim < sub.end_dim:
                    sub.loop_break(context, builder, dim - sub.start_dim)

        def _make_views(self, context, builder, indices, arrtys, arrays):
            """
            Compute the views to be yielded.
            """
            views = [None] * narrays
            indexers = nditerty.indexers
            subiters = self.subiters
            rettys = nditerty.yield_type
            if isinstance(rettys, types.BaseTuple):
                rettys = list(rettys)
            else:
                rettys = [rettys]
            indices = [builder.load(cgutils.gep_inbounds(builder, indices, i))
                       for i in range(nshapes)]

            for sub, subiter in zip(indexers, subiters):
                _, _, _, array_indices = sub
                sub_indices = indices[subiter.start_dim:subiter.end_dim]
                if layout == 'F':
                    sub_indices = sub_indices[::-1]
                for i in array_indices:
                    assert views[i] is None
                    views[i] = self._make_view(context, builder, sub_indices,
                                               rettys[i],
                                               arrtys[i], arrays[i], subiter)
            assert all(v for v in views)
            return views

        def _make_view(self, context, builder, indices, retty, arrty, arr, subiter):
            """
            Compute a 0d view for a given input array.
            """
            assert isinstance(retty, types.Array) and retty.ndim == 0

            ptr = subiter.compute_pointer(context, builder, indices, arrty, arr)
            view = context.make_array(retty)(context, builder)

            itemsize = get_itemsize(context, retty)
            shape = context.make_tuple(builder, types.UniTuple(types.intp, 0), ())
            strides = context.make_tuple(builder, types.UniTuple(types.intp, 0), ())
            # HACK: meminfo=None avoids expensive refcounting operations
            # on ephemeral views
            populate_array(view, ptr, shape, strides, itemsize, meminfo=None)
            return view

        def _arrays_or_scalars(self, context, builder, arrtys, arrays):
            # Return a list of either array structures or pointers to
            # scalar slots
            l = []
            for i, (arrty, arr) in enumerate(zip(arrtys, arrays)):
                if isinstance(arrty, types.Array):
                    l.append(context.make_array(arrty)(context, builder, value=arr))
                else:
                    l.append(getattr(self, "scalar%d" % i))
            return l

    return NdIter


def make_ndindex_cls(nditerty):
    """
    Return the Structure representation of the given *nditerty* (an
    instance of types.NumpyNdIndexType).
    """
    ndim = nditerty.ndim

    class NdIndexIter(cgutils.create_struct_proxy(nditerty)):
        """
        .ndindex() implementation.
        """

        def init_specific(self, context, builder, shapes):
            zero = context.get_constant(types.intp, 0)
            indices = cgutils.alloca_once(builder, zero.type,
                                          size=context.get_constant(types.intp,
                                                                    ndim))
            exhausted = cgutils.alloca_once_value(builder, cgutils.false_byte)

            for dim in range(ndim):
                idxptr = cgutils.gep_inbounds(builder, indices, dim)
                builder.store(zero, idxptr)
                # 0-sized dimensions really indicate an empty array,
                # but we have to catch that condition early to avoid
                # a bug inside the iteration logic.
                dim_size = shapes[dim]
                dim_is_empty = builder.icmp(lc.ICMP_EQ, dim_size, zero)
                with cgutils.if_unlikely(builder, dim_is_empty):
                    builder.store(cgutils.true_byte, exhausted)

            self.indices = indices
            self.exhausted = exhausted
            self.shape = cgutils.pack_array(builder, shapes, zero.type)

        def iternext_specific(self, context, builder, result):
            zero = context.get_constant(types.intp, 0)

            bbend = builder.append_basic_block('end')

            exhausted = cgutils.as_bool_bit(builder, builder.load(self.exhausted))
            with cgutils.if_unlikely(builder, exhausted):
                result.set_valid(False)
                builder.branch(bbend)

            indices = [builder.load(cgutils.gep_inbounds(builder, self.indices, dim))
                       for dim in range(ndim)]
            for load in indices:
                mark_positive(builder, load)

            result.yield_(cgutils.pack_array(builder, indices, zero.type))
            result.set_valid(True)

            shape = cgutils.unpack_tuple(builder, self.shape, ndim)
            _increment_indices(context, builder, ndim, shape,
                               self.indices, self.exhausted)

            builder.branch(bbend)
            builder.position_at_end(bbend)

    return NdIndexIter


def _make_flattening_iter_cls(flatiterty, kind):
    assert kind in ('flat', 'ndenumerate')

    array_type = flatiterty.array_type
    dtype = array_type.dtype

    if array_type.layout == 'C':
        class CContiguousFlatIter(cgutils.create_struct_proxy(flatiterty)):
            """
            .flat() / .ndenumerate() implementation for C-contiguous arrays.
            """

            def init_specific(self, context, builder, arrty, arr):
                zero = context.get_constant(types.intp, 0)
                self.index = cgutils.alloca_once_value(builder, zero)
                # We can't trust strides[-1] to always contain the right
                # step value, see
                # http://docs.scipy.org/doc/numpy-dev/release.html#npy-relaxed-strides-checking
                self.stride = arr.itemsize

                if kind == 'ndenumerate':
                    # Zero-initialize the indices array.
                    indices = cgutils.alloca_once(
                        builder, zero.type,
                        size=context.get_constant(types.intp, arrty.ndim))

                    for dim in range(arrty.ndim):
                        idxptr = cgutils.gep_inbounds(builder, indices, dim)
                        builder.store(zero, idxptr)

                    self.indices = indices

            # NOTE: Using gep() instead of explicit pointer addition helps
            # LLVM vectorize the loop (since the stride is known and
            # constant).  This is not possible in the non-contiguous case,
            # where the strides are unknown at compile-time.

            def iternext_specific(self, context, builder, arrty, arr, result):
                zero = context.get_constant(types.intp, 0)

                ndim = arrty.ndim
                nitems = arr.nitems

                index = builder.load(self.index)
                is_valid = builder.icmp(lc.ICMP_SLT, index, nitems)
                result.set_valid(is_valid)

                with cgutils.if_likely(builder, is_valid):
                    ptr = builder.gep(arr.data, [index])
                    value = load_item(context, builder, arrty, ptr)
                    if kind == 'flat':
                        result.yield_(value)
                    else:
                        # ndenumerate(): fetch and increment indices
                        indices = self.indices
                        idxvals = [builder.load(cgutils.gep_inbounds(builder, indices, dim))
                                   for dim in range(ndim)]
                        idxtuple = cgutils.pack_array(builder, idxvals)
                        result.yield_(
                            cgutils.make_anonymous_struct(builder, [idxtuple, value]))
                        _increment_indices_array(context, builder, arrty, arr, indices)

                    index = cgutils.increment_index(builder, index)
                    builder.store(index, self.index)

            def getitem(self, context, builder, arrty, arr, index):
                ptr = builder.gep(arr.data, [index])
                return load_item(context, builder, arrty, ptr)

            def setitem(self, context, builder, arrty, arr, index, value):
                ptr = builder.gep(arr.data, [index])
                store_item(context, builder, arrty, value, ptr)

        return CContiguousFlatIter

    else:
        class FlatIter(cgutils.create_struct_proxy(flatiterty)):
            """
            Generic .flat() / .ndenumerate() implementation for
            non-contiguous arrays.
            It keeps track of pointers along each dimension in order to
            minimize computations.
            """

            def init_specific(self, context, builder, arrty, arr):
                zero = context.get_constant(types.intp, 0)
                data = arr.data
                ndim = arrty.ndim
                shapes = cgutils.unpack_tuple(builder, arr.shape, ndim)

                indices = cgutils.alloca_once(builder, zero.type,
                                              size=context.get_constant(types.intp,
                                                                        arrty.ndim))
                pointers = cgutils.alloca_once(builder, data.type,
                                               size=context.get_constant(types.intp,
                                                                         arrty.ndim))
                exhausted = cgutils.alloca_once_value(builder, cgutils.false_byte)

                # Initialize indices and pointers with their start values.
                for dim in range(ndim):
                    idxptr = cgutils.gep_inbounds(builder, indices, dim)
                    ptrptr = cgutils.gep_inbounds(builder, pointers, dim)
                    builder.store(data, ptrptr)
                    builder.store(zero, idxptr)
                    # 0-sized dimensions really indicate an empty array,
                    # but we have to catch that condition early to avoid
                    # a bug inside the iteration logic (see issue #846).
                    dim_size = shapes[dim]
                    dim_is_empty = builder.icmp(lc.ICMP_EQ, dim_size, zero)
                    with cgutils.if_unlikely(builder, dim_is_empty):
                        builder.store(cgutils.true_byte, exhausted)

                self.indices = indices
                self.pointers = pointers
                self.exhausted = exhausted

            def iternext_specific(self, context, builder, arrty, arr, result):
                ndim = arrty.ndim
                data = arr.data
                shapes = cgutils.unpack_tuple(builder, arr.shape, ndim)
                strides = cgutils.unpack_tuple(builder, arr.strides, ndim)
                indices = self.indices
                pointers = self.pointers

                zero = context.get_constant(types.intp, 0)

                bbend = builder.append_basic_block('end')

                # Catch already computed iterator exhaustion
                is_exhausted = cgutils.as_bool_bit(
                    builder, builder.load(self.exhausted))
                with cgutils.if_unlikely(builder, is_exhausted):
                    result.set_valid(False)
                    builder.branch(bbend)
                result.set_valid(True)

                # Current pointer inside last dimension
                last_ptr = cgutils.gep_inbounds(builder, pointers, ndim - 1)
                ptr = builder.load(last_ptr)
                value = load_item(context, builder, arrty, ptr)
                if kind == 'flat':
                    result.yield_(value)
                else:
                    # ndenumerate() => yield (indices, value)
                    idxvals = [builder.load(cgutils.gep_inbounds(builder, indices, dim))
                               for dim in range(ndim)]
                    idxtuple = cgutils.pack_array(builder, idxvals)
                    result.yield_(
                        cgutils.make_anonymous_struct(builder, [idxtuple, value]))

                # Update indices and pointers by walking from inner
                # dimension to outer.
                for dim in reversed(range(ndim)):
                    idxptr = cgutils.gep_inbounds(builder, indices, dim)
                    idx = cgutils.increment_index(builder,
                                                  builder.load(idxptr))

                    count = shapes[dim]
                    stride = strides[dim]
                    in_bounds = builder.icmp(lc.ICMP_SLT, idx, count)
                    with cgutils.if_likely(builder, in_bounds):
                        # Index is valid => pointer can simply be incremented.
                        builder.store(idx, idxptr)
                        ptrptr = cgutils.gep_inbounds(builder, pointers, dim)
                        ptr = builder.load(ptrptr)
                        ptr = cgutils.pointer_add(builder, ptr, stride)
                        builder.store(ptr, ptrptr)
                        # Reset pointers in inner dimensions
                        for inner_dim in range(dim + 1, ndim):
                            ptrptr = cgutils.gep_inbounds(builder, pointers, inner_dim)
                            builder.store(ptr, ptrptr)
                        builder.branch(bbend)
                    # Reset index and continue with next dimension
                    builder.store(zero, idxptr)

                # End of array
                builder.store(cgutils.true_byte, self.exhausted)
                builder.branch(bbend)

                builder.position_at_end(bbend)

            def _ptr_for_index(self, context, builder, arrty, arr, index):
                ndim = arrty.ndim
                shapes = cgutils.unpack_tuple(builder, arr.shape, count=ndim)
                strides = cgutils.unpack_tuple(builder, arr.strides, count=ndim)

                # First convert the flattened index into a regular n-dim index
                indices = []
                for dim in reversed(range(ndim)):
                    indices.append(builder.urem(index, shapes[dim]))
                    index = builder.udiv(index, shapes[dim])
                indices.reverse()

                ptr = cgutils.get_item_pointer2(builder, arr.data, shapes,
                                                strides, arrty.layout, indices)
                return ptr

            def getitem(self, context, builder, arrty, arr, index):
                ptr = self._ptr_for_index(context, builder, arrty, arr, index)
                return load_item(context, builder, arrty, ptr)

            def setitem(self, context, builder, arrty, arr, index, value):
                ptr = self._ptr_for_index(context, builder, arrty, arr, index)
                store_item(context, builder, arrty, value, ptr)

        return FlatIter


@lower_getattr(types.Array, "flat")
def make_array_flatiter(context, builder, arrty, arr):
    flatitercls = make_array_flat_cls(types.NumpyFlatType(arrty))
    flatiter = flatitercls(context, builder)

    arrayptr = cgutils.alloca_once_value(builder, arr)
    flatiter.array = arrayptr

    arrcls = context.make_array(arrty)
    arr = arrcls(context, builder, ref=arrayptr)

    flatiter.init_specific(context, builder, arrty, arr)

    res = flatiter._getvalue()
    return impl_ret_borrowed(context, builder, types.NumpyFlatType(arrty), res)


@lower_builtin('iternext', types.NumpyFlatType)
@iternext_impl
def iternext_numpy_flatiter(context, builder, sig, args, result):
    [flatiterty] = sig.args
    [flatiter] = args

    flatitercls = make_array_flat_cls(flatiterty)
    flatiter = flatitercls(context, builder, value=flatiter)

    arrty = flatiterty.array_type
    arrcls = context.make_array(arrty)
    arr = arrcls(context, builder, value=builder.load(flatiter.array))

    flatiter.iternext_specific(context, builder, arrty, arr, result)


@lower_builtin('getitem', types.NumpyFlatType, types.Integer)
def iternext_numpy_getitem(context, builder, sig, args):
    flatiterty = sig.args[0]
    flatiter, index = args

    flatitercls = make_array_flat_cls(flatiterty)
    flatiter = flatitercls(context, builder, value=flatiter)

    arrty = flatiterty.array_type
    arrcls = context.make_array(arrty)
    arr = arrcls(context, builder, value=builder.load(flatiter.array))

    res = flatiter.getitem(context, builder, arrty, arr, index)
    return impl_ret_borrowed(context, builder, sig.return_type, res)


@lower_builtin('setitem', types.NumpyFlatType, types.Integer,
           types.Any)
def iternext_numpy_getitem(context, builder, sig, args):
    flatiterty = sig.args[0]
    flatiter, index, value = args

    flatitercls = make_array_flat_cls(flatiterty)
    flatiter = flatitercls(context, builder, value=flatiter)

    arrty = flatiterty.array_type
    arrcls = context.make_array(arrty)
    arr = arrcls(context, builder, value=builder.load(flatiter.array))

    res = flatiter.setitem(context, builder, arrty, arr, index, value)
    return context.get_dummy_value()


@lower_builtin(len, types.NumpyFlatType)
def iternext_numpy_getitem(context, builder, sig, args):
    flatiterty = sig.args[0]
    flatitercls = make_array_flat_cls(flatiterty)
    flatiter = flatitercls(context, builder, value=args[0])

    arrcls = context.make_array(flatiterty.array_type)
    arr = arrcls(context, builder, value=builder.load(flatiter.array))
    return arr.nitems


@lower_builtin(numpy.ndenumerate, types.Array)
def make_array_ndenumerate(context, builder, sig, args):
    arrty, = sig.args
    arr, = args
    nditercls = make_array_ndenumerate_cls(types.NumpyNdEnumerateType(arrty))
    nditer = nditercls(context, builder)

    arrayptr = cgutils.alloca_once_value(builder, arr)
    nditer.array = arrayptr

    arrcls = context.make_array(arrty)
    arr = arrcls(context, builder, ref=arrayptr)

    nditer.init_specific(context, builder, arrty, arr)

    res = nditer._getvalue()
    return impl_ret_borrowed(context, builder, sig.return_type, res)


@lower_builtin('iternext', types.NumpyNdEnumerateType)
@iternext_impl
def iternext_numpy_nditer(context, builder, sig, args, result):
    [nditerty] = sig.args
    [nditer] = args

    nditercls = make_array_ndenumerate_cls(nditerty)
    nditer = nditercls(context, builder, value=nditer)

    arrty = nditerty.array_type
    arrcls = context.make_array(arrty)
    arr = arrcls(context, builder, value=builder.load(nditer.array))

    nditer.iternext_specific(context, builder, arrty, arr, result)


@lower_builtin(numpy.ndindex, types.VarArg(types.Integer))
def make_array_ndindex(context, builder, sig, args):
    """ndindex(*shape)"""
    shape = [context.cast(builder, arg, argty, types.intp)
             for argty, arg in zip(sig.args, args)]

    nditercls = make_ndindex_cls(types.NumpyNdIndexType(len(shape)))
    nditer = nditercls(context, builder)
    nditer.init_specific(context, builder, shape)

    res = nditer._getvalue()
    return impl_ret_borrowed(context, builder, sig.return_type, res)

@lower_builtin(numpy.ndindex, types.BaseTuple)
def make_array_ndindex(context, builder, sig, args):
    """ndindex(shape)"""
    ndim = sig.return_type.ndim
    if ndim > 0:
        idxty = sig.args[0].dtype
        tup = args[0]

        shape = cgutils.unpack_tuple(builder, tup, ndim)
        shape = [context.cast(builder, idx, idxty, types.intp)
                 for idx in shape]
    else:
        shape = []

    nditercls = make_ndindex_cls(types.NumpyNdIndexType(len(shape)))
    nditer = nditercls(context, builder)
    nditer.init_specific(context, builder, shape)

    res = nditer._getvalue()
    return impl_ret_borrowed(context, builder, sig.return_type, res)

@lower_builtin('iternext', types.NumpyNdIndexType)
@iternext_impl
def iternext_numpy_ndindex(context, builder, sig, args, result):
    [nditerty] = sig.args
    [nditer] = args

    nditercls = make_ndindex_cls(nditerty)
    nditer = nditercls(context, builder, value=nditer)

    nditer.iternext_specific(context, builder, result)


@lower_builtin(numpy.nditer, types.Any)
def make_array_nditer(context, builder, sig, args):
    """
    nditer(...)
    """
    nditerty = sig.return_type
    arrtys = nditerty.arrays

    if isinstance(sig.args[0], types.BaseTuple):
        arrays = cgutils.unpack_tuple(builder, args[0])
    else:
        arrays = [args[0]]

    nditer = make_nditer_cls(nditerty)(context, builder)
    nditer.init_specific(context, builder, arrtys, arrays)

    res = nditer._getvalue()
    return impl_ret_borrowed(context, builder, nditerty, res)

@lower_builtin('iternext', types.NumpyNdIterType)
@iternext_impl
def iternext_numpy_ndindex(context, builder, sig, args, result):
    [nditerty] = sig.args
    [nditer] = args

    nditer = make_nditer_cls(nditerty)(context, builder, value=nditer)
    nditer.iternext_specific(context, builder, result)


# -----------------------------------------------------------------------------
# Numpy array constructors

def _empty_nd_impl(context, builder, arrtype, shapes):
    """Utility function used for allocating a new array during LLVM code
    generation (lowering).  Given a target context, builder, array
    type, and a tuple or list of lowered dimension sizes, returns a
    LLVM value pointing at a Numba runtime allocated array.
    """
    arycls = make_array(arrtype)
    ary = arycls(context, builder)

    datatype = context.get_data_type(arrtype.dtype)
    itemsize = context.get_constant(types.intp, get_itemsize(context, arrtype))

    # compute array length
    arrlen = context.get_constant(types.intp, 1)
    for s in shapes:
        arrlen = builder.mul(arrlen, s)

    if arrtype.ndim == 0:
        strides = ()
    elif arrtype.layout == 'C':
        strides = [itemsize]
        for dimension_size in reversed(shapes[1:]):
            strides.append(builder.mul(strides[-1], dimension_size))
        strides = tuple(reversed(strides))
    elif arrtype.layout == 'F':
        strides = [itemsize]
        for dimension_size in shapes[:-1]:
            strides.append(builder.mul(strides[-1], dimension_size))
        strides = tuple(strides)
    else:
        raise NotImplementedError(
            "Don't know how to allocate array with layout '{0}'.".format(
                arrtype.layout))

    allocsize = builder.mul(itemsize, arrlen)
    # NOTE: AVX prefer 32-byte alignment
    meminfo = context.nrt_meminfo_alloc_aligned(builder, size=allocsize,
                                                align=32)

    data = context.nrt_meminfo_data(builder, meminfo)

    intp_t = context.get_value_type(types.intp)
    shape_array = cgutils.pack_array(builder, shapes, ty=intp_t)
    strides_array = cgutils.pack_array(builder, strides, ty=intp_t)

    populate_array(ary,
                   data=builder.bitcast(data, datatype.as_pointer()),
                   shape=shape_array,
                   strides=strides_array,
                   itemsize=itemsize,
                   meminfo=meminfo)

    return ary

def _zero_fill_array(context, builder, ary):
    """
    Zero-fill an array.  The array must be contiguous.
    """
    cgutils.memset(builder, ary.data, builder.mul(ary.itemsize, ary.nitems), 0)


def _parse_shape(context, builder, ty, val):
    """
    Parse the shape argument to an array constructor.
    """
    if isinstance(ty, types.Integer):
        ndim = 1
        shapes = [context.cast(builder, val, ty, types.intp)]
    else:
        assert isinstance(ty, types.BaseTuple)
        ndim = ty.count
        arrshape = context.cast(builder, val, ty,
                                types.UniTuple(types.intp, ndim))
        shapes = cgutils.unpack_tuple(builder, val, count=ndim)

    zero = context.get_constant_generic(builder, types.intp, 0)
    for dim in range(ndim):
        is_neg = builder.icmp_signed('<', shapes[dim], zero)
        with cgutils.if_unlikely(builder, is_neg):
            context.call_conv.return_user_exc(builder, ValueError,
                                              ("negative dimensions not allowed",))

    return shapes


def _parse_empty_args(context, builder, sig, args):
    """
    Parse the arguments of a np.empty(), np.zeros() or np.ones() call.
    """
    arrshapetype = sig.args[0]
    arrshape = args[0]
    arrtype = sig.return_type
    return arrtype, _parse_shape(context, builder, arrshapetype, arrshape)


def _parse_empty_like_args(context, builder, sig, args):
    """
    Parse the arguments of a np.empty_like(), np.zeros_like() or
    np.ones_like() call.
    """
    arytype = sig.args[0]
    if isinstance(arytype, types.Array):
        ary = make_array(arytype)(context, builder, value=args[0])
        shapes = cgutils.unpack_tuple(builder, ary.shape, count=arytype.ndim)
        return sig.return_type, shapes
    else:
        return sig.return_type, ()


@lower_builtin(numpy.empty, types.Any)
@lower_builtin(numpy.empty, types.Any, types.Any)
def numpy_empty_nd(context, builder, sig, args):
    arrtype, shapes = _parse_empty_args(context, builder, sig, args)
    ary = _empty_nd_impl(context, builder, arrtype, shapes)
    return impl_ret_new_ref(context, builder, sig.return_type, ary._getvalue())

@lower_builtin(numpy.empty_like, types.Any)
@lower_builtin(numpy.empty_like, types.Any, types.DTypeSpec)
def numpy_empty_like_nd(context, builder, sig, args):
    arrtype, shapes = _parse_empty_like_args(context, builder, sig, args)
    ary = _empty_nd_impl(context, builder, arrtype, shapes)
    return impl_ret_new_ref(context, builder, sig.return_type, ary._getvalue())


@lower_builtin(numpy.zeros, types.Any)
@lower_builtin(numpy.zeros, types.Any, types.Any)
def numpy_zeros_nd(context, builder, sig, args):
    arrtype, shapes = _parse_empty_args(context, builder, sig, args)
    ary = _empty_nd_impl(context, builder, arrtype, shapes)
    _zero_fill_array(context, builder, ary)
    return impl_ret_new_ref(context, builder, sig.return_type, ary._getvalue())


@lower_builtin(numpy.zeros_like, types.Any)
@lower_builtin(numpy.zeros_like, types.Any, types.DTypeSpec)
def numpy_zeros_like_nd(context, builder, sig, args):
    arrtype, shapes = _parse_empty_like_args(context, builder, sig, args)
    ary = _empty_nd_impl(context, builder, arrtype, shapes)
    _zero_fill_array(context, builder, ary)
    return impl_ret_new_ref(context, builder, sig.return_type, ary._getvalue())


if numpy_version >= (1, 8):
    @lower_builtin(numpy.full, types.Any, types.Any)
    def numpy_full_nd(context, builder, sig, args):

        def full(shape, value):
            arr = numpy.empty(shape)
            for idx in numpy.ndindex(arr.shape):
                arr[idx] = value
            return arr

        res = context.compile_internal(builder, full, sig, args)
        return impl_ret_new_ref(context, builder, sig.return_type, res)

    @lower_builtin(numpy.full, types.Any, types.Any, types.DTypeSpec)
    def numpy_full_dtype_nd(context, builder, sig, args):

        def full(shape, value, dtype):
            arr = numpy.empty(shape, dtype)
            for idx in numpy.ndindex(arr.shape):
                arr[idx] = value
            return arr

        res = context.compile_internal(builder, full, sig, args)
        return impl_ret_new_ref(context, builder, sig.return_type, res)


    @lower_builtin(numpy.full_like, types.Any, types.Any)
    def numpy_full_like_nd(context, builder, sig, args):

        def full_like(arr, value):
            arr = numpy.empty_like(arr)
            for idx in numpy.ndindex(arr.shape):
                arr[idx] = value
            return arr

        res = context.compile_internal(builder, full_like, sig, args)
        return impl_ret_new_ref(context, builder, sig.return_type, res)


    @lower_builtin(numpy.full_like, types.Any, types.Any, types.DTypeSpec)
    def numpy_full_like_nd(context, builder, sig, args):

        def full_like(arr, value, dtype):
            arr = numpy.empty_like(arr, dtype)
            for idx in numpy.ndindex(arr.shape):
                arr[idx] = value
            return arr

        res = context.compile_internal(builder, full_like, sig, args)
        return impl_ret_new_ref(context, builder, sig.return_type, res)


@lower_builtin(numpy.ones, types.Any)
def numpy_ones_nd(context, builder, sig, args):

    def ones(shape):
        arr = numpy.empty(shape)
        for idx in numpy.ndindex(arr.shape):
            arr[idx] = 1
        return arr

    valty = sig.return_type.dtype
    res = context.compile_internal(builder, ones, sig, args,
                                   locals={'c': valty})
    return impl_ret_new_ref(context, builder, sig.return_type, res)

@lower_builtin(numpy.ones, types.Any, types.DTypeSpec)
def numpy_ones_dtype_nd(context, builder, sig, args):

    def ones(shape, dtype):
        arr = numpy.empty(shape, dtype)
        for idx in numpy.ndindex(arr.shape):
            arr[idx] = 1
        return arr

    res = context.compile_internal(builder, ones, sig, args)
    return impl_ret_new_ref(context, builder, sig.return_type, res)

@lower_builtin(numpy.ones_like, types.Any)
def numpy_ones_like_nd(context, builder, sig, args):

    def ones_like(arr):
        arr = numpy.empty_like(arr)
        for idx in numpy.ndindex(arr.shape):
            arr[idx] = 1
        return arr

    res = context.compile_internal(builder, ones_like, sig, args)
    return impl_ret_new_ref(context, builder, sig.return_type, res)

@lower_builtin(numpy.ones_like, types.Any, types.DTypeSpec)
def numpy_ones_like_dtype_nd(context, builder, sig, args):

    def ones_like(arr, dtype):
        arr = numpy.empty_like(arr, dtype)
        for idx in numpy.ndindex(arr.shape):
            arr[idx] = 1
        return arr

    res = context.compile_internal(builder, ones_like, sig, args)
    return impl_ret_new_ref(context, builder, sig.return_type, res)


@lower_builtin(numpy.identity, types.Integer)
def numpy_identity(context, builder, sig, args):

    def identity(n):
        arr = numpy.zeros((n, n))
        for i in range(n):
            arr[i, i] = 1
        return arr

    res = context.compile_internal(builder, identity, sig, args)
    return impl_ret_new_ref(context, builder, sig.return_type, res)

@lower_builtin(numpy.identity, types.Integer, types.DTypeSpec)
def numpy_identity(context, builder, sig, args):

    def identity(n, dtype):
        arr = numpy.zeros((n, n), dtype)
        for i in range(n):
            arr[i, i] = 1
        return arr

    res = context.compile_internal(builder, identity, sig, args)
    return impl_ret_new_ref(context, builder, sig.return_type, res)


@lower_builtin(numpy.eye, types.Integer)
def numpy_eye(context, builder, sig, args):

    def eye(n):
        return numpy.identity(n)

    res = context.compile_internal(builder, eye, sig, args)
    return impl_ret_new_ref(context, builder, sig.return_type, res)

@lower_builtin(numpy.eye, types.Integer, types.Integer)
def numpy_eye(context, builder, sig, args):

    def eye(n, m):
        return numpy.eye(n, m, 0, numpy.float64)

    res = context.compile_internal(builder, eye, sig, args)
    return impl_ret_new_ref(context, builder, sig.return_type, res)

@lower_builtin(numpy.eye, types.Integer, types.Integer,
           types.Integer)
def numpy_eye(context, builder, sig, args):

    def eye(n, m, k):
        return numpy.eye(n, m, k, numpy.float64)

    res = context.compile_internal(builder, eye, sig, args)
    return impl_ret_new_ref(context, builder, sig.return_type, res)

@lower_builtin(numpy.eye, types.Integer, types.Integer,
           types.Integer, types.DTypeSpec)
def numpy_eye(context, builder, sig, args):

    def eye(n, m, k, dtype):
        arr = numpy.zeros((n, m), dtype)
        if k >= 0:
            d = min(n, m - k)
            for i in range(d):
                arr[i, i + k] = 1
        else:
            d = min(n + k, m)
            for i in range(d):
                arr[i - k, i] = 1
        return arr

    res = context.compile_internal(builder, eye, sig, args)
    return impl_ret_new_ref(context, builder, sig.return_type, res)

@lower_builtin(numpy.diag, types.Array)
def numpy_diag(context, builder, sig, args):
    def diag_impl(val):
        return numpy.diag(val, k=0)
    return context.compile_internal(builder, diag_impl, sig, args)

@lower_builtin(numpy.diag, types.Array, types.Integer)
def numpy_diag_kwarg(context, builder, sig, args):
    arg = sig.args[0]
    if arg.ndim == 1:
        # vector context
        def diag_impl(arr, k=0):
            s = arr.shape
            n = s[0] + abs(k)
            ret = numpy.zeros((n, n), arr.dtype)
            if k >= 0:
                for i in range(n - k):
                    ret[i, k + i] = arr[i]
            else:
                for i in range(n + k):
                    ret[i - k, i] = arr[i]
            return ret
    elif arg.ndim == 2:
        # matrix context
        def diag_impl(arr, k=0):
            #Will return arr.diagonal(v, k) when axis args are supported
            rows, cols = arr.shape
            r = rows
            c = cols
            if k < 0:
                rows = rows + k
            if k > 0:
                cols = cols - k
            n = max(min(rows, cols), 0)
            ret = numpy.empty(n, arr.dtype)
            if k >= 0:
                for i in range(n):
                    ret[i] = arr[i, k + i]
            else:
                for i in range(n):
                    ret[i] = arr[i - k, i]
            return ret
    else:
        #invalid input
        raise ValueError("Input must be 1- or 2-d.")

    res = context.compile_internal(builder, diag_impl, sig, args)
    return impl_ret_new_ref(context, builder, sig.return_type, res)

@lower_builtin(numpy.arange, types.Number)
def numpy_arange_1(context, builder, sig, args):
    dtype = as_dtype(sig.return_type.dtype)

    def arange(stop):
        return numpy.arange(0, stop, 1, dtype)

    res = context.compile_internal(builder, arange, sig, args)
    return impl_ret_new_ref(context, builder, sig.return_type, res)

@lower_builtin(numpy.arange, types.Number, types.Number)
def numpy_arange_2(context, builder, sig, args):
    dtype = as_dtype(sig.return_type.dtype)

    def arange(start, stop):
        return numpy.arange(start, stop, 1, dtype)

    res = context.compile_internal(builder, arange, sig, args)
    return impl_ret_new_ref(context, builder, sig.return_type, res)


@lower_builtin(numpy.arange, types.Number, types.Number,
           types.Number)
def numpy_arange_3(context, builder, sig, args):
    dtype = as_dtype(sig.return_type.dtype)

    def arange(start, stop, step):
        return numpy.arange(start, stop, step, dtype)

    res = context.compile_internal(builder, arange, sig, args)
    return impl_ret_new_ref(context, builder, sig.return_type, res)

@lower_builtin(numpy.arange, types.Number, types.Number,
           types.Number, types.DTypeSpec)
def numpy_arange_4(context, builder, sig, args):

    if any(isinstance(a, types.Complex) for a in sig.args):
        def arange(start, stop, step, dtype):
            nitems_c = (stop - start) / step
            nitems_r = math.ceil(nitems_c.real)
            nitems_i = math.ceil(nitems_c.imag)
            nitems = max(min(nitems_i, nitems_r), 0)
            arr = numpy.empty(nitems, dtype)
            val = start
            for i in range(nitems):
                arr[i] = val
                val += step
            return arr
    else:
        def arange(start, stop, step, dtype):
            nitems_r = math.ceil((stop - start) / step)
            nitems = max(nitems_r, 0)
            arr = numpy.empty(nitems, dtype)
            val = start
            for i in range(nitems):
                arr[i] = val
                val += step
            return arr

    res = context.compile_internal(builder, arange, sig, args,
                                   locals={'nitems': types.intp})
    return impl_ret_new_ref(context, builder, sig.return_type, res)

@lower_builtin(numpy.linspace, types.Number, types.Number)
def numpy_linspace_2(context, builder, sig, args):

    def linspace(start, stop):
        return numpy.linspace(start, stop, 50)

    res = context.compile_internal(builder, linspace, sig, args)
    return impl_ret_new_ref(context, builder, sig.return_type, res)

@lower_builtin(numpy.linspace, types.Number, types.Number,
           types.Integer)
def numpy_linspace_3(context, builder, sig, args):
    dtype = as_dtype(sig.return_type.dtype)

    def linspace(start, stop, num):
        arr = numpy.empty(num, dtype)
        div = num - 1
        delta = stop - start
        arr[0] = start
        for i in range(1, num):
            arr[i] = start + delta * (i / div)
        return arr

    res = context.compile_internal(builder, linspace, sig, args)
    return impl_ret_new_ref(context, builder, sig.return_type, res)


@lower_builtin("array.copy", types.Array)
def array_copy(context, builder, sig, args):
    arytype = sig.args[0]
    ary = make_array(arytype)(context, builder, value=args[0])
    shapes = cgutils.unpack_tuple(builder, ary.shape)

    rettype = sig.return_type
    ret = _empty_nd_impl(context, builder, rettype, shapes)

    src_data = ary.data
    dest_data = ret.data

    assert rettype.layout == "C"
    if arytype.layout == "C":
        # Fast path: memcpy
        cgutils.raw_memcpy(builder, dest_data, src_data, ary.nitems,
                           ary.itemsize, align=1)

    else:
        src_strides = cgutils.unpack_tuple(builder, ary.strides)
        dest_strides = cgutils.unpack_tuple(builder, ret.strides)
        intp_t = context.get_value_type(types.intp)

        with cgutils.loop_nest(builder, shapes, intp_t) as indices:
            src_ptr = cgutils.get_item_pointer2(builder, src_data,
                                                shapes, src_strides,
                                                arytype.layout, indices)
            dest_ptr = cgutils.get_item_pointer2(builder, dest_data,
                                                 shapes, dest_strides,
                                                 rettype.layout, indices)
            builder.store(builder.load(src_ptr), dest_ptr)

    return impl_ret_new_ref(context, builder, sig.return_type, ret._getvalue())


@lower_builtin("array.astype", types.Array, types.DTypeSpec)
def array_astype(context, builder, sig, args):
    arytype = sig.args[0]
    ary = make_array(arytype)(context, builder, value=args[0])
    shapes = cgutils.unpack_tuple(builder, ary.shape)

    rettype = sig.return_type
    ret = _empty_nd_impl(context, builder, rettype, shapes)

    src_data = ary.data
    dest_data = ret.data

    src_strides = cgutils.unpack_tuple(builder, ary.strides)
    dest_strides = cgutils.unpack_tuple(builder, ret.strides)
    intp_t = context.get_value_type(types.intp)

    with cgutils.loop_nest(builder, shapes, intp_t) as indices:
        src_ptr = cgutils.get_item_pointer2(builder, src_data,
                                            shapes, src_strides,
                                            arytype.layout, indices)
        dest_ptr = cgutils.get_item_pointer2(builder, dest_data,
                                             shapes, dest_strides,
                                             rettype.layout, indices)
        item = load_item(context, builder, arytype, src_ptr)
        item = context.cast(builder, item, arytype.dtype, rettype.dtype)
        store_item(context, builder, rettype, item, dest_ptr)

    return impl_ret_new_ref(context, builder, sig.return_type, ret._getvalue())


@lower_builtin(numpy.frombuffer, types.Buffer)
@lower_builtin(numpy.frombuffer, types.Buffer, types.DTypeSpec)
def np_frombuffer(context, builder, sig, args):
    bufty = sig.args[0]
    aryty = sig.return_type

    buf = make_array(bufty)(context, builder, value=args[0])
    out_ary_ty = make_array(aryty)
    out_ary = out_ary_ty(context, builder)
    out_datamodel = out_ary._datamodel

    itemsize = get_itemsize(context, aryty)
    ll_itemsize = lc.Constant.int(buf.itemsize.type, itemsize)
    nbytes = builder.mul(buf.nitems, buf.itemsize)

    # Check that the buffer size is compatible
    rem = builder.srem(nbytes, ll_itemsize)
    is_incompatible = cgutils.is_not_null(builder, rem)
    with builder.if_then(is_incompatible, likely=False):
        msg = "buffer size must be a multiple of element size"
        context.call_conv.return_user_exc(builder, ValueError, (msg,))

    shape = cgutils.pack_array(builder, [builder.sdiv(nbytes, ll_itemsize)])
    strides = cgutils.pack_array(builder, [ll_itemsize])
    data = builder.bitcast(buf.data,
                           context.get_value_type(out_datamodel.get_type('data')))

    populate_array(out_ary,
                   data=data,
                   shape=shape,
                   strides=strides,
                   itemsize=ll_itemsize,
                   meminfo=buf.meminfo,
                   parent=buf.parent,)

    res = out_ary._getvalue()
    return impl_ret_borrowed(context, builder, sig.return_type, res)


def _get_seq_size(context, builder, seqty, seq):
    if isinstance(seqty, types.BaseTuple):
        return context.get_constant(types.intp, len(seqty))
    elif isinstance(seqty, types.Sequence):
        len_impl = context.get_function(len, signature(types.intp, seqty,))
        return len_impl(builder, (seq,))
    else:
        assert 0

def _get_borrowing_getitem(context, seqty):
    """
    Return a getitem() implementation that doesn't incref its result.
    """
    retty = seqty.dtype
    getitem_impl = context.get_function('getitem',
                                        signature(retty, seqty, types.intp))
    def wrap(builder, args):
        ret = getitem_impl(builder, args)
        if context.enable_nrt:
            context.nrt_decref(builder, retty, ret)
        return ret

    return wrap


def compute_sequence_shape(context, builder, ndim, seqty, seq):
    """
    Compute the likely shape of a nested sequence (possibly 0d).
    """
    intp_t = context.get_value_type(types.intp)
    zero = Constant.int(intp_t, 0)

    def get_first_item(seqty, seq):
        if isinstance(seqty, types.BaseTuple):
            if len(seqty) == 0:
                return None, None
            else:
                return seqty[0], builder.extract_value(seq, 0)
        else:
            getitem_impl = _get_borrowing_getitem(context, seqty)
            return seqty.dtype, getitem_impl(builder, (seq, zero))

    # Compute shape by traversing the first element of each nested
    # sequence
    shapes = []
    innerty, inner = seqty, seq

    for i in range(ndim):
        shapes.append(_get_seq_size(context, builder, innerty, inner))
        innerty, inner = get_first_item(innerty, inner)

    return tuple(shapes)


def check_sequence_shape(context, builder, seqty, seq, shapes):
    """
    Check the nested sequence matches the given *shapes*.
    """
    intp_t = context.get_value_type(types.intp)

    def _fail():
        context.call_conv.return_user_exc(builder, ValueError,
                                          ("incompatible sequence shape",))

    def check_seq_size(seqty, seq, shapes):
        if len(shapes) == 0:
            return

        size = _get_seq_size(context, builder, seqty, seq)
        expected = shapes[0]
        mismatch = builder.icmp_signed('!=', size, expected)
        with builder.if_then(mismatch, likely=False):
            _fail()

        if len(shapes) == 1:
            return

        if isinstance(seqty, types.Sequence):
            getitem_impl = _get_borrowing_getitem(context, seqty)
            with cgutils.for_range(builder, size) as loop:
                innerty = seqty.dtype
                inner = getitem_impl(builder, (seq, loop.index))
                check_seq_size(innerty, inner, shapes[1:])

        elif isinstance(seqty, types.BaseTuple):
            for i in range(len(seqty)):
                innerty = seqty[i]
                inner = builder.extract_value(seq, i)
                check_seq_size(innerty, inner, shapes[1:])

        else:
            assert 0, seqty

    check_seq_size(seqty, seq, shapes)


def assign_sequence_to_array(context, builder, data, shapes, strides,
                             arrty, seqty, seq):
    """
    Assign a nested sequence contents to an array.  The shape must match
    the sequence's structure.
    """

    def assign_item(indices, valty, val):
        ptr = cgutils.get_item_pointer2(builder, data, shapes, strides,
                                        arrty.layout, indices, wraparound=False)
        val = context.cast(builder, val, valty, arrty.dtype)
        store_item(context, builder, arrty, val, ptr)

    def assign(seqty, seq, shapes, indices):
        if len(shapes) == 0:
            assert not isinstance(seqty, (types.Sequence, types.BaseTuple))
            assign_item(indices, seqty, seq)
            return

        size = shapes[0]

        if isinstance(seqty, types.Sequence):
            getitem_impl = _get_borrowing_getitem(context, seqty)
            with cgutils.for_range(builder, size) as loop:
                innerty = seqty.dtype
                inner = getitem_impl(builder, (seq, loop.index))
                assign(innerty, inner, shapes[1:], indices + (loop.index,))

        elif isinstance(seqty, types.BaseTuple):
            for i in range(len(seqty)):
                innerty = seqty[i]
                inner = builder.extract_value(seq, i)
                index = context.get_constant(types.intp, i)
                assign(innerty, inner, shapes[1:], indices + (index,))

        else:
            assert 0, seqty

    assign(seqty, seq, shapes, ())


@lower_builtin(numpy.array, types.Any)
@lower_builtin(numpy.array, types.Any, types.DTypeSpec)
def np_array(context, builder, sig, args):
    arrty = sig.return_type
    ndim = arrty.ndim
    seqty = sig.args[0]
    seq = args[0]

    shapes = compute_sequence_shape(context, builder, ndim, seqty, seq)
    assert len(shapes) == ndim

    check_sequence_shape(context, builder, seqty, seq, shapes)
    arr = _empty_nd_impl(context, builder, arrty, shapes)
    assign_sequence_to_array(context, builder, arr.data, shapes, arr.strides,
                             arrty, seqty, seq)

    return impl_ret_new_ref(context, builder, sig.return_type, arr._getvalue())


# -----------------------------------------------------------------------------
# Sorting

_sorting_init = False

def lt_floats(a, b):
    return math.isnan(b) or a < b

def load_sorts():
    """
    Load quicksort lazily, to avoid circular imports accross the jit() global.
    """
    g = globals()
    if g['_sorting_init']:
        return

    default_quicksort = quicksort.make_jit_quicksort()
    g['run_default_quicksort'] = default_quicksort.run_quicksort
    float_quicksort = quicksort.make_jit_quicksort(lt=lt_floats)
    g['run_float_quicksort'] = float_quicksort.run_quicksort
    g['_sorting_init'] = True


@lower_builtin("array.sort", types.Array)
def array_sort(context, builder, sig, args):
    load_sorts()

    arytype = sig.args[0]
    dtype = arytype.dtype

    if isinstance(dtype, types.Float):
        def array_sort_impl(arr):
            return run_float_quicksort(arr)
    else:
        def array_sort_impl(arr):
            return run_default_quicksort(arr)

    return context.compile_internal(builder, array_sort_impl, sig, args)


@lower_builtin(numpy.sort, types.Array)
def np_sort(context, builder, sig, args):

    def np_sort_impl(a):
        res = a.copy()
        res.sort()
        return res

    return context.compile_internal(builder, np_sort_impl, sig, args)


# -----------------------------------------------------------------------------
# Implicit cast

@lower_cast(types.Array, types.Array)
def array_to_array(context, builder, fromty, toty, val):
    # Type inference should have prevented illegal array casting.
    assert toty.layout == 'A'
    return val<|MERGE_RESOLUTION|>--- conflicted
+++ resolved
@@ -1975,15 +1975,9 @@
                 subiter.init_specific(context, builder)
 
         def iternext_specific(self, context, builder, result):
-<<<<<<< HEAD
-=======
             """
             Compute next iteration of the nditer() instance.
             """
-            zero = context.get_constant(types.intp, 0)
-            one = context.get_constant(types.intp, 1)
-
->>>>>>> d470a4cc
             bbend = builder.append_basic_block('end')
 
             # Branch early if exhausted
