"""
Implementation of operations on Array objects and objects supporting
the buffer protocol.
"""

import functools
import math
import operator

from llvmlite import ir
from llvmlite.ir import Constant

import numpy as np

from numba import pndindex, literal_unroll
from numba.core import types, typing, errors, cgutils, extending
from numba.np.numpy_support import (as_dtype, carray, farray, is_contiguous,
                                    is_fortran, check_is_integer,
                                    type_is_scalar)
from numba.np.numpy_support import type_can_asarray, is_nonelike, numpy_version
from numba.core.imputils import (lower_builtin, lower_getattr,
                                 lower_getattr_generic,
                                 lower_setattr_generic,
                                 lower_cast, lower_constant,
                                 iternext_impl, impl_ret_borrowed,
                                 impl_ret_new_ref, impl_ret_untracked,
                                 RefType)
from numba.core.typing import signature
from numba.core.types import StringLiteral
from numba.core.extending import (register_jitable, overload, overload_method,
                                  intrinsic, overload_attribute)
from numba.misc import quicksort, mergesort
from numba.cpython import slicing
from numba.cpython.unsafe.tuple import tuple_setitem, build_full_slice_tuple
from numba.core.extending import overload_classmethod
from numba.core.typing.npydecl import (parse_dtype as ty_parse_dtype,
                                       parse_shape as ty_parse_shape,
                                       _parse_nested_sequence,
                                       _sequence_of_arrays,
                                       _choose_concatenation_layout)


def set_range_metadata(builder, load, lower_bound, upper_bound):
    """
    Set the "range" metadata on a load instruction.
    Note the interval is in the form [lower_bound, upper_bound).
    """
    range_operands = [Constant(load.type, lower_bound),
                      Constant(load.type, upper_bound)]
    md = builder.module.add_metadata(range_operands)
    load.set_metadata("range", md)


def mark_positive(builder, load):
    """
    Mark the result of a load instruction as positive (or zero).
    """
    upper_bound = (1 << (load.type.width - 1)) - 1
    set_range_metadata(builder, load, 0, upper_bound)


def make_array(array_type):
    """
    Return the Structure representation of the given *array_type*
    (an instance of types.ArrayCompatible).

    Note this does not call __array_wrap__ in case a new array structure
    is being created (rather than populated).
    """
    real_array_type = array_type.as_array
    base = cgutils.create_struct_proxy(real_array_type)
    ndim = real_array_type.ndim

    class ArrayStruct(base):

        def _make_refs(self, ref):
            sig = signature(real_array_type, array_type)
            try:
                array_impl = self._context.get_function('__array__', sig)
            except NotImplementedError:
                return super(ArrayStruct, self)._make_refs(ref)

            # Return a wrapped structure and its unwrapped reference
            datamodel = self._context.data_model_manager[array_type]
            be_type = self._get_be_type(datamodel)
            if ref is None:
                outer_ref = cgutils.alloca_once(self._builder, be_type,
                                                zfill=True)
            else:
                outer_ref = ref
            # NOTE: __array__ is called with a pointer and expects a pointer
            # in return!
            ref = array_impl(self._builder, (outer_ref,))
            return outer_ref, ref

        @property
        def shape(self):
            """
            Override .shape to inform LLVM that its elements are all positive.
            """
            builder = self._builder
            if ndim == 0:
                return base.__getattr__(self, "shape")

            # Unfortunately, we can't use llvm.assume as its presence can
            # seriously pessimize performance,
            # *and* the range metadata currently isn't improving anything here,
            # see https://llvm.org/bugs/show_bug.cgi?id=23848 !
            ptr = self._get_ptr_by_name("shape")
            dims = []
            for i in range(ndim):
                dimptr = cgutils.gep_inbounds(builder, ptr, 0, i)
                load = builder.load(dimptr)
                dims.append(load)
                mark_positive(builder, load)

            return cgutils.pack_array(builder, dims)

    return ArrayStruct


def get_itemsize(context, array_type):
    """
    Return the item size for the given array or buffer type.
    """
    llty = context.get_data_type(array_type.dtype)
    return context.get_abi_sizeof(llty)


def load_item(context, builder, arrayty, ptr):
    """
    Load the item at the given array pointer.
    """
    align = None if arrayty.aligned else 1
    return context.unpack_value(builder, arrayty.dtype, ptr,
                                align=align)


def store_item(context, builder, arrayty, val, ptr):
    """
    Store the item at the given array pointer.
    """
    align = None if arrayty.aligned else 1
    return context.pack_value(builder, arrayty.dtype, val, ptr, align=align)


def fix_integer_index(context, builder, idxty, idx, size):
    """
    Fix the integer index' type and value for the given dimension size.
    """
    if idxty.signed:
        ind = context.cast(builder, idx, idxty, types.intp)
        ind = slicing.fix_index(builder, ind, size)
    else:
        ind = context.cast(builder, idx, idxty, types.uintp)
    return ind


def normalize_index(context, builder, idxty, idx):
    """
    Normalize the index type and value.  0-d arrays are converted to scalars.
    """
    if isinstance(idxty, types.Array) and idxty.ndim == 0:
        assert isinstance(idxty.dtype, types.Integer)
        idxary = make_array(idxty)(context, builder, idx)
        idxval = load_item(context, builder, idxty, idxary.data)
        return idxty.dtype, idxval
    else:
        return idxty, idx


def normalize_indices(context, builder, index_types, indices):
    """
    Same as normalize_index(), but operating on sequences of
    index types and values.
    """
    if len(indices):
        index_types, indices = zip(*[normalize_index(context, builder, idxty,
                                                     idx)
                                     for idxty, idx in zip(index_types, indices)
                                     ])
    return index_types, indices


def populate_array(array, data, shape, strides, itemsize, meminfo,
                   parent=None):
    """
    Helper function for populating array structures.
    This avoids forgetting to set fields.

    *shape* and *strides* can be Python tuples or LLVM arrays.
    """
    context = array._context
    builder = array._builder
    datamodel = array._datamodel
    # doesn't matter what this array type instance is, it's just to get the
    # fields for the datamodel of the standard array type in this context
    standard_array = types.Array(types.float64, 1, 'C')
    standard_array_type_datamodel = context.data_model_manager[standard_array]
    required_fields = set(standard_array_type_datamodel._fields)
    datamodel_fields = set(datamodel._fields)
    # Make sure that the presented array object has a data model that is close
    # enough to an array for this function to proceed.
    if (required_fields & datamodel_fields) != required_fields:
        missing = required_fields - datamodel_fields
        msg = (f"The datamodel for type {array._fe_type} is missing "
               f"field{'s' if len(missing) > 1 else ''} {missing}.")
        raise ValueError(msg)

    if meminfo is None:
        meminfo = Constant(context.get_value_type(
            datamodel.get_type('meminfo')), None)

    intp_t = context.get_value_type(types.intp)
    if isinstance(shape, (tuple, list)):
        shape = cgutils.pack_array(builder, shape, intp_t)
    if isinstance(strides, (tuple, list)):
        strides = cgutils.pack_array(builder, strides, intp_t)
    if isinstance(itemsize, int):
        itemsize = intp_t(itemsize)

    attrs = dict(shape=shape,
                 strides=strides,
                 data=data,
                 itemsize=itemsize,
                 meminfo=meminfo,)

    # Set `parent` attribute
    if parent is None:
        attrs['parent'] = Constant(context.get_value_type(
            datamodel.get_type('parent')), None)
    else:
        attrs['parent'] = parent
    # Calc num of items from shape
    nitems = context.get_constant(types.intp, 1)
    unpacked_shape = cgutils.unpack_tuple(builder, shape, shape.type.count)
    # (note empty shape => 0d array therefore nitems = 1)
    for axlen in unpacked_shape:
        nitems = builder.mul(nitems, axlen, flags=['nsw'])
    attrs['nitems'] = nitems

    # Make sure that we have all the fields
    got_fields = set(attrs.keys())
    if got_fields != required_fields:
        raise ValueError("missing {0}".format(required_fields - got_fields))

    # Set field value
    for k, v in attrs.items():
        setattr(array, k, v)

    return array


def update_array_info(aryty, array):
    """
    Update some auxiliary information in *array* after some of its fields
    were changed.  `itemsize` and `nitems` are updated.
    """
    context = array._context
    builder = array._builder

    # Calc num of items from shape
    nitems = context.get_constant(types.intp, 1)
    unpacked_shape = cgutils.unpack_tuple(builder, array.shape, aryty.ndim)
    for axlen in unpacked_shape:
        nitems = builder.mul(nitems, axlen, flags=['nsw'])
    array.nitems = nitems

    array.itemsize = context.get_constant(types.intp,
                                          get_itemsize(context, aryty))


def normalize_axis(func_name, arg_name, ndim, axis):
    """Constrain axis values to valid positive values."""
    raise NotImplementedError()


@overload(normalize_axis)
def normalize_axis_overloads(func_name, arg_name, ndim, axis):
    if not isinstance(func_name, StringLiteral):
        raise errors.TypingError("func_name must be a str literal.")
    if not isinstance(arg_name, StringLiteral):
        raise errors.TypingError("arg_name must be a str literal.")

    msg = (
        f"{func_name.literal_value}: Argument {arg_name.literal_value} "
        "out of bounds for dimensions of the array"
    )

    def impl(func_name, arg_name, ndim, axis):
        if axis < 0:
            axis += ndim
        if axis < 0 or axis >= ndim:
            raise ValueError(msg)

        return axis

    return impl


@lower_builtin('getiter', types.Buffer)
def getiter_array(context, builder, sig, args):
    [arrayty] = sig.args
    [array] = args

    iterobj = context.make_helper(builder, sig.return_type)

    zero = context.get_constant(types.intp, 0)
    indexptr = cgutils.alloca_once_value(builder, zero)

    iterobj.index = indexptr
    iterobj.array = array

    # Incref array
    if context.enable_nrt:
        context.nrt.incref(builder, arrayty, array)

    res = iterobj._getvalue()

    # Note: a decref on the iterator will dereference all internal MemInfo*
    out = impl_ret_new_ref(context, builder, sig.return_type, res)
    return out


def _getitem_array_single_int(context, builder, return_type, aryty, ary, idx):
    """ Evaluate `ary[idx]`, where idx is a single int. """
    # optimized form of _getitem_array_generic
    shapes = cgutils.unpack_tuple(builder, ary.shape, count=aryty.ndim)
    strides = cgutils.unpack_tuple(builder, ary.strides, count=aryty.ndim)
    offset = builder.mul(strides[0], idx)
    dataptr = cgutils.pointer_add(builder, ary.data, offset)
    view_shapes = shapes[1:]
    view_strides = strides[1:]

    if isinstance(return_type, types.Buffer):
        # Build array view
        retary = make_view(context, builder, aryty, ary, return_type,
                           dataptr, view_shapes, view_strides)
        return retary._getvalue()
    else:
        # Load scalar from 0-d result
        assert not view_shapes
        return load_item(context, builder, aryty, dataptr)


@lower_builtin('iternext', types.ArrayIterator)
@iternext_impl(RefType.BORROWED)
def iternext_array(context, builder, sig, args, result):
    [iterty] = sig.args
    [iter] = args
    arrayty = iterty.array_type

    iterobj = context.make_helper(builder, iterty, value=iter)
    ary = make_array(arrayty)(context, builder, value=iterobj.array)

    nitems, = cgutils.unpack_tuple(builder, ary.shape, count=1)

    index = builder.load(iterobj.index)
    is_valid = builder.icmp_signed('<', index, nitems)
    result.set_valid(is_valid)

    with builder.if_then(is_valid):
        value = _getitem_array_single_int(
            context, builder, iterty.yield_type, arrayty, ary, index
        )
        result.yield_(value)
        nindex = cgutils.increment_index(builder, index)
        builder.store(nindex, iterobj.index)


# ------------------------------------------------------------------------------
# Basic indexing (with integers and slices only)

def basic_indexing(context, builder, aryty, ary, index_types, indices,
                   boundscheck=None):
    """
    Perform basic indexing on the given array.
    A (data pointer, shapes, strides) tuple is returned describing
    the corresponding view.
    """
    zero = context.get_constant(types.intp, 0)
    one = context.get_constant(types.intp, 1)

    shapes = cgutils.unpack_tuple(builder, ary.shape, aryty.ndim)
    strides = cgutils.unpack_tuple(builder, ary.strides, aryty.ndim)

    output_indices = []
    output_shapes = []
    output_strides = []

    num_newaxes = len([idx for idx in index_types if is_nonelike(idx)])
    ax = 0
    for indexval, idxty in zip(indices, index_types):
        if idxty is types.ellipsis:
            # Fill up missing dimensions at the middle
            n_missing = aryty.ndim - len(indices) + 1 + num_newaxes
            for i in range(n_missing):
                output_indices.append(zero)
                output_shapes.append(shapes[ax])
                output_strides.append(strides[ax])
                ax += 1
            continue
        # Regular index value
        if isinstance(idxty, types.SliceType):
            slice = context.make_helper(builder, idxty, value=indexval)
            slicing.guard_invalid_slice(context, builder, idxty, slice)
            slicing.fix_slice(builder, slice, shapes[ax])
            output_indices.append(slice.start)
            sh = slicing.get_slice_length(builder, slice)
            st = slicing.fix_stride(builder, slice, strides[ax])
            output_shapes.append(sh)
            output_strides.append(st)
        elif isinstance(idxty, types.Integer):
            ind = fix_integer_index(context, builder, idxty, indexval,
                                    shapes[ax])
            if boundscheck:
                cgutils.do_boundscheck(context, builder, ind, shapes[ax], ax)
            output_indices.append(ind)
        elif is_nonelike(idxty):
            output_shapes.append(one)
            output_strides.append(zero)
            ax -= 1
        else:
            raise NotImplementedError("unexpected index type: %s" % (idxty,))
        ax += 1

    # Fill up missing dimensions at the end
    assert ax <= aryty.ndim
    while ax < aryty.ndim:
        output_shapes.append(shapes[ax])
        output_strides.append(strides[ax])
        ax += 1

    # No need to check wraparound, as negative indices were already
    # fixed in the loop above.
    dataptr = cgutils.get_item_pointer(context, builder, aryty, ary,
                                       output_indices,
                                       wraparound=False, boundscheck=False)
    return (dataptr, output_shapes, output_strides)


def make_view(context, builder, aryty, ary, return_type,
              data, shapes, strides):
    """
    Build a view over the given array with the given parameters.
    """
    retary = make_array(return_type)(context, builder)
    populate_array(retary,
                   data=data,
                   shape=shapes,
                   strides=strides,
                   itemsize=ary.itemsize,
                   meminfo=ary.meminfo,
                   parent=ary.parent)
    return retary


def _getitem_array_generic(context, builder, return_type, aryty, ary,
                           index_types, indices):
    """
    Return the result of indexing *ary* with the given *indices*,
    returning either a scalar or a view.
    """
    dataptr, view_shapes, view_strides = \
        basic_indexing(context, builder, aryty, ary, index_types, indices,
                       boundscheck=context.enable_boundscheck)

    if isinstance(return_type, types.Buffer):
        # Build array view
        retary = make_view(context, builder, aryty, ary, return_type,
                           dataptr, view_shapes, view_strides)
        return retary._getvalue()
    else:
        # Load scalar from 0-d result
        assert not view_shapes
        return load_item(context, builder, aryty, dataptr)


@lower_builtin(operator.getitem, types.Buffer, types.Integer)
@lower_builtin(operator.getitem, types.Buffer, types.SliceType)
def getitem_arraynd_intp(context, builder, sig, args):
    """
    Basic indexing with an integer or a slice.
    """
    aryty, idxty = sig.args
    ary, idx = args

    assert aryty.ndim >= 1
    ary = make_array(aryty)(context, builder, ary)

    res = _getitem_array_generic(context, builder, sig.return_type,
                                 aryty, ary, (idxty,), (idx,))
    return impl_ret_borrowed(context, builder, sig.return_type, res)


@lower_builtin(operator.getitem, types.Buffer, types.BaseTuple)
def getitem_array_tuple(context, builder, sig, args):
    """
    Basic or advanced indexing with a tuple.
    """
    aryty, tupty = sig.args
    ary, tup = args
    ary = make_array(aryty)(context, builder, ary)

    index_types = tupty.types
    indices = cgutils.unpack_tuple(builder, tup, count=len(tupty))

    index_types, indices = normalize_indices(context, builder,
                                             index_types, indices)

    if any(isinstance(ty, types.Array) for ty in index_types):
        # Advanced indexing
        return fancy_getitem(context, builder, sig, args,
                             aryty, ary, index_types, indices)

    res = _getitem_array_generic(context, builder, sig.return_type,
                                 aryty, ary, index_types, indices)
    return impl_ret_borrowed(context, builder, sig.return_type, res)


@lower_builtin(operator.setitem, types.Buffer, types.Any, types.Any)
def setitem_array(context, builder, sig, args):
    """
    array[a] = scalar_or_array
    array[a,..,b] = scalar_or_array
    """
    aryty, idxty, valty = sig.args
    ary, idx, val = args

    if isinstance(idxty, types.BaseTuple):
        index_types = idxty.types
        indices = cgutils.unpack_tuple(builder, idx, count=len(idxty))
    else:
        index_types = (idxty,)
        indices = (idx,)

    ary = make_array(aryty)(context, builder, ary)

    # First try basic indexing to see if a single array location is denoted.
    index_types, indices = normalize_indices(context, builder,
                                             index_types, indices)
    try:
        dataptr, shapes, strides = \
            basic_indexing(context, builder, aryty, ary, index_types, indices,
                           boundscheck=context.enable_boundscheck)
    except NotImplementedError:
        use_fancy_indexing = True
    else:
        use_fancy_indexing = bool(shapes)

    if use_fancy_indexing:
        # Index describes a non-trivial view => use generic slice assignment
        # (NOTE: this also handles scalar broadcasting)
        fancy_setslice(context, builder, sig, args,
                       index_types, indices)
        builder.module.add_named_metadata('numba_args_may_always_need_nrt',
                                          ['fancy_setslice'])
    else:
        # Store source value the given location
        val = context.cast(builder, val, valty, aryty.dtype)
        store_item(context, builder, aryty, val, dataptr)

    return context.get_dummy_value()


@lower_builtin(len, types.Buffer)
def array_len(context, builder, sig, args):
    (aryty,) = sig.args
    (ary,) = args
    arystty = make_array(aryty)
    ary = arystty(context, builder, ary)
    shapeary = ary.shape
    res = builder.extract_value(shapeary, 0)
    return impl_ret_untracked(context, builder, sig.return_type, res)


@lower_builtin("array.item", types.Array)
def array_item(context, builder, sig, args):
    aryty, = sig.args
    ary, = args
    ary = make_array(aryty)(context, builder, ary)

    nitems = ary.nitems
    with builder.if_then(builder.icmp_signed('!=', nitems, nitems.type(1)),
                         likely=False):
        msg = "item(): can only convert an array of size 1 to a Python scalar"
        context.call_conv.return_user_exc(builder, ValueError, (msg,))

    return load_item(context, builder, aryty, ary.data)


@lower_builtin("array.itemset", types.Array, types.Any)
def array_itemset(context, builder, sig, args):
    aryty, valty = sig.args
    ary, val = args
    assert valty == aryty.dtype
    ary = make_array(aryty)(context, builder, ary)

    nitems = ary.nitems
    with builder.if_then(builder.icmp_signed('!=', nitems, nitems.type(1)),
                         likely=False):
        msg = "itemset(): can only write to an array of size 1"
        context.call_conv.return_user_exc(builder, ValueError, (msg,))

    store_item(context, builder, aryty, val, ary.data)
    return context.get_dummy_value()


# ------------------------------------------------------------------------------
# Advanced / fancy indexing


class Indexer(object):
    """
    Generic indexer interface, for generating indices over a fancy indexed
    array on a single dimension.
    """

    def prepare(self):
        """
        Prepare the indexer by initializing any required variables, basic
        blocks...
        """
        raise NotImplementedError

    def get_size(self):
        """
        Return this dimension's size as an integer.
        """
        raise NotImplementedError

    def get_shape(self):
        """
        Return this dimension's shape as a tuple.
        """
        raise NotImplementedError

    def get_index_bounds(self):
        """
        Return a half-open [lower, upper) range of indices this dimension
        is guaranteed not to step out of.
        """
        raise NotImplementedError

    def loop_head(self):
        """
        Start indexation loop.  Returns a index.
        *index* is an integer LLVM value representing the index over this
        dimension.
        """
        raise NotImplementedError

    def loop_tail(self):
        """
        Finish indexation loop.
        """
        raise NotImplementedError


class EntireIndexer(Indexer):
    """
    Compute indices along an entire array dimension.
    """

    def __init__(self, context, builder, aryty, ary, dim):
        self.context = context
        self.builder = builder
        self.aryty = aryty
        self.ary = ary
        self.dim = dim
        self.ll_intp = self.context.get_value_type(types.intp)

    def prepare(self):
        builder = self.builder
        self.size = builder.extract_value(self.ary.shape, self.dim)
        self.index = cgutils.alloca_once(builder, self.ll_intp)
        self.bb_start = builder.append_basic_block()
        self.bb_end = builder.append_basic_block()

    def get_size(self):
        return self.size

    def get_shape(self):
        return (self.size,)

    def get_index_bounds(self):
        # [0, size)
        return (self.ll_intp(0), self.size)

    def loop_head(self):
        builder = self.builder
        # Initialize loop variable
        self.builder.store(Constant(self.ll_intp, 0), self.index)
        builder.branch(self.bb_start)
        builder.position_at_end(self.bb_start)
        cur_index = builder.load(self.index)
        with builder.if_then(builder.icmp_signed('>=', cur_index, self.size),
                             likely=False):
            builder.branch(self.bb_end)
        return cur_index

    def loop_tail(self):
        builder = self.builder
        next_index = cgutils.increment_index(builder, builder.load(self.index))
        builder.store(next_index, self.index)
        builder.branch(self.bb_start)
        builder.position_at_end(self.bb_end)


class IntegerIndexer(Indexer):
    """
    Compute indices from a single integer.
    """

    def __init__(self, context, builder, idx):
        self.context = context
        self.builder = builder
        self.idx = idx
        self.ll_intp = self.context.get_value_type(types.intp)

    def prepare(self):
        pass

    def get_size(self):
        return Constant(self.ll_intp, 1)

    def get_shape(self):
        return ()

    def get_index_bounds(self):
        # [idx, idx+1)
        return (self.idx, self.builder.add(self.idx, self.get_size()))

    def loop_head(self):
        return self.idx

    def loop_tail(self):
        pass


class IntegerArrayIndexer(Indexer):
    """
    Compute indices from an array of integer indices.
    """

    def __init__(self, context, builder, idxty, idxary, size):
        self.context = context
        self.builder = builder

        self.idx_shape = cgutils.unpack_tuple(builder, idxary.shape)
        self.size = size
        self.ll_intp = self.context.get_value_type(types.intp)

        if idxty.ndim > 1:
            def flat_imp_nocopy(ary):
                return ary.reshape(ary.size)

            def flat_imp_copy(ary):
                return ary.copy().reshape(ary.size)

            # If the index array is contigous, use the nocopy version
            if idxty.is_contig:
                flat_imp = flat_imp_nocopy
            # otherwise, use copy version since we don't support
            # reshaping non-contigous arrays
            else:
                flat_imp = flat_imp_copy

            retty = types.Array(idxty.dtype, 1, idxty.layout, readonly=True)
            sig = signature(retty, idxty)
            res = context.compile_internal(builder, flat_imp, sig,
                                           (idxary._getvalue(),))
            self.idxty = retty
            self.idxary = make_array(retty)(context, builder, res)
            self.idxary_instr = res
        else:
            self.idxty = idxty
            self.idxary = idxary

        assert self.idxty.ndim == 1

    def prepare(self):
        builder = self.builder
        self.idx_size = self.ll_intp(1)
        for _shape in self.idx_shape:
            self.idx_size = self.builder.mul(self.idx_size, _shape)
        self.idx_index = cgutils.alloca_once(builder, self.ll_intp)
        self.bb_start = builder.append_basic_block()
        self.bb_end = builder.append_basic_block()

    def get_size(self):
        return self.idx_size

    def get_shape(self):
        return tuple(self.idx_shape)

    def get_index_bounds(self):
        # Pessimal heuristic, as we don't want to scan for the min and max
        return (self.ll_intp(0), self.size)

    def loop_head(self):
        builder = self.builder
        # Initialize loop variable
        self.builder.store(Constant(self.ll_intp, 0), self.idx_index)
        builder.branch(self.bb_start)
        builder.position_at_end(self.bb_start)
        cur_index = builder.load(self.idx_index)
        with builder.if_then(
            builder.icmp_signed('>=', cur_index, self.idx_size),
            likely=False
        ):
            builder.branch(self.bb_end)
        # Load the actual index from the array of indices
        index = _getitem_array_single_int(
            self.context, builder, self.idxty.dtype, self.idxty, self.idxary,
            cur_index
        )
        index = fix_integer_index(self.context, builder,
                                  self.idxty.dtype, index, self.size)
        return index

    def loop_tail(self):
        builder = self.builder
        next_index = cgutils.increment_index(builder,
                                             builder.load(self.idx_index))
        builder.store(next_index, self.idx_index)
        builder.branch(self.bb_start)
        builder.position_at_end(self.bb_end)


class BooleanArrayIndexer(Indexer):
    """
    Compute indices from an array of boolean predicates.
    """

    def __init__(self, context, builder, idxty, idxary):
        self.context = context
        self.builder = builder
        self.idxty = idxty
        self.idxary = idxary
        assert idxty.ndim == 1
        self.ll_intp = self.context.get_value_type(types.intp)
        self.zero = Constant(self.ll_intp, 0)

    def prepare(self):
        builder = self.builder
        self.size = cgutils.unpack_tuple(builder, self.idxary.shape)[0]
        self.idx_index = cgutils.alloca_once(builder, self.ll_intp)
        self.bb_start = builder.append_basic_block()
        self.bb_tail = builder.append_basic_block()
        self.bb_end = builder.append_basic_block()

    def get_size(self):
        builder = self.builder
        count = cgutils.alloca_once_value(builder, self.zero)
        # Sum all true values
        with cgutils.for_range(builder, self.size) as loop:
            c = builder.load(count)
            pred = _getitem_array_single_int(
                self.context, builder, self.idxty.dtype,
                self.idxty, self.idxary, loop.index
            )
            c = builder.add(c, builder.zext(pred, c.type))
            builder.store(c, count)

        return builder.load(count)

    def get_shape(self):
        return (self.get_size(),)

    def get_index_bounds(self):
        # Pessimal heuristic, as we don't want to scan for the
        # first and last true items
        return (self.ll_intp(0), self.size)

    def loop_head(self):
        builder = self.builder
        # Initialize loop variable
        self.builder.store(self.zero, self.idx_index)
        builder.branch(self.bb_start)
        builder.position_at_end(self.bb_start)
        cur_index = builder.load(self.idx_index)
        with builder.if_then(builder.icmp_signed('>=', cur_index, self.size),
                             likely=False):
            builder.branch(self.bb_end)
        # Load the predicate and branch if false
        pred = _getitem_array_single_int(
            self.context, builder, self.idxty.dtype, self.idxty, self.idxary,
            cur_index
        )
        with builder.if_then(builder.not_(pred)):
            builder.branch(self.bb_tail)
        return cur_index

    def loop_tail(self):
        builder = self.builder
        builder.branch(self.bb_tail)
        builder.position_at_end(self.bb_tail)
        next_index = cgutils.increment_index(builder,
                                             builder.load(self.idx_index))
        builder.store(next_index, self.idx_index)
        builder.branch(self.bb_start)
        builder.position_at_end(self.bb_end)


class SliceIndexer(Indexer):
    """
    Compute indices along a slice.
    """

    def __init__(self, context, builder, aryty, ary, dim, idxty, slice):
        self.context = context
        self.builder = builder
        self.aryty = aryty
        self.ary = ary
        self.dim = dim
        self.idxty = idxty
        self.slice = slice
        self.ll_intp = self.context.get_value_type(types.intp)
        self.zero = Constant(self.ll_intp, 0)

    def prepare(self):
        builder = self.builder
        # Fix slice for the dimension's size
        self.dim_size = builder.extract_value(self.ary.shape, self.dim)
        slicing.guard_invalid_slice(self.context, builder, self.idxty,
                                    self.slice)
        slicing.fix_slice(builder, self.slice, self.dim_size)
        self.is_step_negative = cgutils.is_neg_int(builder, self.slice.step)
        # Create loop entities
        self.index = cgutils.alloca_once(builder, self.ll_intp)
        self.bb_start = builder.append_basic_block()
        self.bb_end = builder.append_basic_block()

    def get_size(self):
        return slicing.get_slice_length(self.builder, self.slice)

    def get_shape(self):
        return (self.get_size(),)

    def get_index_bounds(self):
        lower, upper = slicing.get_slice_bounds(self.builder, self.slice)
        return lower, upper

    def loop_head(self):
        builder = self.builder
        # Initialize loop variable
        self.builder.store(self.slice.start, self.index)
        builder.branch(self.bb_start)
        builder.position_at_end(self.bb_start)
        cur_index = builder.load(self.index)
        is_finished = builder.select(self.is_step_negative,
                                     builder.icmp_signed('<=', cur_index,
                                                         self.slice.stop),
                                     builder.icmp_signed('>=', cur_index,
                                                         self.slice.stop))
        with builder.if_then(is_finished, likely=False):
            builder.branch(self.bb_end)
        return cur_index

    def loop_tail(self):
        builder = self.builder
        next_index = builder.add(builder.load(self.index), self.slice.step,
                                 flags=['nsw'])
        builder.store(next_index, self.index)
        builder.branch(self.bb_start)
        builder.position_at_end(self.bb_end)


class FancyIndexer(object):
    """
    Perform fancy indexing on the given array.
    """

    def __init__(self, context, builder, aryty, ary, index_types, indices):
        self.context = context
        self.builder = builder
        self.aryty = aryty
        self.shapes = cgutils.unpack_tuple(builder, ary.shape, aryty.ndim)
        self.strides = cgutils.unpack_tuple(builder, ary.strides, aryty.ndim)
        self.ll_intp = self.context.get_value_type(types.intp)
        self.newaxes = []

        indexers = []
        num_newaxes = len([idx for idx in index_types if is_nonelike(idx)])

        ax = 0 # keeps track of position of original axes
        new_ax = 0 # keeps track of position for inserting new axes
        for indexval, idxty in zip(indices, index_types):
            if idxty is types.ellipsis:
                # Fill up missing dimensions at the middle
                n_missing = aryty.ndim - len(indices) + 1 + num_newaxes
                for i in range(n_missing):
                    indexer = EntireIndexer(context, builder, aryty, ary, ax)
                    indexers.append(indexer)
                    ax += 1
                    new_ax += 1
                continue

            # Regular index value
            if isinstance(idxty, types.SliceType):
                slice = context.make_helper(builder, idxty, indexval)
                indexer = SliceIndexer(context, builder, aryty, ary, ax,
                                       idxty, slice)
                indexers.append(indexer)
            elif isinstance(idxty, types.Integer):
                ind = fix_integer_index(context, builder, idxty, indexval,
                                        self.shapes[ax])
                indexer = IntegerIndexer(context, builder, ind)
                indexers.append(indexer)
            elif isinstance(idxty, types.Array):
                idxary = make_array(idxty)(context, builder, indexval)
                if isinstance(idxty.dtype, types.Integer):
                    indexer = IntegerArrayIndexer(context, builder,
                                                  idxty, idxary,
                                                  self.shapes[ax])
                elif isinstance(idxty.dtype, types.Boolean):
                    indexer = BooleanArrayIndexer(context, builder,
                                                  idxty, idxary)
                else:
                    assert 0
                indexers.append(indexer)
            elif is_nonelike(idxty):
                self.newaxes.append(new_ax)
                ax -= 1
            else:
                raise AssertionError("unexpected index type: %s" % (idxty,))
            ax += 1
            new_ax += 1

        # Fill up missing dimensions at the end
        assert ax <= aryty.ndim, (ax, aryty.ndim)
        while ax < aryty.ndim:
            indexer = EntireIndexer(context, builder, aryty, ary, ax)
            indexers.append(indexer)
            ax += 1

        assert len(indexers) == aryty.ndim, (len(indexers), aryty.ndim)
        self.indexers = indexers

    def prepare(self):
        for i in self.indexers:
            i.prepare()

        one = self.context.get_constant(types.intp, 1)

        # Compute the resulting shape given by the indices
        res_shape = [i.get_shape() for i in self.indexers]

        # At every position where newaxis/None is present insert
        # one as a constant shape in the resulting list of shapes.
        for i in self.newaxes:
            res_shape.insert(i, (one,))

        # Store the shape as a tuple, we can't do a simple
        # tuple(res_shape) here since res_shape is a list
        # of tuples which may be differently sized.
        self.indexers_shape = sum(res_shape, ())

    def get_shape(self):
        """
        Get the resulting data shape as Python tuple.
        """
        return self.indexers_shape

    def get_offset_bounds(self, strides, itemsize):
        """
        Get a half-open [lower, upper) range of byte offsets spanned by
        the indexer with the given strides and itemsize.  The indexer is
        guaranteed to not go past those bounds.
        """
        assert len(strides) == self.aryty.ndim
        builder = self.builder
        is_empty = cgutils.false_bit
        zero = self.ll_intp(0)
        one = self.ll_intp(1)
        lower = zero
        upper = zero
        for indexer, shape, stride in zip(self.indexers, self.indexers_shape,
                                          strides):
            is_empty = builder.or_(is_empty,
                                   builder.icmp_unsigned('==', shape, zero))
            # Compute [lower, upper) indices on this dimension
            lower_index, upper_index = indexer.get_index_bounds()
            lower_offset = builder.mul(stride, lower_index)
            upper_offset = builder.mul(stride, builder.sub(upper_index, one))
            # Adjust total interval
            is_downwards = builder.icmp_signed('<', stride, zero)
            lower = builder.add(lower,
                                builder.select(is_downwards,
                                               upper_offset,
                                               lower_offset))
            upper = builder.add(upper,
                                builder.select(is_downwards,
                                               lower_offset,
                                               upper_offset))
        # Make interval half-open
        upper = builder.add(upper, itemsize)
        # Adjust for empty shape
        lower = builder.select(is_empty, zero, lower)
        upper = builder.select(is_empty, zero, upper)
        return lower, upper

    def begin_loops(self):
        indices = tuple(i.loop_head() for i in self.indexers)
        return indices

    def end_loops(self):
        for i in reversed(self.indexers):
            i.loop_tail()


def fancy_getitem(context, builder, sig, args,
                  aryty, ary, index_types, indices):

    shapes = cgutils.unpack_tuple(builder, ary.shape)
    strides = cgutils.unpack_tuple(builder, ary.strides)
    data = ary.data

    indexer = FancyIndexer(context, builder, aryty, ary,
                           index_types, indices)
    indexer.prepare()

    # Construct output array
    out_ty = sig.return_type
    out_shapes = indexer.get_shape()

    out = _empty_nd_impl(context, builder, out_ty, out_shapes)
    out_data = out.data
    out_idx = cgutils.alloca_once_value(builder,
                                        context.get_constant(types.intp, 0))

    # Loop on source and copy to destination
    indices = indexer.begin_loops()

    # No need to check for wraparound, as the indexers all ensure
    # a positive index is returned.
    ptr = cgutils.get_item_pointer2(context, builder, data, shapes, strides,
                                    aryty.layout, indices, wraparound=False,
                                    boundscheck=context.enable_boundscheck)
    val = load_item(context, builder, aryty, ptr)

    # Since the destination is C-contiguous, no need for multi-dimensional
    # indexing.
    cur = builder.load(out_idx)
    ptr = builder.gep(out_data, [cur])
    store_item(context, builder, out_ty, val, ptr)
    next_idx = cgutils.increment_index(builder, cur)
    builder.store(next_idx, out_idx)

    indexer.end_loops()

    for _indexer in indexer.indexers:
        if isinstance(_indexer, IntegerArrayIndexer) \
           and hasattr(_indexer, "idxary_instr"):
            context.nrt.decref(builder, _indexer.idxty,
                               _indexer.idxary_instr)

    return impl_ret_new_ref(context, builder, out_ty, out._getvalue())


@lower_builtin(operator.getitem, types.Buffer, types.Array)
def fancy_getitem_array(context, builder, sig, args):
    """
    Advanced or basic indexing with an array.
    """
    aryty, idxty = sig.args
    ary, idx = args
    ary = make_array(aryty)(context, builder, ary)
    if idxty.ndim == 0:
        # 0-d array index acts as a basic integer index
        idxty, idx = normalize_index(context, builder, idxty, idx)
        res = _getitem_array_generic(context, builder, sig.return_type,
                                     aryty, ary, (idxty,), (idx,))
        return impl_ret_borrowed(context, builder, sig.return_type, res)
    else:
        # Advanced indexing
        return fancy_getitem(context, builder, sig, args,
                             aryty, ary, (idxty,), (idx,))


def offset_bounds_from_strides(context, builder, arrty, arr, shapes, strides):
    """
    Compute a half-open range [lower, upper) of byte offsets from the
    array's data pointer, that bound the in-memory extent of the array.

    This mimics offset_bounds_from_strides() from
    numpy/core/src/private/mem_overlap.c
    """
    itemsize = arr.itemsize
    zero = itemsize.type(0)
    one = zero.type(1)
    if arrty.layout in 'CF':
        # Array is contiguous: contents are laid out sequentially
        # starting from arr.data and upwards
        lower = zero
        upper = builder.mul(itemsize, arr.nitems)
    else:
        # Non-contiguous array: need to examine strides
        lower = zero
        upper = zero
        for i in range(arrty.ndim):
            # Compute the largest byte offset on this dimension
            #   max_axis_offset = strides[i] * (shapes[i] - 1)
            # (shapes[i] == 0 is catered for by the empty array case below)
            max_axis_offset = builder.mul(strides[i],
                                          builder.sub(shapes[i], one))
            is_upwards = builder.icmp_signed('>=', max_axis_offset, zero)
            # Expand either upwards or downwards depending on stride
            upper = builder.select(is_upwards,
                                   builder.add(upper, max_axis_offset), upper)
            lower = builder.select(is_upwards,
                                   lower, builder.add(lower, max_axis_offset))
        # Return a half-open range
        upper = builder.add(upper, itemsize)
        # Adjust for empty arrays
        is_empty = builder.icmp_signed('==', arr.nitems, zero)
        upper = builder.select(is_empty, zero, upper)
        lower = builder.select(is_empty, zero, lower)

    return lower, upper


def compute_memory_extents(context, builder, lower, upper, data):
    """
    Given [lower, upper) byte offsets and a base data pointer,
    compute the memory pointer bounds as pointer-sized integers.
    """
    data_ptr_as_int = builder.ptrtoint(data, lower.type)
    start = builder.add(data_ptr_as_int, lower)
    end = builder.add(data_ptr_as_int, upper)
    return start, end


def get_array_memory_extents(context, builder, arrty, arr, shapes, strides,
                             data):
    """
    Compute a half-open range [start, end) of pointer-sized integers
    which fully contain the array data.
    """
    lower, upper = offset_bounds_from_strides(context, builder, arrty, arr,
                                              shapes, strides)
    return compute_memory_extents(context, builder, lower, upper, data)


def extents_may_overlap(context, builder, a_start, a_end, b_start, b_end):
    """
    Whether two memory extents [a_start, a_end) and [b_start, b_end)
    may overlap.
    """
    # Comparisons are unsigned, since we are really comparing pointers
    may_overlap = builder.and_(
        builder.icmp_unsigned('<', a_start, b_end),
        builder.icmp_unsigned('<', b_start, a_end),
    )
    return may_overlap


def maybe_copy_source(context, builder, use_copy,
                      srcty, src, src_shapes, src_strides, src_data):
    ptrty = src_data.type

    copy_layout = 'C'
    copy_data = cgutils.alloca_once_value(builder, src_data)
    copy_shapes = src_shapes
    copy_strides = None  # unneeded for contiguous arrays

    with builder.if_then(use_copy, likely=False):
        # Allocate temporary scratchpad
        # XXX: should we use a stack-allocated array for very small
        # data sizes?
        allocsize = builder.mul(src.itemsize, src.nitems)
        data = context.nrt.allocate(builder, allocsize)
        voidptrty = data.type
        data = builder.bitcast(data, ptrty)
        builder.store(data, copy_data)

        # Copy source data into scratchpad
        intp_t = context.get_value_type(types.intp)

        with cgutils.loop_nest(builder, src_shapes, intp_t) as indices:
            src_ptr = cgutils.get_item_pointer2(context, builder, src_data,
                                                src_shapes, src_strides,
                                                srcty.layout, indices)
            dest_ptr = cgutils.get_item_pointer2(context, builder, data,
                                                 copy_shapes, copy_strides,
                                                 copy_layout, indices)
            builder.store(builder.load(src_ptr), dest_ptr)

    def src_getitem(source_indices):
        src_ptr = cgutils.alloca_once(builder, ptrty)
        with builder.if_else(use_copy, likely=False) as (if_copy, otherwise):
            with if_copy:
                builder.store(
                    cgutils.get_item_pointer2(context, builder,
                                              builder.load(copy_data),
                                              copy_shapes, copy_strides,
                                              copy_layout, source_indices,
                                              wraparound=False),
                    src_ptr)
            with otherwise:
                builder.store(
                    cgutils.get_item_pointer2(context, builder, src_data,
                                              src_shapes, src_strides,
                                              srcty.layout, source_indices,
                                              wraparound=False),
                    src_ptr)
        return load_item(context, builder, srcty, builder.load(src_ptr))

    def src_cleanup():
        # Deallocate memory
        with builder.if_then(use_copy, likely=False):
            data = builder.load(copy_data)
            data = builder.bitcast(data, voidptrty)
            context.nrt.free(builder, data)

    return src_getitem, src_cleanup


def _bc_adjust_dimension(context, builder, shapes, strides, target_shape):
    """
    Preprocess dimension for broadcasting.
    Returns (shapes, strides) such that the ndim match *target_shape*.
    When expanding to higher ndim, the returning shapes and strides are
    prepended with ones and zeros, respectively.
    When truncating to lower ndim, the shapes are checked (in runtime).
    All extra dimension must have size of 1.
    """
    zero = context.get_constant(types.uintp, 0)
    one = context.get_constant(types.uintp, 1)

    # Adjust for broadcasting to higher dimension
    if len(target_shape) > len(shapes):
        nd_diff = len(target_shape) - len(shapes)
        # Fill missing shapes with one, strides with zeros
        shapes = [one] * nd_diff + shapes
        strides = [zero] * nd_diff + strides
    # Adjust for broadcasting to lower dimension
    elif len(target_shape) < len(shapes):
        # Accepted if all extra dims has shape 1
        nd_diff = len(shapes) - len(target_shape)
        dim_is_one = [builder.icmp_unsigned('==', sh, one)
                      for sh in shapes[:nd_diff]]
        accepted = functools.reduce(builder.and_, dim_is_one,
                                    cgutils.true_bit)
        # Check error
        with builder.if_then(builder.not_(accepted), likely=False):
            msg = "cannot broadcast source array for assignment"
            context.call_conv.return_user_exc(builder, ValueError, (msg,))
        # Truncate extra shapes, strides
        shapes = shapes[nd_diff:]
        strides = strides[nd_diff:]

    return shapes, strides


def _bc_adjust_shape_strides(context, builder, shapes, strides, target_shape):
    """
    Broadcast shapes and strides to target_shape given that their ndim already
    matches.  For each location where the shape is 1 and does not match the
    dim for target, it is set to the value at the target and the stride is
    set to zero.
    """
    bc_shapes = []
    bc_strides = []
    zero = context.get_constant(types.uintp, 0)
    one = context.get_constant(types.uintp, 1)
    # Adjust all mismatching ones in shape
    mismatch = [builder.icmp_signed('!=', tar, old)
                for tar, old in zip(target_shape, shapes)]
    src_is_one = [builder.icmp_signed('==', old, one) for old in shapes]
    preds = [builder.and_(x, y) for x, y in zip(mismatch, src_is_one)]
    bc_shapes = [builder.select(p, tar, old)
                 for p, tar, old in zip(preds, target_shape, shapes)]
    bc_strides = [builder.select(p, zero, old)
                  for p, old in zip(preds, strides)]
    return bc_shapes, bc_strides


def _broadcast_to_shape(context, builder, arrtype, arr, target_shape):
    """
    Broadcast the given array to the target_shape.
    Returns (array_type, array)
    """
    # Compute broadcasted shape and strides
    shapes = cgutils.unpack_tuple(builder, arr.shape)
    strides = cgutils.unpack_tuple(builder, arr.strides)

    shapes, strides = _bc_adjust_dimension(context, builder, shapes, strides,
                                           target_shape)
    shapes, strides = _bc_adjust_shape_strides(context, builder, shapes,
                                               strides, target_shape)
    new_arrtype = arrtype.copy(ndim=len(target_shape), layout='A')
    # Create new view
    new_arr = make_array(new_arrtype)(context, builder)
    populate_array(new_arr,
                   data=arr.data,
                   shape=cgutils.pack_array(builder, shapes),
                   strides=cgutils.pack_array(builder, strides),
                   itemsize=arr.itemsize,
                   meminfo=arr.meminfo,
                   parent=arr.parent)
    return new_arrtype, new_arr


@intrinsic
def _numpy_broadcast_to(typingctx, array, shape):
    ret = array.copy(ndim=shape.count, layout='A', readonly=True)
    sig = ret(array, shape)

    def codegen(context, builder, sig, args):
        src, shape_ = args
        srcty = sig.args[0]

        src = make_array(srcty)(context, builder, src)
        shape_ = cgutils.unpack_tuple(builder, shape_)
        _, dest = _broadcast_to_shape(context, builder, srcty, src, shape_,)

        # Hack to get np.broadcast_to to return a read-only array
        setattr(dest, 'parent', Constant(
                context.get_value_type(dest._datamodel.get_type('parent')),
                None))

        res = dest._getvalue()
        return impl_ret_borrowed(context, builder, sig.return_type, res)
    return sig, codegen


@intrinsic
def get_readonly_array(typingctx, arr):
    # returns a copy of arr which is readonly
    ret = arr.copy(readonly=True)
    sig = ret(arr)

    def codegen(context, builder, sig, args):
        [src] = args
        srcty = sig.args[0]

        dest = make_array(srcty)(context, builder, src)
        # Hack to return a read-only array
        dest.parent = cgutils.get_null_value(dest.parent.type)
        res = dest._getvalue()
        return impl_ret_borrowed(context, builder, sig.return_type, res)
    return sig, codegen


@register_jitable
def _can_broadcast(array, dest_shape):
    src_shape = array.shape
    src_ndim = len(src_shape)
    dest_ndim = len(dest_shape)
    if src_ndim > dest_ndim:
        raise ValueError('input operand has more dimensions than allowed '
                         'by the axis remapping')
    for size in dest_shape:
        if size < 0:
            raise ValueError('all elements of broadcast shape must be '
                             'non-negative')

    # based on _broadcast_onto function in numba/np/npyimpl.py
    src_index = 0
    dest_index = dest_ndim - src_ndim
    while src_index < src_ndim:
        src_dim = src_shape[src_index]
        dest_dim = dest_shape[dest_index]
        # possible cases for (src_dim, dest_dim):
        #  * (1, 1)   -> Ok
        #  * (>1, 1)  -> Error!
        #  * (>1, >1) -> src_dim == dest_dim else error!
        #  * (1, >1)  -> Ok
        if src_dim == dest_dim or src_dim == 1:
            src_index += 1
            dest_index += 1
        else:
            raise ValueError('operands could not be broadcast together '
                             'with remapped shapes')


def _default_broadcast_to_impl(array, shape):
    array = np.asarray(array)
    _can_broadcast(array, shape)
    return _numpy_broadcast_to(array, shape)


@overload(np.broadcast_to)
def numpy_broadcast_to(array, shape):
    if not type_can_asarray(array):
        raise errors.TypingError('The first argument "array" must '
                                 'be array-like')

    if isinstance(shape, types.Integer):
        def impl(array, shape):
            return np.broadcast_to(array, (shape,))
        return impl

    elif isinstance(shape, types.UniTuple):
        if not isinstance(shape.dtype, types.Integer):
            msg = 'The second argument "shape" must be a tuple of integers'
            raise errors.TypingError(msg)
        return _default_broadcast_to_impl

    elif isinstance(shape, types.Tuple) and shape.count > 0:
        # check if all types are integers
        if not all([isinstance(typ, types.IntegerLiteral) for typ in shape]):
            msg = f'"{shape}" object cannot be interpreted as an integer'
            raise errors.TypingError(msg)
        return _default_broadcast_to_impl
    elif isinstance(shape, types.Tuple) and shape.count == 0:
        is_scalar_array = isinstance(array, types.Array) and array.ndim == 0
        if type_is_scalar(array) or is_scalar_array:

            def impl(array, shape):  # broadcast_to(array, ())
                # Array type must be supported by "type_can_asarray"
                # Quick note that unicode types are not supported!
                array = np.asarray(array)
                return get_readonly_array(array)
            return impl

        else:
            msg = 'Cannot broadcast a non-scalar to a scalar array'
            raise errors.TypingError(msg)
    else:
        msg = ('The argument "shape" must be a tuple or an integer. '
               'Got %s' % shape)
        raise errors.TypingError(msg)


@register_jitable
def numpy_broadcast_shapes_list(r, m, shape):
    for i in range(len(shape)):
        k = m - len(shape) + i
        tmp = shape[i]
        if tmp < 0:
            raise ValueError("negative dimensions are not allowed")
        if tmp == 1:
            continue
        if r[k] == 1:
            r[k] = tmp
        elif r[k] != tmp:
            raise ValueError("shape mismatch: objects"
                             " cannot be broadcast"
                             " to a single shape")


def ol_numpy_broadcast_shapes(*args):
    # Based on https://github.com/numpy/numpy/blob/f702b26fff3271ba6a6ba29a021fc19051d1f007/numpy/core/src/multiarray/iterators.c#L1129-L1212  # noqa
    for idx, arg in enumerate(args):
        is_int = isinstance(arg, types.Integer)
        is_int_tuple = isinstance(arg, types.UniTuple) and \
            isinstance(arg.dtype, types.Integer)
        is_empty_tuple = isinstance(arg, types.Tuple) and len(arg.types) == 0
        if not (is_int or is_int_tuple or is_empty_tuple):
            msg = (f'Argument {idx} must be either an int or tuple[int]. '
                   f'Got {arg}')
            raise errors.TypingError(msg)

    # discover the number of dimensions
    m = 0
    for arg in args:
        if isinstance(arg, types.Integer):
            m = max(m, 1)
        elif isinstance(arg, types.BaseTuple):
            m = max(m, len(arg))

    if m == 0:
        return lambda *args: ()
    else:
        tup_init = (1,) * m

        def impl(*args):
            # propagate args
            r = [1] * m
            tup = tup_init
            for arg in literal_unroll(args):
                if isinstance(arg, tuple) and len(arg) > 0:
                    numpy_broadcast_shapes_list(r, m, arg)
                elif isinstance(arg, int):
                    numpy_broadcast_shapes_list(r, m, (arg,))
            for idx, elem in enumerate(r):
                tup = tuple_setitem(tup, idx, elem)
            return tup
        return impl


if numpy_version >= (1, 20):
    overload(np.broadcast_shapes)(ol_numpy_broadcast_shapes)


def __broadcast_shapes(*args):
    pass


# np.broadcast_shapes is only available on NumPy >= 1.20
# this quick hack allow us to use np.broadcast_shapes internally without
# having to check if it exists in the NumPy module
overload(__broadcast_shapes)(ol_numpy_broadcast_shapes)


@overload(np.broadcast_arrays)
def numpy_broadcast_arrays(*args):

    for idx, arg in enumerate(args):
        if not type_can_asarray(arg):
            raise errors.TypingError(f'Argument "{idx}" must '
                                     'be array-like')

    unified_dtype = None
    dt = None
    for arg in args:
        if isinstance(arg, (types.Array, types.BaseTuple)):
            dt = arg.dtype
        else:
            dt = arg

        if unified_dtype is None:
            unified_dtype = dt
        elif unified_dtype != dt:
            raise errors.TypingError('Mismatch of argument types. Numba cannot '
                                     'broadcast arrays with different types. '
                                     f'Got {args}')

    # number of dimensions
    m = 0
    for idx, arg in enumerate(args):
        if isinstance(arg, types.ArrayCompatible):
            m = max(m, arg.ndim)
        elif isinstance(arg, (types.Number, types.Boolean, types.BaseTuple)):
            m = max(m, 1)
        else:
            raise errors.TypingError(f'Unhandled type {arg}')

    tup_init = (0,) * m

    def impl(*args):
        # find out the output shape
        # we can't call np.broadcast_shapes here since args may have arrays
        # with different shapes and it is not possible to create a list
        # with those shapes dynamically
        shape = [1] * m
        for array in literal_unroll(args):
            numpy_broadcast_shapes_list(shape, m, np.asarray(array).shape)

        tup = tup_init

        for i in range(m):
            tup = tuple_setitem(tup, i, shape[i])

        # numpy checks if the input arrays have the same shape as `shape`
        outs = []
        for array in literal_unroll(args):
            outs.append(np.broadcast_to(np.asarray(array), tup))
        return outs

    return impl


def fancy_setslice(context, builder, sig, args, index_types, indices):
    """
    Implement slice assignment for arrays.  This implementation works for
    basic as well as fancy indexing, since there's no functional difference
    between the two for indexed assignment.
    """
    aryty, _, srcty = sig.args
    ary, _, src = args

    ary = make_array(aryty)(context, builder, ary)
    dest_shapes = cgutils.unpack_tuple(builder, ary.shape)
    dest_strides = cgutils.unpack_tuple(builder, ary.strides)
    dest_data = ary.data

    indexer = FancyIndexer(context, builder, aryty, ary,
                           index_types, indices)
    indexer.prepare()
    src_type = None

    if isinstance(srcty, types.Buffer):
        src_type = 'buffer'
        # Source is an array
        src_dtype = srcty.dtype
        index_shape = indexer.get_shape()
        src = make_array(srcty)(context, builder, src)
        # Broadcast source array to shape
        srcty, src = _broadcast_to_shape(context, builder, srcty, src,
                                         index_shape)
        src_shapes = cgutils.unpack_tuple(builder, src.shape)
        src_data = src.data

        # Check shapes are equal
        shape_error = cgutils.false_bit
        assert len(index_shape) == len(src_shapes)

        for u, v in zip(src_shapes, index_shape):
            shape_error = builder.or_(shape_error,
                                      builder.icmp_signed('!=', u, v))

        with builder.if_then(shape_error, likely=False):
            msg = "cannot assign slice from input of different size"
            context.call_conv.return_user_exc(builder, ValueError, (msg,))

    elif isinstance(srcty, types.Sequence):
        src_type = 'sequence'
        src_dtype = srcty.dtype

        # Check shape is equal to sequence length
        index_shape = indexer.get_shape()
        assert len(index_shape) == 1
        len_impl = context.get_function(len, signature(types.intp, srcty))
        seq_len = len_impl(builder, (src,))

        shape_error = builder.icmp_signed('!=', index_shape[0], seq_len)

        with builder.if_then(shape_error, likely=False):
            msg = "cannot assign slice from input of different size"
            context.call_conv.return_user_exc(builder, ValueError, (msg,))
        getitem_impl = context.get_function(
            operator.getitem,
            signature(src_dtype, srcty, types.intp))
    else:
        # Source is a scalar (broadcast or not, depending on destination
        # shape).
        src_dtype = srcty
        src_type = 'scalar'

    if src_type == 'buffer':
        def flat_imp_nocopy(ary):
            return ary.reshape(ary.size)

        def flat_imp_copy(ary):
            return ary.copy().reshape(ary.size)

<<<<<<< HEAD
        # If the source array is contigous, use the nocopy version
        if srcty.is_contig:
            flat_imp = flat_imp_nocopy
        # otherwise, use copy version since we don't support
        # reshaping non-contigous arrays
        else:
            flat_imp = flat_imp_copy

        retty = types.Array(srcty.dtype, 1, srcty.layout, readonly=True)
        sig = signature(retty, srcty)
        src_flat_instr = context.compile_internal(builder, flat_imp, sig,
                                                  (src._getvalue(),))
        src_flat = make_array(retty)(context, builder, src_flat_instr)
        src_data = src_flat.data
=======
    zero = context.get_constant(types.uintp, 0)
    # Loop on destination and copy from source to destination
    dest_indices, counts = indexer.begin_loops()

    # Source is iterated in natural order

    # Counts represent a counter for the number of times a specified axis
    # is being accessed, during setitem they are used as source
    # indices
    counts = list(counts)

    # We need to artifically introduce the index zero wherever a
    # newaxis is present within the indexer. These always remain
    # zero.
    for i in indexer.newaxes:
        counts.insert(i, zero)

    source_indices = [c for c in counts if c is not None]

    val = src_getitem(source_indices)
>>>>>>> ec521024

    src_idx = cgutils.alloca_once_value(builder,
                                        context.get_constant(types.intp, 0))
    # Loop on destination and copy from source to destination
    dest_indices = indexer.begin_loops()

    # No need to check for wraparound, as the indexers all ensure
    # a positive index is returned.
    dest_ptr = cgutils.get_item_pointer2(context, builder, dest_data,
                                         dest_shapes, dest_strides,
                                         aryty.layout, dest_indices,
                                         wraparound=False,
                                         boundscheck=context.enable_boundscheck)

    if src_type == 'scalar':
        store_item(context, builder, aryty, src, dest_ptr)
    elif src_type == 'buffer':
        cur = builder.load(src_idx)
        ptr = builder.gep(src_data, [cur])
        val = builder.load(ptr)
        val = context.cast(builder, val, src_dtype, aryty.dtype)
        store_item(context, builder, aryty, val, dest_ptr)
        next_idx = cgutils.increment_index(builder, cur)
        builder.store(next_idx, src_idx)
    elif src_type == 'sequence':
        cur = builder.load(src_idx)
        val = getitem_impl(builder, (src, cur))
        val = context.cast(builder, val, src_dtype, aryty.dtype)
        store_item(context, builder, aryty, val, dest_ptr)
        next_idx = cgutils.increment_index(builder, cur)
        builder.store(next_idx, src_idx)

    indexer.end_loops()

    if src_type == 'buffer':
        for _indexer in indexer.indexers:
            if isinstance(_indexer, IntegerArrayIndexer) \
               and hasattr(_indexer, "idxary_instr"):
                context.nrt.decref(builder, _indexer.idxty,
                                   _indexer.idxary_instr)
        context.nrt.decref(builder, retty, src_flat_instr)


# ------------------------------------------------------------------------------
# Shape / layout altering

def vararg_to_tuple(context, builder, sig, args):
    aryty = sig.args[0]
    dimtys = sig.args[1:]
    # values
    ary = args[0]
    dims = args[1:]
    # coerce all types to intp
    dims = [context.cast(builder, val, ty, types.intp)
            for ty, val in zip(dimtys, dims)]
    # make a tuple
    shape = cgutils.pack_array(builder, dims, dims[0].type)

    shapety = types.UniTuple(dtype=types.intp, count=len(dims))
    new_sig = typing.signature(sig.return_type, aryty, shapety)
    new_args = ary, shape

    return new_sig, new_args


@lower_builtin('array.transpose', types.Array)
def array_transpose(context, builder, sig, args):
    return array_T(context, builder, sig.args[0], args[0])


def permute_arrays(axis, shape, strides):
    if len(axis) != len(set(axis)):
        raise ValueError("repeated axis in transpose")
    dim = len(shape)
    for x in axis:
        if x >= dim or abs(x) > dim:
            raise ValueError("axis is out of bounds for array of "
                             "given dimension")

    shape[:] = shape[axis]
    strides[:] = strides[axis]


# Transposing an array involves permuting the shape and strides of the array
# based on the given axes.
@lower_builtin('array.transpose', types.Array, types.BaseTuple)
def array_transpose_tuple(context, builder, sig, args):
    aryty = sig.args[0]
    ary = make_array(aryty)(context, builder, args[0])

    axisty, axis = sig.args[1], args[1]
    num_axis, dtype = axisty.count, axisty.dtype

    ll_intp = context.get_value_type(types.intp)
    ll_ary_size = ir.ArrayType(ll_intp, num_axis)

    # Allocate memory for axes, shapes, and strides arrays.
    arys = [axis, ary.shape, ary.strides]
    ll_arys = [cgutils.alloca_once(builder, ll_ary_size) for _ in arys]

    # Store axes, shapes, and strides arrays to the allocated memory.
    for src, dst in zip(arys, ll_arys):
        builder.store(src, dst)

    np_ary_ty = types.Array(dtype=dtype, ndim=1, layout='C')
    np_itemsize = context.get_constant(types.intp,
                                       context.get_abi_sizeof(ll_intp))

    # Form NumPy arrays for axes, shapes, and strides arrays.
    np_arys = [make_array(np_ary_ty)(context, builder) for _ in arys]

    # Roughly, `np_ary = np.array(ll_ary)` for each of axes, shapes, and strides
    for np_ary, ll_ary in zip(np_arys, ll_arys):
        populate_array(np_ary,
                       data=builder.bitcast(ll_ary, ll_intp.as_pointer()),
                       shape=[context.get_constant(types.intp, num_axis)],
                       strides=[np_itemsize],
                       itemsize=np_itemsize,
                       meminfo=None)

    # Pass NumPy arrays formed above to permute_arrays function that permutes
    # shapes and strides based on axis contents.
    context.compile_internal(builder, permute_arrays,
                             typing.signature(types.void,
                                              np_ary_ty, np_ary_ty, np_ary_ty),
                             [a._getvalue() for a in np_arys])

    # Make a new array based on permuted shape and strides and return it.
    ret = make_array(sig.return_type)(context, builder)
    populate_array(ret,
                   data=ary.data,
                   shape=builder.load(ll_arys[1]),
                   strides=builder.load(ll_arys[2]),
                   itemsize=ary.itemsize,
                   meminfo=ary.meminfo,
                   parent=ary.parent)
    res = ret._getvalue()
    return impl_ret_borrowed(context, builder, sig.return_type, res)


@lower_builtin('array.transpose', types.Array, types.VarArg(types.Any))
def array_transpose_vararg(context, builder, sig, args):
    new_sig, new_args = vararg_to_tuple(context, builder, sig, args)
    return array_transpose_tuple(context, builder, new_sig, new_args)


@overload(np.transpose)
def numpy_transpose(a, axes=None):
    if isinstance(a, types.BaseTuple):
        raise errors.UnsupportedError("np.transpose does not accept tuples")

    if axes is None:
        def np_transpose_impl(a, axes=None):
            return a.transpose()
    else:
        def np_transpose_impl(a, axes=None):
            return a.transpose(axes)

    return np_transpose_impl


@lower_getattr(types.Array, 'T')
def array_T(context, builder, typ, value):
    if typ.ndim <= 1:
        res = value
    else:
        ary = make_array(typ)(context, builder, value)
        ret = make_array(typ)(context, builder)
        shapes = cgutils.unpack_tuple(builder, ary.shape, typ.ndim)
        strides = cgutils.unpack_tuple(builder, ary.strides, typ.ndim)
        populate_array(ret,
                       data=ary.data,
                       shape=cgutils.pack_array(builder, shapes[::-1]),
                       strides=cgutils.pack_array(builder, strides[::-1]),
                       itemsize=ary.itemsize,
                       meminfo=ary.meminfo,
                       parent=ary.parent)
        res = ret._getvalue()
    return impl_ret_borrowed(context, builder, typ, res)


@overload(np.logspace)
def numpy_logspace(start, stop, num=50):
    if not isinstance(start, types.Number):
        raise errors.TypingError('The first argument "start" must be a number')
    if not isinstance(stop, types.Number):
        raise errors.TypingError('The second argument "stop" must be a number')
    if not isinstance(num, (int, types.Integer)):
        raise errors.TypingError('The third argument "num" must be an integer')

    def impl(start, stop, num=50):
        y = np.linspace(start, stop, num)
        return np.power(10.0, y)

    return impl


@overload(np.rot90)
def numpy_rot90(arr, k=1):
    # supporting axes argument it needs to be included in np.flip
    if not isinstance(k, (int, types.Integer)):
        raise errors.TypingError('The second argument "k" must be an integer')
    if not isinstance(arr, types.Array):
        raise errors.TypingError('The first argument "arr" must be an array')

    if arr.ndim < 2:
        raise errors.NumbaValueError('Input must be >= 2-d.')

    def impl(arr, k=1):
        k = k % 4
        if k == 0:
            return arr[:]
        elif k == 1:
            return np.swapaxes(np.fliplr(arr), 0, 1)
        elif k == 2:
            return np.flipud(np.fliplr(arr))
        elif k == 3:
            return np.fliplr(np.swapaxes(arr, 0, 1))
        else:
            raise AssertionError  # unreachable

    return impl


def _attempt_nocopy_reshape(context, builder, aryty, ary,
                            newnd, newshape, newstrides):
    """
    Call into Numba_attempt_nocopy_reshape() for the given array type
    and instance, and the specified new shape.

    Return value is non-zero if successful, and the array pointed to
    by *newstrides* will be filled up with the computed results.
    """
    ll_intp = context.get_value_type(types.intp)
    ll_intp_star = ll_intp.as_pointer()
    ll_intc = context.get_value_type(types.intc)
    fnty = ir.FunctionType(ll_intc, [
        # nd, *dims, *strides
        ll_intp, ll_intp_star, ll_intp_star,
        # newnd, *newdims, *newstrides
        ll_intp, ll_intp_star, ll_intp_star,
        # itemsize, is_f_order
        ll_intp, ll_intc])
    fn = cgutils.get_or_insert_function(builder.module, fnty,
                                        "numba_attempt_nocopy_reshape")

    nd = ll_intp(aryty.ndim)
    shape = cgutils.gep_inbounds(builder, ary._get_ptr_by_name('shape'), 0, 0)
    strides = cgutils.gep_inbounds(builder, ary._get_ptr_by_name('strides'),
                                   0, 0)
    newnd = ll_intp(newnd)
    newshape = cgutils.gep_inbounds(builder, newshape, 0, 0)
    newstrides = cgutils.gep_inbounds(builder, newstrides, 0, 0)
    is_f_order = ll_intc(0)
    res = builder.call(fn, [nd, shape, strides,
                            newnd, newshape, newstrides,
                            ary.itemsize, is_f_order])
    return res


def normalize_reshape_value(origsize, shape):
    num_neg_value = 0
    known_size = 1
    for ax, s in enumerate(shape):
        if s < 0:
            num_neg_value += 1
            neg_ax = ax
        else:
            known_size *= s

    if num_neg_value == 0:
        if origsize != known_size:
            raise ValueError("total size of new array must be unchanged")

    elif num_neg_value == 1:
        # Infer negative dimension
        if known_size == 0:
            inferred = 0
            ok = origsize == 0
        else:
            inferred = origsize // known_size
            ok = origsize % known_size == 0
        if not ok:
            raise ValueError("total size of new array must be unchanged")
        shape[neg_ax] = inferred

    else:
        raise ValueError("multiple negative shape values")


@lower_builtin('array.reshape', types.Array, types.BaseTuple)
def array_reshape(context, builder, sig, args):
    aryty = sig.args[0]
    retty = sig.return_type

    shapety = sig.args[1]
    shape = args[1]

    ll_intp = context.get_value_type(types.intp)
    ll_shape = ir.ArrayType(ll_intp, shapety.count)

    ary = make_array(aryty)(context, builder, args[0])

    # We will change the target shape in this slot
    # (see normalize_reshape_value() below)
    newshape = cgutils.alloca_once(builder, ll_shape)
    builder.store(shape, newshape)

    # Create a shape array pointing to the value of newshape.
    # (roughly, `shape_ary = np.array(ary.shape)`)
    shape_ary_ty = types.Array(dtype=shapety.dtype, ndim=1, layout='C')
    shape_ary = make_array(shape_ary_ty)(context, builder)
    shape_itemsize = context.get_constant(types.intp,
                                          context.get_abi_sizeof(ll_intp))
    populate_array(shape_ary,
                   data=builder.bitcast(newshape, ll_intp.as_pointer()),
                   shape=[context.get_constant(types.intp, shapety.count)],
                   strides=[shape_itemsize],
                   itemsize=shape_itemsize,
                   meminfo=None)

    # Compute the original array size
    size = ary.nitems

    # Call our normalizer which will fix the shape array in case of negative
    # shape value
    context.compile_internal(builder, normalize_reshape_value,
                             typing.signature(types.void,
                                              types.uintp, shape_ary_ty),
                             [size, shape_ary._getvalue()])

    # Perform reshape (nocopy)
    newnd = shapety.count
    newstrides = cgutils.alloca_once(builder, ll_shape)

    ok = _attempt_nocopy_reshape(context, builder, aryty, ary, newnd,
                                 newshape, newstrides)
    fail = builder.icmp_unsigned('==', ok, ok.type(0))

    with builder.if_then(fail):
        msg = "incompatible shape for array"
        context.call_conv.return_user_exc(builder, NotImplementedError, (msg,))

    ret = make_array(retty)(context, builder)
    populate_array(ret,
                   data=ary.data,
                   shape=builder.load(newshape),
                   strides=builder.load(newstrides),
                   itemsize=ary.itemsize,
                   meminfo=ary.meminfo,
                   parent=ary.parent)
    res = ret._getvalue()
    return impl_ret_borrowed(context, builder, sig.return_type, res)


@lower_builtin('array.reshape', types.Array, types.VarArg(types.Any))
def array_reshape_vararg(context, builder, sig, args):
    new_sig, new_args = vararg_to_tuple(context, builder, sig, args)
    return array_reshape(context, builder, new_sig, new_args)


@overload(np.reshape)
def np_reshape(a, shape):
    def np_reshape_impl(a, shape):
        return a.reshape(shape)
    return np_reshape_impl


@overload(np.append)
def np_append(arr, values, axis=None):

    if not type_can_asarray(arr):
        raise errors.TypingError('The first argument "arr" must be array-like')

    if not type_can_asarray(values):
        raise errors.TypingError('The second argument "values" must be '
                                 'array-like')

    if is_nonelike(axis):
        def impl(arr, values, axis=None):
            arr = np.ravel(np.asarray(arr))
            values = np.ravel(np.asarray(values))
            return np.concatenate((arr, values))
    else:

        if not isinstance(axis, types.Integer):
            raise errors.TypingError('The third argument "axis" must be an '
                                     'integer')

        def impl(arr, values, axis=None):
            return np.concatenate((arr, values), axis=axis)
    return impl


@lower_builtin('array.ravel', types.Array)
def array_ravel(context, builder, sig, args):
    # Only support no argument version (default order='C')
    def imp_nocopy(ary):
        """No copy version"""
        return ary.reshape(ary.size)

    def imp_copy(ary):
        """Copy version"""
        return ary.flatten()

    # If the input array is C layout already, use the nocopy version
    if sig.args[0].layout == 'C':
        imp = imp_nocopy
    # otherwise, use flatten under-the-hood
    else:
        imp = imp_copy

    res = context.compile_internal(builder, imp, sig, args)
    res = impl_ret_new_ref(context, builder, sig.return_type, res)
    return res


@lower_builtin(np.ravel, types.Array)
def np_ravel(context, builder, sig, args):
    def np_ravel_impl(a):
        return a.ravel()

    return context.compile_internal(builder, np_ravel_impl, sig, args)


@lower_builtin('array.flatten', types.Array)
def array_flatten(context, builder, sig, args):
    # Only support flattening to C layout currently.
    def imp(ary):
        return ary.copy().reshape(ary.size)

    res = context.compile_internal(builder, imp, sig, args)
    res = impl_ret_new_ref(context, builder, sig.return_type, res)
    return res


@register_jitable
def _np_clip_impl(a, a_min, a_max, out):
    # Both a_min and a_max are numpy arrays
    ret = np.empty_like(a) if out is None else out
    a_b, a_min_b, a_max_b = np.broadcast_arrays(a, a_min, a_max)
    for index in np.ndindex(a_b.shape):
        val_a = a_b[index]
        val_a_min = a_min_b[index]
        val_a_max = a_max_b[index]
        ret[index] = min(max(val_a, val_a_min), val_a_max)

    return ret


@register_jitable
def _np_clip_impl_none(a, b, use_min, out):
    for index in np.ndindex(a.shape):
        val_a = a[index]
        val_b = b[index]
        if use_min:
            out[index] = min(val_a, val_b)
        else:
            out[index] = max(val_a, val_b)
    return out


@overload(np.clip)
def np_clip(a, a_min, a_max, out=None):
    if not type_can_asarray(a):
        raise errors.TypingError('The argument "a" must be array-like')

    if (not isinstance(a_min, types.NoneType) and
            not type_can_asarray(a_min)):
        raise errors.TypingError(('The argument "a_min" must be a number '
                                 'or an array-like'))

    if (not isinstance(a_max, types.NoneType) and
            not type_can_asarray(a_max)):
        raise errors.TypingError('The argument "a_max" must be a number '
                                 'or an array-like')

    if not (isinstance(out, types.Array) or is_nonelike(out)):
        msg = 'The argument "out" must be an array if it is provided'
        raise errors.TypingError(msg)

    # TODO: support scalar a (issue #3469)
    a_min_is_none = a_min is None or isinstance(a_min, types.NoneType)
    a_max_is_none = a_max is None or isinstance(a_max, types.NoneType)

    if a_min_is_none and a_max_is_none:
        # Raises value error when both a_min and a_max are None
        def np_clip_nn(a, a_min, a_max, out=None):
            raise ValueError("array_clip: must set either max or min")

        return np_clip_nn

    a_min_is_scalar = isinstance(a_min, types.Number)
    a_max_is_scalar = isinstance(a_max, types.Number)

    if a_min_is_scalar and a_max_is_scalar:
        def np_clip_ss(a, a_min, a_max, out=None):
            # a_min and a_max are scalars
            # since their shape will be empty
            # so broadcasting is not needed at all
            ret = np.empty_like(a) if out is None else out
            for index in np.ndindex(a.shape):
                val_a = a[index]
                ret[index] = min(max(val_a, a_min), a_max)

            return ret

        return np_clip_ss
    elif a_min_is_scalar and not a_max_is_scalar:
        if a_max_is_none:
            def np_clip_sn(a, a_min, a_max, out=None):
                # a_min is a scalar
                # since its shape will be empty
                # so broadcasting is not needed at all
                ret = np.empty_like(a) if out is None else out
                for index in np.ndindex(a.shape):
                    val_a = a[index]
                    ret[index] = max(val_a, a_min)

                return ret

            return np_clip_sn
        else:
            def np_clip_sa(a, a_min, a_max, out=None):
                # a_min is a scalar
                # since its shape will be empty
                # broadcast it to shape of a
                # by using np.full_like
                a_min_full = np.full_like(a, a_min)
                return _np_clip_impl(a, a_min_full, a_max, out)

            return np_clip_sa
    elif not a_min_is_scalar and a_max_is_scalar:
        if a_min_is_none:
            def np_clip_ns(a, a_min, a_max, out=None):
                # a_max is a scalar
                # since its shape will be empty
                # so broadcasting is not needed at all
                ret = np.empty_like(a) if out is None else out
                for index in np.ndindex(a.shape):
                    val_a = a[index]
                    ret[index] = min(val_a, a_max)

                return ret

            return np_clip_ns
        else:
            def np_clip_as(a, a_min, a_max, out=None):
                # a_max is a scalar
                # since its shape will be empty
                # broadcast it to shape of a
                # by using np.full_like
                a_max_full = np.full_like(a, a_max)
                return _np_clip_impl(a, a_min, a_max_full, out)

            return np_clip_as
    else:
        # Case where exactly one of a_min or a_max is None
        if a_min_is_none:
            def np_clip_na(a, a_min, a_max, out=None):
                # a_max is a numpy array but a_min is None
                ret = np.empty_like(a) if out is None else out
                a_b, a_max_b = np.broadcast_arrays(a, a_max)
                return _np_clip_impl_none(a_b, a_max_b, True, ret)

            return np_clip_na
        elif a_max_is_none:
            def np_clip_an(a, a_min, a_max, out=None):
                # a_min is a numpy array but a_max is None
                ret = np.empty_like(a) if out is None else out
                a_b, a_min_b = np.broadcast_arrays(a, a_min)
                return _np_clip_impl_none(a_b, a_min_b, False, ret)

            return np_clip_an
        else:
            def np_clip_aa(a, a_min, a_max, out=None):
                # Both a_min and a_max are clearly arrays
                # because none of the above branches
                # returned
                return _np_clip_impl(a, a_min, a_max, out)

            return np_clip_aa


@overload_method(types.Array, 'clip')
def array_clip(a, a_min=None, a_max=None, out=None):
    def impl(a, a_min=None, a_max=None, out=None):
        return np.clip(a, a_min, a_max, out)
    return impl


def _change_dtype(context, builder, oldty, newty, ary):
    """
    Attempt to fix up *ary* for switching from *oldty* to *newty*.

    See Numpy's array_descr_set()
    (np/core/src/multiarray/getset.c).
    Attempt to fix the array's shape and strides for a new dtype.
    False is returned on failure, True on success.
    """
    assert oldty.ndim == newty.ndim
    assert oldty.layout == newty.layout

    new_layout = ord(newty.layout)
    any_layout = ord('A')
    c_layout = ord('C')
    f_layout = ord('F')

    int8 = types.int8

    def imp(nd, dims, strides, old_itemsize, new_itemsize, layout):
        # Attempt to update the layout due to limitation of the numba
        # type system.
        if layout == any_layout:
            # Test rightmost stride to be contiguous
            if strides[-1] == old_itemsize:
                # Process this as if it is C contiguous
                layout = int8(c_layout)
            # Test leftmost stride to be F contiguous
            elif strides[0] == old_itemsize:
                # Process this as if it is F contiguous
                layout = int8(f_layout)

        if old_itemsize != new_itemsize and (layout == any_layout or nd == 0):
            return False

        if layout == c_layout:
            i = nd - 1
        else:
            i = 0

        if new_itemsize < old_itemsize:
            # If it is compatible, increase the size of the dimension
            # at the end (or at the front if F-contiguous)
            if (old_itemsize % new_itemsize) != 0:
                return False

            newdim = old_itemsize // new_itemsize
            dims[i] *= newdim
            strides[i] = new_itemsize

        elif new_itemsize > old_itemsize:
            # Determine if last (or first if F-contiguous) dimension
            # is compatible
            bytelength = dims[i] * old_itemsize
            if (bytelength % new_itemsize) != 0:
                return False

            dims[i] = bytelength // new_itemsize
            strides[i] = new_itemsize

        else:
            # Same item size: nothing to do (this also works for
            # non-contiguous arrays).
            pass

        return True

    old_itemsize = context.get_constant(types.intp,
                                        get_itemsize(context, oldty))
    new_itemsize = context.get_constant(types.intp,
                                        get_itemsize(context, newty))

    nd = context.get_constant(types.intp, newty.ndim)
    shape_data = cgutils.gep_inbounds(builder, ary._get_ptr_by_name('shape'),
                                      0, 0)
    strides_data = cgutils.gep_inbounds(builder,
                                        ary._get_ptr_by_name('strides'), 0, 0)

    shape_strides_array_type = types.Array(dtype=types.intp, ndim=1, layout='C')
    arycls = context.make_array(shape_strides_array_type)

    shape_constant = cgutils.pack_array(builder,
                                        [context.get_constant(types.intp,
                                                              newty.ndim)])

    sizeof_intp = context.get_abi_sizeof(context.get_data_type(types.intp))
    sizeof_intp = context.get_constant(types.intp, sizeof_intp)
    strides_constant = cgutils.pack_array(builder, [sizeof_intp])

    shape_ary = arycls(context, builder)

    populate_array(shape_ary,
                   data=shape_data,
                   shape=shape_constant,
                   strides=strides_constant,
                   itemsize=sizeof_intp,
                   meminfo=None)

    strides_ary = arycls(context, builder)
    populate_array(strides_ary,
                   data=strides_data,
                   shape=shape_constant,
                   strides=strides_constant,
                   itemsize=sizeof_intp,
                   meminfo=None)

    shape = shape_ary._getvalue()
    strides = strides_ary._getvalue()
    args = [nd, shape, strides, old_itemsize, new_itemsize,
            context.get_constant(types.int8, new_layout)]

    sig = signature(types.boolean,
                    types.intp,  # nd
                    shape_strides_array_type,  # dims
                    shape_strides_array_type,  # strides
                    types.intp,  # old_itemsize
                    types.intp,  # new_itemsize
                    types.int8,  # layout
                    )

    res = context.compile_internal(builder, imp, sig, args)
    update_array_info(newty, ary)
    res = impl_ret_borrowed(context, builder, sig.return_type, res)
    return res


@overload(np.shape)
def np_shape(a):
    if not type_can_asarray(a):
        raise errors.TypingError("The argument to np.shape must be array-like")

    def impl(a):
        return np.asarray(a).shape
    return impl

# ------------------------------------------------------------------------------


@overload(np.unique)
def np_unique(a):
    def np_unique_impl(a):
        b = np.sort(a.ravel())
        head = list(b[:1])
        tail = [x for i, x in enumerate(b[1:]) if b[i] != x]
        return np.array(head + tail)
    return np_unique_impl


@overload(np.repeat)
def np_repeat(a, repeats):
    # Implementation for repeats being a scalar is a module global function
    # (see below) because it might be called from the implementation below.

    def np_repeat_impl_repeats_array_like(a, repeats):
        # implementation if repeats is an array like
        repeats_array = np.asarray(repeats, dtype=np.int64)
        # if it is a singleton array, invoke the scalar implementation
        if repeats_array.shape[0] == 1:
            return np_repeat_impl_repeats_scaler(a, repeats_array[0])
        if np.any(repeats_array < 0):
            raise ValueError("negative dimensions are not allowed")
        asa = np.asarray(a)
        aravel = asa.ravel()
        n = aravel.shape[0]
        if aravel.shape != repeats_array.shape:
            raise ValueError(
                "operands could not be broadcast together")
        to_return = np.empty(np.sum(repeats_array), dtype=asa.dtype)
        pos = 0
        for i in range(n):
            to_return[pos : pos + repeats_array[i]] = aravel[i]
            pos += repeats_array[i]
        return to_return

    # type checking
    if isinstance(a, (types.Array,
                      types.List,
                      types.BaseTuple,
                      types.Number,
                      types.Boolean,
                      )
                  ):
        if isinstance(repeats, types.Integer):
            return np_repeat_impl_repeats_scaler
        elif isinstance(repeats, (types.Array, types.List)):
            if isinstance(repeats.dtype, types.Integer):
                return np_repeat_impl_repeats_array_like

        raise errors.TypingError(
            "The repeats argument must be an integer "
            "or an array-like of integer dtype")


@register_jitable
def np_repeat_impl_repeats_scaler(a, repeats):
    if repeats < 0:
        raise ValueError("negative dimensions are not allowed")
    asa = np.asarray(a)
    aravel = asa.ravel()
    n = aravel.shape[0]
    if repeats == 0:
        return np.empty(0, dtype=asa.dtype)
    elif repeats == 1:
        return np.copy(aravel)
    else:
        to_return = np.empty(n * repeats, dtype=asa.dtype)
        for i in range(n):
            to_return[i * repeats : (i + 1) * repeats] = aravel[i]
        return to_return


@extending.overload_method(types.Array, 'repeat')
def array_repeat(a, repeats):
    def array_repeat_impl(a, repeats):
        return np.repeat(a, repeats)

    return array_repeat_impl


@intrinsic
def _intrin_get_itemsize(tyctx, dtype):
    """Computes the itemsize of the dtype"""
    sig = types.intp(dtype)

    def codegen(cgctx, builder, sig, llargs):
        llty = cgctx.get_data_type(sig.args[0].dtype)
        llintp = cgctx.get_data_type(sig.return_type)
        return llintp(cgctx.get_abi_sizeof(llty))
    return sig, codegen


def _compatible_view(a, dtype):
    pass


@overload(_compatible_view, target='generic')
def ol_compatible_view(a, dtype):
    """Determines if the array and dtype are compatible for forming a view."""
    # NOTE: NumPy 1.23+ uses this check.
    # Code based on:
    # https://github.com/numpy/numpy/blob/750ad21258cfc00663586d5a466e24f91b48edc7/numpy/core/src/multiarray/getset.c#L500-L555  # noqa: E501
    def impl(a, dtype):
        dtype_size = _intrin_get_itemsize(dtype)
        if dtype_size != a.itemsize:
            # catch forbidden cases
            if a.ndim == 0:
                msg1 = ("Changing the dtype of a 0d array is only supported "
                        "if the itemsize is unchanged")
                raise ValueError(msg1)
            else:
                # NumPy has a check here for subarray type conversion which
                # Numba doesn't support
                pass

            # Resize on last axis only
            axis = a.ndim - 1
            p1 = a.shape[axis] != 1
            p2 = a.size != 0
            p3 = a.strides[axis] != a.itemsize
            if (p1 and p2 and p3):
                msg2 = ("To change to a dtype of a different size, the last "
                        "axis must be contiguous")
                raise ValueError(msg2)

            if dtype_size < a.itemsize:
                if dtype_size == 0 or a.itemsize % dtype_size != 0:
                    msg3 = ("When changing to a smaller dtype, its size must "
                            "be a divisor of the size of original dtype")
                    raise ValueError(msg3)
            else:
                newdim = a.shape[axis] * a.itemsize
                if newdim % dtype_size != 0:
                    msg4 = ("When changing to a larger dtype, its size must be "
                            "a divisor of the total size in bytes of the last "
                            "axis of the array.")
                    raise ValueError(msg4)
    return impl


@lower_builtin('array.view', types.Array, types.DTypeSpec)
def array_view(context, builder, sig, args):
    aryty = sig.args[0]
    retty = sig.return_type

    ary = make_array(aryty)(context, builder, args[0])
    ret = make_array(retty)(context, builder)
    # Copy all fields, casting the "data" pointer appropriately
    fields = set(ret._datamodel._fields)
    for k in sorted(fields):
        val = getattr(ary, k)
        if k == 'data':
            ptrty = ret.data.type
            ret.data = builder.bitcast(val, ptrty)
        else:
            setattr(ret, k, val)

    if numpy_version >= (1, 23):
        # NumPy 1.23+ bans views using a dtype that is a different size to that
        # of the array when the last axis is not contiguous. For example, this
        # manifests at runtime when a dtype size altering view is requested
        # on a Fortran ordered array.

        tyctx = context.typing_context
        fnty = tyctx.resolve_value_type(_compatible_view)
        _compatible_view_sig = fnty.get_call_type(tyctx, (*sig.args,), {})
        impl = context.get_function(fnty, _compatible_view_sig)
        impl(builder, args)

    ok = _change_dtype(context, builder, aryty, retty, ret)
    fail = builder.icmp_unsigned('==', ok, Constant(ok.type, 0))

    with builder.if_then(fail):
        msg = "new type not compatible with array"
        context.call_conv.return_user_exc(builder, ValueError, (msg,))

    res = ret._getvalue()
    return impl_ret_borrowed(context, builder, sig.return_type, res)


# ------------------------------------------------------------------------------
# Array attributes

@lower_getattr(types.Array, "dtype")
def array_dtype(context, builder, typ, value):
    res = context.get_dummy_value()
    return impl_ret_untracked(context, builder, typ, res)


@lower_getattr(types.Array, "shape")
@lower_getattr(types.MemoryView, "shape")
def array_shape(context, builder, typ, value):
    arrayty = make_array(typ)
    array = arrayty(context, builder, value)
    res = array.shape
    return impl_ret_untracked(context, builder, typ, res)


@lower_getattr(types.Array, "strides")
@lower_getattr(types.MemoryView, "strides")
def array_strides(context, builder, typ, value):
    arrayty = make_array(typ)
    array = arrayty(context, builder, value)
    res = array.strides
    return impl_ret_untracked(context, builder, typ, res)


@lower_getattr(types.Array, "ndim")
@lower_getattr(types.MemoryView, "ndim")
def array_ndim(context, builder, typ, value):
    res = context.get_constant(types.intp, typ.ndim)
    return impl_ret_untracked(context, builder, typ, res)


@lower_getattr(types.Array, "size")
def array_size(context, builder, typ, value):
    arrayty = make_array(typ)
    array = arrayty(context, builder, value)
    res = array.nitems
    return impl_ret_untracked(context, builder, typ, res)


@lower_getattr(types.Array, "itemsize")
@lower_getattr(types.MemoryView, "itemsize")
def array_itemsize(context, builder, typ, value):
    arrayty = make_array(typ)
    array = arrayty(context, builder, value)
    res = array.itemsize
    return impl_ret_untracked(context, builder, typ, res)


@lower_getattr(types.Array, "nbytes")
@lower_getattr(types.MemoryView, "nbytes")
def array_nbytes(context, builder, typ, value):
    """
    nbytes = size * itemsize
    """
    arrayty = make_array(typ)
    array = arrayty(context, builder, value)
    res = builder.mul(array.nitems, array.itemsize)
    return impl_ret_untracked(context, builder, typ, res)


@lower_getattr(types.MemoryView, "contiguous")
def array_contiguous(context, builder, typ, value):
    res = context.get_constant(types.boolean, typ.is_contig)
    return impl_ret_untracked(context, builder, typ, res)


@lower_getattr(types.MemoryView, "c_contiguous")
def array_c_contiguous(context, builder, typ, value):
    res = context.get_constant(types.boolean, typ.is_c_contig)
    return impl_ret_untracked(context, builder, typ, res)


@lower_getattr(types.MemoryView, "f_contiguous")
def array_f_contiguous(context, builder, typ, value):
    res = context.get_constant(types.boolean, typ.is_f_contig)
    return impl_ret_untracked(context, builder, typ, res)


@lower_getattr(types.MemoryView, "readonly")
def array_readonly(context, builder, typ, value):
    res = context.get_constant(types.boolean, not typ.mutable)
    return impl_ret_untracked(context, builder, typ, res)


# array.ctypes

@lower_getattr(types.Array, "ctypes")
def array_ctypes(context, builder, typ, value):
    arrayty = make_array(typ)
    array = arrayty(context, builder, value)
    # Create new ArrayCType structure
    act = types.ArrayCTypes(typ)
    ctinfo = context.make_helper(builder, act)
    ctinfo.data = array.data
    ctinfo.meminfo = array.meminfo
    res = ctinfo._getvalue()
    return impl_ret_borrowed(context, builder, act, res)


@lower_getattr(types.ArrayCTypes, "data")
def array_ctypes_data(context, builder, typ, value):
    ctinfo = context.make_helper(builder, typ, value=value)
    res = ctinfo.data
    # Convert it to an integer
    res = builder.ptrtoint(res, context.get_value_type(types.intp))
    return impl_ret_untracked(context, builder, typ, res)


@lower_cast(types.ArrayCTypes, types.CPointer)
@lower_cast(types.ArrayCTypes, types.voidptr)
def array_ctypes_to_pointer(context, builder, fromty, toty, val):
    ctinfo = context.make_helper(builder, fromty, value=val)
    res = ctinfo.data
    res = builder.bitcast(res, context.get_value_type(toty))
    return impl_ret_untracked(context, builder, toty, res)


def _call_contiguous_check(checker, context, builder, aryty, ary):
    """Helper to invoke the contiguous checker function on an array

    Args
    ----
    checker :
        ``numba.numpy_supports.is_contiguous``, or
        ``numba.numpy_supports.is_fortran``.
    context : target context
    builder : llvm ir builder
    aryty : numba type
    ary : llvm value
    """
    ary = make_array(aryty)(context, builder, value=ary)
    tup_intp = types.UniTuple(types.intp, aryty.ndim)
    itemsize = context.get_abi_sizeof(context.get_value_type(aryty.dtype))
    check_sig = signature(types.bool_, tup_intp, tup_intp, types.intp)
    check_args = [ary.shape, ary.strides,
                  context.get_constant(types.intp, itemsize)]
    is_contig = context.compile_internal(builder, checker, check_sig,
                                         check_args)
    return is_contig


# array.flags

@lower_getattr(types.Array, "flags")
def array_flags(context, builder, typ, value):
    flagsobj = context.make_helper(builder, types.ArrayFlags(typ))
    flagsobj.parent = value
    res = flagsobj._getvalue()
    context.nrt.incref(builder, typ, value)
    return impl_ret_new_ref(context, builder, typ, res)


@lower_getattr(types.ArrayFlags, "contiguous")
@lower_getattr(types.ArrayFlags, "c_contiguous")
def array_flags_c_contiguous(context, builder, typ, value):
    if typ.array_type.layout != 'C':
        # any layout can still be contiguous
        flagsobj = context.make_helper(builder, typ, value=value)
        res = _call_contiguous_check(is_contiguous, context, builder,
                                     typ.array_type, flagsobj.parent)
    else:
        val = typ.array_type.layout == 'C'
        res = context.get_constant(types.boolean, val)
    return impl_ret_untracked(context, builder, typ, res)


@lower_getattr(types.ArrayFlags, "f_contiguous")
def array_flags_f_contiguous(context, builder, typ, value):
    if typ.array_type.layout != 'F':
        # any layout can still be contiguous
        flagsobj = context.make_helper(builder, typ, value=value)
        res = _call_contiguous_check(is_fortran, context, builder,
                                     typ.array_type, flagsobj.parent)
    else:
        layout = typ.array_type.layout
        val = layout == 'F' if typ.array_type.ndim > 1 else layout in 'CF'
        res = context.get_constant(types.boolean, val)
    return impl_ret_untracked(context, builder, typ, res)


# ------------------------------------------------------------------------------
# .real / .imag

@lower_getattr(types.Array, "real")
def array_real_part(context, builder, typ, value):
    if typ.dtype in types.complex_domain:
        return array_complex_attr(context, builder, typ, value, attr='real')
    elif typ.dtype in types.number_domain:
        # as an identity function
        return impl_ret_borrowed(context, builder, typ, value)
    else:
        raise NotImplementedError('unsupported .real for {}'.format(type.dtype))


@lower_getattr(types.Array, "imag")
def array_imag_part(context, builder, typ, value):
    if typ.dtype in types.complex_domain:
        return array_complex_attr(context, builder, typ, value, attr='imag')
    elif typ.dtype in types.number_domain:
        # return a readonly zero array
        sig = signature(typ.copy(readonly=True), typ)
        arrtype, shapes = _parse_empty_like_args(context, builder, sig, [value])
        ary = _empty_nd_impl(context, builder, arrtype, shapes)
        cgutils.memset(builder, ary.data, builder.mul(ary.itemsize,
                                                      ary.nitems), 0)
        return impl_ret_new_ref(context, builder, sig.return_type,
                                ary._getvalue())
    else:
        raise NotImplementedError('unsupported .imag for {}'.format(type.dtype))


def array_complex_attr(context, builder, typ, value, attr):
    """
    Given a complex array, it's memory layout is:

        R C R C R C
        ^   ^   ^

    (`R` indicates a float for the real part;
     `C` indicates a float for the imaginary part;
     the `^` indicates the start of each element)

    To get the real part, we can simply change the dtype and itemsize to that
    of the underlying float type.  The new layout is:

        R x R x R x
        ^   ^   ^

    (`x` indicates unused)

    A load operation will use the dtype to determine the number of bytes to
    load.

    To get the imaginary part, we shift the pointer by 1 float offset and
    change the dtype and itemsize.  The new layout is:

        x C x C x C
          ^   ^   ^
    """
    if attr not in ['real', 'imag'] or typ.dtype not in types.complex_domain:
        raise NotImplementedError("cannot get attribute `{}`".format(attr))

    arrayty = make_array(typ)
    array = arrayty(context, builder, value)

    # sizeof underlying float type
    flty = typ.dtype.underlying_float
    sizeof_flty = context.get_abi_sizeof(context.get_data_type(flty))
    itemsize = array.itemsize.type(sizeof_flty)

    # cast data pointer to float type
    llfltptrty = context.get_value_type(flty).as_pointer()
    dataptr = builder.bitcast(array.data, llfltptrty)

    # add offset
    if attr == 'imag':
        dataptr = builder.gep(dataptr, [ir.IntType(32)(1)])

    # make result
    resultty = typ.copy(dtype=flty, layout='A')
    result = make_array(resultty)(context, builder)
    repl = dict(data=dataptr, itemsize=itemsize)
    cgutils.copy_struct(result, array, repl)
    return impl_ret_borrowed(context, builder, resultty, result._getvalue())


@overload_method(types.Array, 'conj')
@overload_method(types.Array, 'conjugate')
def array_conj(arr):
    def impl(arr):
        return np.conj(arr)
    return impl

# ------------------------------------------------------------------------------
# DType attribute


def dtype_type(context, builder, dtypety, dtypeval):
    # Just return a dummy opaque value
    return context.get_dummy_value()


lower_getattr(types.DType, 'type')(dtype_type)
lower_getattr(types.DType, 'kind')(dtype_type)


# ------------------------------------------------------------------------------
# Structured / record lookup

@lower_getattr_generic(types.Array)
def array_record_getattr(context, builder, typ, value, attr):
    """
    Generic getattr() implementation for record arrays: fetch the given
    record member, i.e. a subarray.
    """
    arrayty = make_array(typ)
    array = arrayty(context, builder, value)

    rectype = typ.dtype
    if not isinstance(rectype, types.Record):
        raise NotImplementedError("attribute %r of %s not defined"
                                  % (attr, typ))
    dtype = rectype.typeof(attr)
    offset = rectype.offset(attr)

    if isinstance(dtype, types.NestedArray):
        resty = typ.copy(
            dtype=dtype.dtype, ndim=typ.ndim + dtype.ndim, layout='A')
    else:
        resty = typ.copy(dtype=dtype, layout='A')

    raryty = make_array(resty)

    rary = raryty(context, builder)

    constoffset = context.get_constant(types.intp, offset)

    newdataptr = cgutils.pointer_add(
        builder, array.data, constoffset,  return_type=rary.data.type,
    )
    if isinstance(dtype, types.NestedArray):
        # new shape = recarray shape + inner dimension from nestedarray
        shape = cgutils.unpack_tuple(builder, array.shape, typ.ndim)
        shape += [context.get_constant(types.intp, i) for i in dtype.shape]
        # new strides = recarray strides + strides of the inner nestedarray
        strides = cgutils.unpack_tuple(builder, array.strides, typ.ndim)
        strides += [context.get_constant(types.intp, i) for i in dtype.strides]
        # New datasize = size of elements of the nestedarray
        datasize = context.get_abi_sizeof(context.get_data_type(dtype.dtype))
    else:
        # New shape, strides, and datasize match the underlying array
        shape = array.shape
        strides = array.strides
        datasize = context.get_abi_sizeof(context.get_data_type(dtype))
    populate_array(rary,
                   data=newdataptr,
                   shape=shape,
                   strides=strides,
                   itemsize=context.get_constant(types.intp, datasize),
                   meminfo=array.meminfo,
                   parent=array.parent)
    res = rary._getvalue()
    return impl_ret_borrowed(context, builder, resty, res)


@lower_builtin('static_getitem', types.Array, types.StringLiteral)
def array_record_getitem(context, builder, sig, args):
    index = args[1]
    if not isinstance(index, str):
        # This will fallback to normal getitem
        raise NotImplementedError
    return array_record_getattr(context, builder, sig.args[0], args[0], index)


@lower_getattr_generic(types.Record)
def record_getattr(context, builder, typ, value, attr):
    """
    Generic getattr() implementation for records: get the given record member.
    """
    context.sentry_record_alignment(typ, attr)
    offset = typ.offset(attr)
    elemty = typ.typeof(attr)

    if isinstance(elemty, types.NestedArray):
        # Only a nested array's *data* is stored in a structured array,
        # so we create an array structure to point to that data.
        aryty = make_array(elemty)
        ary = aryty(context, builder)
        dtype = elemty.dtype
        newshape = [context.get_constant(types.intp, s) for s in
                    elemty.shape]
        newstrides = [context.get_constant(types.intp, s) for s in
                      elemty.strides]
        newdata = cgutils.get_record_member(builder, value, offset,
                                            context.get_data_type(dtype))
        populate_array(
            ary,
            data=newdata,
            shape=cgutils.pack_array(builder, newshape),
            strides=cgutils.pack_array(builder, newstrides),
            itemsize=context.get_constant(types.intp, elemty.size),
            meminfo=None,
            parent=None,
        )
        res = ary._getvalue()
        return impl_ret_borrowed(context, builder, typ, res)
    else:
        dptr = cgutils.get_record_member(builder, value, offset,
                                         context.get_data_type(elemty))
        align = None if typ.aligned else 1
        res = context.unpack_value(builder, elemty, dptr, align)
        return impl_ret_borrowed(context, builder, typ, res)


@lower_setattr_generic(types.Record)
def record_setattr(context, builder, sig, args, attr):
    """
    Generic setattr() implementation for records: set the given record member.
    """
    typ, valty = sig.args
    target, val = args

    context.sentry_record_alignment(typ, attr)
    offset = typ.offset(attr)
    elemty = typ.typeof(attr)

    if isinstance(elemty, types.NestedArray):
        # Copy the data from the RHS into the nested array
        val_struct = cgutils.create_struct_proxy(valty)(context, builder,
                                                        value=args[1])
        src = val_struct.data
        dest = cgutils.get_record_member(builder, target, offset,
                                         src.type.pointee)
        cgutils.memcpy(builder, dest, src,
                       context.get_constant(types.intp, elemty.nitems))
    else:
        # Set the given scalar record member
        dptr = cgutils.get_record_member(builder, target, offset,
                                         context.get_data_type(elemty))
        val = context.cast(builder, val, valty, elemty)
        align = None if typ.aligned else 1
        context.pack_value(builder, elemty, val, dptr, align=align)


@lower_builtin('static_getitem', types.Record, types.StringLiteral)
def record_static_getitem_str(context, builder, sig, args):
    """
    Record.__getitem__ redirects to getattr()
    """
    impl = context.get_getattr(sig.args[0], args[1])
    return impl(context, builder, sig.args[0], args[0], args[1])


@lower_builtin('static_getitem', types.Record, types.IntegerLiteral)
def record_static_getitem_int(context, builder, sig, args):
    """
    Record.__getitem__ redirects to getattr()
    """
    idx = sig.args[1].literal_value
    fields = list(sig.args[0].fields)
    ll_field = context.insert_const_string(builder.module, fields[idx])
    impl = context.get_getattr(sig.args[0], ll_field)
    return impl(context, builder, sig.args[0], args[0], fields[idx])


@lower_builtin('static_setitem', types.Record, types.StringLiteral, types.Any)
def record_static_setitem_str(context, builder, sig, args):
    """
    Record.__setitem__ redirects to setattr()
    """
    recty, _, valty = sig.args
    rec, idx, val = args
    getattr_sig = signature(sig.return_type, recty, valty)
    impl = context.get_setattr(idx, getattr_sig)
    assert impl is not None
    return impl(builder, (rec, val))


@lower_builtin('static_setitem', types.Record, types.IntegerLiteral, types.Any)
def record_static_setitem_int(context, builder, sig, args):
    """
    Record.__setitem__ redirects to setattr()
    """
    recty, _, valty = sig.args
    rec, idx, val = args
    getattr_sig = signature(sig.return_type, recty, valty)
    fields = list(sig.args[0].fields)
    impl = context.get_setattr(fields[idx], getattr_sig)
    assert impl is not None
    return impl(builder, (rec, val))


# ------------------------------------------------------------------------------
# Constant arrays and records


@lower_constant(types.Array)
def constant_array(context, builder, ty, pyval):
    """
    Create a constant array (mechanism is target-dependent).
    """
    return context.make_constant_array(builder, ty, pyval)


@lower_constant(types.Record)
def constant_record(context, builder, ty, pyval):
    """
    Create a record constant as a stack-allocated array of bytes.
    """
    lty = ir.ArrayType(ir.IntType(8), pyval.nbytes)
    val = lty(bytearray(pyval.tostring()))
    return cgutils.alloca_once_value(builder, val)


@lower_constant(types.Bytes)
def constant_bytes(context, builder, ty, pyval):
    """
    Create a constant array from bytes (mechanism is target-dependent).
    """
    buf = np.array(bytearray(pyval), dtype=np.uint8)
    return context.make_constant_array(builder, ty, buf)

# ------------------------------------------------------------------------------
# Comparisons


@lower_builtin(operator.is_, types.Array, types.Array)
def array_is(context, builder, sig, args):
    aty, bty = sig.args
    if aty != bty:
        return cgutils.false_bit

    def array_is_impl(a, b):
        return (a.shape == b.shape and
                a.strides == b.strides and
                a.ctypes.data == b.ctypes.data)

    return context.compile_internal(builder, array_is_impl, sig, args)

# ------------------------------------------------------------------------------
# Hash


@overload_attribute(types.Array, "__hash__")
def ol_array_hash(arr):
    return lambda arr: None


# ------------------------------------------------------------------------------
# builtin `np.flat` implementation

def make_array_flat_cls(flatiterty):
    """
    Return the Structure representation of the given *flatiterty* (an
    instance of types.NumpyFlatType).
    """
    return _make_flattening_iter_cls(flatiterty, 'flat')


def make_array_ndenumerate_cls(nditerty):
    """
    Return the Structure representation of the given *nditerty* (an
    instance of types.NumpyNdEnumerateType).
    """
    return _make_flattening_iter_cls(nditerty, 'ndenumerate')


def _increment_indices(context, builder, ndim, shape, indices, end_flag=None,
                       loop_continue=None, loop_break=None):
    zero = context.get_constant(types.intp, 0)

    bbend = builder.append_basic_block('end_increment')

    if end_flag is not None:
        builder.store(cgutils.false_byte, end_flag)

    for dim in reversed(range(ndim)):
        idxptr = cgutils.gep_inbounds(builder, indices, dim)
        idx = cgutils.increment_index(builder, builder.load(idxptr))

        count = shape[dim]
        in_bounds = builder.icmp_signed('<', idx, count)
        with cgutils.if_likely(builder, in_bounds):
            # New index is still in bounds
            builder.store(idx, idxptr)
            if loop_continue is not None:
                loop_continue(dim)
            builder.branch(bbend)
        # Index out of bounds => reset it and proceed it to outer index
        builder.store(zero, idxptr)
        if loop_break is not None:
            loop_break(dim)

    if end_flag is not None:
        builder.store(cgutils.true_byte, end_flag)
    builder.branch(bbend)

    builder.position_at_end(bbend)


def _increment_indices_array(context, builder, arrty, arr, indices,
                             end_flag=None):
    shape = cgutils.unpack_tuple(builder, arr.shape, arrty.ndim)
    _increment_indices(context, builder, arrty.ndim, shape, indices, end_flag)


def make_nditer_cls(nditerty):
    """
    Return the Structure representation of the given *nditerty* (an
    instance of types.NumpyNdIterType).
    """
    ndim = nditerty.ndim
    layout = nditerty.layout
    narrays = len(nditerty.arrays)
    nshapes = ndim if nditerty.need_shaped_indexing else 1

    class BaseSubIter(object):
        """
        Base class for sub-iterators of a nditer() instance.
        """

        def __init__(self, nditer, member_name, start_dim, end_dim):
            self.nditer = nditer
            self.member_name = member_name
            self.start_dim = start_dim
            self.end_dim = end_dim
            self.ndim = end_dim - start_dim

        def set_member_ptr(self, ptr):
            setattr(self.nditer, self.member_name, ptr)

        @functools.cached_property
        def member_ptr(self):
            return getattr(self.nditer, self.member_name)

        def init_specific(self, context, builder):
            pass

        def loop_continue(self, context, builder, logical_dim):
            pass

        def loop_break(self, context, builder, logical_dim):
            pass

    class FlatSubIter(BaseSubIter):
        """
        Sub-iterator walking a contiguous array in physical order, with
        support for broadcasting (the index is reset on the outer dimension).
        """

        def init_specific(self, context, builder):
            zero = context.get_constant(types.intp, 0)
            self.set_member_ptr(cgutils.alloca_once_value(builder, zero))

        def compute_pointer(self, context, builder, indices, arrty, arr):
            index = builder.load(self.member_ptr)
            return builder.gep(arr.data, [index])

        def loop_continue(self, context, builder, logical_dim):
            if logical_dim == self.ndim - 1:
                # Only increment index inside innermost logical dimension
                index = builder.load(self.member_ptr)
                index = cgutils.increment_index(builder, index)
                builder.store(index, self.member_ptr)

        def loop_break(self, context, builder, logical_dim):
            if logical_dim == 0:
                # At the exit of outermost logical dimension, reset index
                zero = context.get_constant(types.intp, 0)
                builder.store(zero, self.member_ptr)
            elif logical_dim == self.ndim - 1:
                # Inside innermost logical dimension, increment index
                index = builder.load(self.member_ptr)
                index = cgutils.increment_index(builder, index)
                builder.store(index, self.member_ptr)

    class TrivialFlatSubIter(BaseSubIter):
        """
        Sub-iterator walking a contiguous array in physical order,
        *without* support for broadcasting.
        """

        def init_specific(self, context, builder):
            assert not nditerty.need_shaped_indexing

        def compute_pointer(self, context, builder, indices, arrty, arr):
            assert len(indices) <= 1, len(indices)
            return builder.gep(arr.data, indices)

    class IndexedSubIter(BaseSubIter):
        """
        Sub-iterator walking an array in logical order.
        """

        def compute_pointer(self, context, builder, indices, arrty, arr):
            assert len(indices) == self.ndim
            return cgutils.get_item_pointer(context, builder, arrty, arr,
                                            indices, wraparound=False)

    class ZeroDimSubIter(BaseSubIter):
        """
        Sub-iterator "walking" a 0-d array.
        """

        def compute_pointer(self, context, builder, indices, arrty, arr):
            return arr.data

    class ScalarSubIter(BaseSubIter):
        """
        Sub-iterator "walking" a scalar value.
        """

        def compute_pointer(self, context, builder, indices, arrty, arr):
            return arr

    class NdIter(cgutils.create_struct_proxy(nditerty)):
        """
        .nditer() implementation.

        Note: 'F' layout means the shape is iterated in reverse logical order,
        so indices and shapes arrays have to be reversed as well.
        """

        @functools.cached_property
        def subiters(self):
            l = []
            factories = {'flat': FlatSubIter if nditerty.need_shaped_indexing
                         else TrivialFlatSubIter,
                         'indexed': IndexedSubIter,
                         '0d': ZeroDimSubIter,
                         'scalar': ScalarSubIter,
                         }
            for i, sub in enumerate(nditerty.indexers):
                kind, start_dim, end_dim, _ = sub
                member_name = 'index%d' % i
                factory = factories[kind]
                l.append(factory(self, member_name, start_dim, end_dim))
            return l

        def init_specific(self, context, builder, arrtys, arrays):
            """
            Initialize the nditer() instance for the specific array inputs.
            """
            zero = context.get_constant(types.intp, 0)

            # Store inputs
            self.arrays = context.make_tuple(builder, types.Tuple(arrtys),
                                             arrays)
            # Create slots for scalars
            for i, ty in enumerate(arrtys):
                if not isinstance(ty, types.Array):
                    member_name = 'scalar%d' % i
                    # XXX as_data()?
                    slot = cgutils.alloca_once_value(builder, arrays[i])
                    setattr(self, member_name, slot)

            arrays = self._arrays_or_scalars(context, builder, arrtys, arrays)

            # Extract iterator shape (the shape of the most-dimensional input)
            main_shape_ty = types.UniTuple(types.intp, ndim)
            main_shape = None
            main_nitems = None
            for i, arrty in enumerate(arrtys):
                if isinstance(arrty, types.Array) and arrty.ndim == ndim:
                    main_shape = arrays[i].shape
                    main_nitems = arrays[i].nitems
                    break
            else:
                # Only scalar inputs => synthesize a dummy shape
                assert ndim == 0
                main_shape = context.make_tuple(builder, main_shape_ty, ())
                main_nitems = context.get_constant(types.intp, 1)

            # Validate shapes of array inputs
            def check_shape(shape, main_shape):
                n = len(shape)
                for i in range(n):
                    if shape[i] != main_shape[len(main_shape) - n + i]:
                        raise ValueError("nditer(): operands could not be "
                                         "broadcast together")

            for arrty, arr in zip(arrtys, arrays):
                if isinstance(arrty, types.Array) and arrty.ndim > 0:
                    sig = signature(types.none,
                                    types.UniTuple(types.intp, arrty.ndim),
                                    main_shape_ty)
                    context.compile_internal(builder, check_shape,
                                             sig, (arr.shape, main_shape))

            # Compute shape and size
            shapes = cgutils.unpack_tuple(builder, main_shape)
            if layout == 'F':
                shapes = shapes[::-1]

            # If shape is empty, mark iterator exhausted
            shape_is_empty = builder.icmp_signed('==', main_nitems, zero)
            exhausted = builder.select(shape_is_empty, cgutils.true_byte,
                                       cgutils.false_byte)

            if not nditerty.need_shaped_indexing:
                # Flatten shape to make iteration faster on small innermost
                # dimensions (e.g. a (100000, 3) shape)
                shapes = (main_nitems,)
            assert len(shapes) == nshapes

            indices = cgutils.alloca_once(builder, zero.type, size=nshapes)
            for dim in range(nshapes):
                idxptr = cgutils.gep_inbounds(builder, indices, dim)
                builder.store(zero, idxptr)

            self.indices = indices
            self.shape = cgutils.pack_array(builder, shapes, zero.type)
            self.exhausted = cgutils.alloca_once_value(builder, exhausted)

            # Initialize subiterators
            for subiter in self.subiters:
                subiter.init_specific(context, builder)

        def iternext_specific(self, context, builder, result):
            """
            Compute next iteration of the nditer() instance.
            """
            bbend = builder.append_basic_block('end')

            # Branch early if exhausted
            exhausted = cgutils.as_bool_bit(builder,
                                            builder.load(self.exhausted))
            with cgutils.if_unlikely(builder, exhausted):
                result.set_valid(False)
                builder.branch(bbend)

            arrtys = nditerty.arrays
            arrays = cgutils.unpack_tuple(builder, self.arrays)
            arrays = self._arrays_or_scalars(context, builder, arrtys, arrays)
            indices = self.indices

            # Compute iterated results
            result.set_valid(True)
            views = self._make_views(context, builder, indices, arrtys, arrays)
            views = [v._getvalue() for v in views]
            if len(views) == 1:
                result.yield_(views[0])
            else:
                result.yield_(context.make_tuple(builder, nditerty.yield_type,
                                                 views))

            shape = cgutils.unpack_tuple(builder, self.shape)
            _increment_indices(context, builder, len(shape), shape,
                               indices, self.exhausted,
                               functools.partial(self._loop_continue,
                                                 context,
                                                 builder),
                               functools.partial(self._loop_break,
                                                 context,
                                                 builder),
                               )

            builder.branch(bbend)
            builder.position_at_end(bbend)

        def _loop_continue(self, context, builder, dim):
            for sub in self.subiters:
                if sub.start_dim <= dim < sub.end_dim:
                    sub.loop_continue(context, builder, dim - sub.start_dim)

        def _loop_break(self, context, builder, dim):
            for sub in self.subiters:
                if sub.start_dim <= dim < sub.end_dim:
                    sub.loop_break(context, builder, dim - sub.start_dim)

        def _make_views(self, context, builder, indices, arrtys, arrays):
            """
            Compute the views to be yielded.
            """
            views = [None] * narrays
            indexers = nditerty.indexers
            subiters = self.subiters
            rettys = nditerty.yield_type
            if isinstance(rettys, types.BaseTuple):
                rettys = list(rettys)
            else:
                rettys = [rettys]
            indices = [builder.load(cgutils.gep_inbounds(builder, indices, i))
                       for i in range(nshapes)]

            for sub, subiter in zip(indexers, subiters):
                _, _, _, array_indices = sub
                sub_indices = indices[subiter.start_dim:subiter.end_dim]
                if layout == 'F':
                    sub_indices = sub_indices[::-1]
                for i in array_indices:
                    assert views[i] is None
                    views[i] = self._make_view(context, builder, sub_indices,
                                               rettys[i],
                                               arrtys[i], arrays[i], subiter)
            assert all(v for v in views)
            return views

        def _make_view(self, context, builder, indices, retty, arrty, arr,
                       subiter):
            """
            Compute a 0d view for a given input array.
            """
            assert isinstance(retty, types.Array) and retty.ndim == 0

            ptr = subiter.compute_pointer(context, builder, indices, arrty, arr)
            view = context.make_array(retty)(context, builder)

            itemsize = get_itemsize(context, retty)
            shape = context.make_tuple(builder, types.UniTuple(types.intp, 0),
                                       ())
            strides = context.make_tuple(builder, types.UniTuple(types.intp, 0),
                                         ())
            # HACK: meminfo=None avoids expensive refcounting operations
            # on ephemeral views
            populate_array(view, ptr, shape, strides, itemsize, meminfo=None)
            return view

        def _arrays_or_scalars(self, context, builder, arrtys, arrays):
            # Return a list of either array structures or pointers to
            # scalar slots
            l = []
            for i, (arrty, arr) in enumerate(zip(arrtys, arrays)):
                if isinstance(arrty, types.Array):
                    l.append(context.make_array(arrty)(context,
                                                       builder,
                                                       value=arr))
                else:
                    l.append(getattr(self, "scalar%d" % i))
            return l

    return NdIter


def make_ndindex_cls(nditerty):
    """
    Return the Structure representation of the given *nditerty* (an
    instance of types.NumpyNdIndexType).
    """
    ndim = nditerty.ndim

    class NdIndexIter(cgutils.create_struct_proxy(nditerty)):
        """
        .ndindex() implementation.
        """

        def init_specific(self, context, builder, shapes):
            zero = context.get_constant(types.intp, 0)
            indices = cgutils.alloca_once(builder, zero.type,
                                          size=context.get_constant(types.intp,
                                                                    ndim))
            exhausted = cgutils.alloca_once_value(builder, cgutils.false_byte)

            for dim in range(ndim):
                idxptr = cgutils.gep_inbounds(builder, indices, dim)
                builder.store(zero, idxptr)
                # 0-sized dimensions really indicate an empty array,
                # but we have to catch that condition early to avoid
                # a bug inside the iteration logic.
                dim_size = shapes[dim]
                dim_is_empty = builder.icmp_unsigned('==', dim_size, zero)
                with cgutils.if_unlikely(builder, dim_is_empty):
                    builder.store(cgutils.true_byte, exhausted)

            self.indices = indices
            self.exhausted = exhausted
            self.shape = cgutils.pack_array(builder, shapes, zero.type)

        def iternext_specific(self, context, builder, result):
            zero = context.get_constant(types.intp, 0)

            bbend = builder.append_basic_block('end')

            exhausted = cgutils.as_bool_bit(builder,
                                            builder.load(self.exhausted))
            with cgutils.if_unlikely(builder, exhausted):
                result.set_valid(False)
                builder.branch(bbend)

            indices = [builder.load(cgutils.gep_inbounds(builder,
                                                         self.indices,
                                                         dim))
                       for dim in range(ndim)]
            for load in indices:
                mark_positive(builder, load)

            result.yield_(cgutils.pack_array(builder, indices, zero.type))
            result.set_valid(True)

            shape = cgutils.unpack_tuple(builder, self.shape, ndim)
            _increment_indices(context, builder, ndim, shape,
                               self.indices, self.exhausted)

            builder.branch(bbend)
            builder.position_at_end(bbend)

    return NdIndexIter


def _make_flattening_iter_cls(flatiterty, kind):
    assert kind in ('flat', 'ndenumerate')

    array_type = flatiterty.array_type

    if array_type.layout == 'C':
        class CContiguousFlatIter(cgutils.create_struct_proxy(flatiterty)):
            """
            .flat() / .ndenumerate() implementation for C-contiguous arrays.
            """

            def init_specific(self, context, builder, arrty, arr):
                zero = context.get_constant(types.intp, 0)
                self.index = cgutils.alloca_once_value(builder, zero)
                # We can't trust strides[-1] to always contain the right
                # step value, see
                # http://docs.scipy.org/doc/numpy-dev/release.html#npy-relaxed-strides-checking    # noqa: E501
                self.stride = arr.itemsize

                if kind == 'ndenumerate':
                    # Zero-initialize the indices array.
                    indices = cgutils.alloca_once(
                        builder, zero.type,
                        size=context.get_constant(types.intp, arrty.ndim))

                    for dim in range(arrty.ndim):
                        idxptr = cgutils.gep_inbounds(builder, indices, dim)
                        builder.store(zero, idxptr)

                    self.indices = indices

            # NOTE: Using gep() instead of explicit pointer addition helps
            # LLVM vectorize the loop (since the stride is known and
            # constant).  This is not possible in the non-contiguous case,
            # where the strides are unknown at compile-time.

            def iternext_specific(self, context, builder, arrty, arr, result):
                ndim = arrty.ndim
                nitems = arr.nitems

                index = builder.load(self.index)
                is_valid = builder.icmp_signed('<', index, nitems)
                result.set_valid(is_valid)

                with cgutils.if_likely(builder, is_valid):
                    ptr = builder.gep(arr.data, [index])
                    value = load_item(context, builder, arrty, ptr)
                    if kind == 'flat':
                        result.yield_(value)
                    else:
                        # ndenumerate(): fetch and increment indices
                        indices = self.indices
                        idxvals = [builder.load(cgutils.gep_inbounds(builder,
                                                                     indices,
                                                                     dim))
                                   for dim in range(ndim)]
                        idxtuple = cgutils.pack_array(builder, idxvals)
                        result.yield_(
                            cgutils.make_anonymous_struct(builder,
                                                          [idxtuple, value]))
                        _increment_indices_array(context, builder, arrty,
                                                 arr, indices)

                    index = cgutils.increment_index(builder, index)
                    builder.store(index, self.index)

            def getitem(self, context, builder, arrty, arr, index):
                ptr = builder.gep(arr.data, [index])
                return load_item(context, builder, arrty, ptr)

            def setitem(self, context, builder, arrty, arr, index, value):
                ptr = builder.gep(arr.data, [index])
                store_item(context, builder, arrty, value, ptr)

        return CContiguousFlatIter

    else:
        class FlatIter(cgutils.create_struct_proxy(flatiterty)):
            """
            Generic .flat() / .ndenumerate() implementation for
            non-contiguous arrays.
            It keeps track of pointers along each dimension in order to
            minimize computations.
            """

            def init_specific(self, context, builder, arrty, arr):
                zero = context.get_constant(types.intp, 0)
                data = arr.data
                ndim = arrty.ndim
                shapes = cgutils.unpack_tuple(builder, arr.shape, ndim)

                indices = cgutils.alloca_once(
                    builder, zero.type, size=context.get_constant(types.intp,
                                                                  arrty.ndim))
                pointers = cgutils.alloca_once(
                    builder, data.type, size=context.get_constant(types.intp,
                                                                  arrty.ndim))
                exhausted = cgutils.alloca_once_value(builder,
                                                      cgutils.false_byte)

                # Initialize indices and pointers with their start values.
                for dim in range(ndim):
                    idxptr = cgutils.gep_inbounds(builder, indices, dim)
                    ptrptr = cgutils.gep_inbounds(builder, pointers, dim)
                    builder.store(data, ptrptr)
                    builder.store(zero, idxptr)
                    # 0-sized dimensions really indicate an empty array,
                    # but we have to catch that condition early to avoid
                    # a bug inside the iteration logic (see issue #846).
                    dim_size = shapes[dim]
                    dim_is_empty = builder.icmp_unsigned('==', dim_size, zero)
                    with cgutils.if_unlikely(builder, dim_is_empty):
                        builder.store(cgutils.true_byte, exhausted)

                self.indices = indices
                self.pointers = pointers
                self.exhausted = exhausted

            def iternext_specific(self, context, builder, arrty, arr, result):
                ndim = arrty.ndim
                shapes = cgutils.unpack_tuple(builder, arr.shape, ndim)
                strides = cgutils.unpack_tuple(builder, arr.strides, ndim)
                indices = self.indices
                pointers = self.pointers

                zero = context.get_constant(types.intp, 0)

                bbend = builder.append_basic_block('end')

                # Catch already computed iterator exhaustion
                is_exhausted = cgutils.as_bool_bit(
                    builder, builder.load(self.exhausted))
                with cgutils.if_unlikely(builder, is_exhausted):
                    result.set_valid(False)
                    builder.branch(bbend)
                result.set_valid(True)

                # Current pointer inside last dimension
                last_ptr = cgutils.gep_inbounds(builder, pointers, ndim - 1)
                ptr = builder.load(last_ptr)
                value = load_item(context, builder, arrty, ptr)
                if kind == 'flat':
                    result.yield_(value)
                else:
                    # ndenumerate() => yield (indices, value)
                    idxvals = [builder.load(cgutils.gep_inbounds(builder,
                                                                 indices,
                                                                 dim))
                               for dim in range(ndim)]
                    idxtuple = cgutils.pack_array(builder, idxvals)
                    result.yield_(
                        cgutils.make_anonymous_struct(builder,
                                                      [idxtuple, value]))

                # Update indices and pointers by walking from inner
                # dimension to outer.
                for dim in reversed(range(ndim)):
                    idxptr = cgutils.gep_inbounds(builder, indices, dim)
                    idx = cgutils.increment_index(builder,
                                                  builder.load(idxptr))

                    count = shapes[dim]
                    stride = strides[dim]
                    in_bounds = builder.icmp_signed('<', idx, count)
                    with cgutils.if_likely(builder, in_bounds):
                        # Index is valid => pointer can simply be incremented.
                        builder.store(idx, idxptr)
                        ptrptr = cgutils.gep_inbounds(builder, pointers, dim)
                        ptr = builder.load(ptrptr)
                        ptr = cgutils.pointer_add(builder, ptr, stride)
                        builder.store(ptr, ptrptr)
                        # Reset pointers in inner dimensions
                        for inner_dim in range(dim + 1, ndim):
                            ptrptr = cgutils.gep_inbounds(builder,
                                                          pointers,
                                                          inner_dim)
                            builder.store(ptr, ptrptr)
                        builder.branch(bbend)
                    # Reset index and continue with next dimension
                    builder.store(zero, idxptr)

                # End of array
                builder.store(cgutils.true_byte, self.exhausted)
                builder.branch(bbend)

                builder.position_at_end(bbend)

            def _ptr_for_index(self, context, builder, arrty, arr, index):
                ndim = arrty.ndim
                shapes = cgutils.unpack_tuple(builder, arr.shape, count=ndim)
                strides = cgutils.unpack_tuple(builder, arr.strides, count=ndim)

                # First convert the flattened index into a regular n-dim index
                indices = []
                for dim in reversed(range(ndim)):
                    indices.append(builder.urem(index, shapes[dim]))
                    index = builder.udiv(index, shapes[dim])
                indices.reverse()

                ptr = cgutils.get_item_pointer2(context, builder, arr.data,
                                                shapes, strides, arrty.layout,
                                                indices)
                return ptr

            def getitem(self, context, builder, arrty, arr, index):
                ptr = self._ptr_for_index(context, builder, arrty, arr, index)
                return load_item(context, builder, arrty, ptr)

            def setitem(self, context, builder, arrty, arr, index, value):
                ptr = self._ptr_for_index(context, builder, arrty, arr, index)
                store_item(context, builder, arrty, value, ptr)

        return FlatIter


@lower_getattr(types.Array, "flat")
def make_array_flatiter(context, builder, arrty, arr):
    flatitercls = make_array_flat_cls(types.NumpyFlatType(arrty))
    flatiter = flatitercls(context, builder)

    flatiter.array = arr

    arrcls = context.make_array(arrty)
    arr = arrcls(context, builder, ref=flatiter._get_ptr_by_name('array'))

    flatiter.init_specific(context, builder, arrty, arr)

    res = flatiter._getvalue()
    return impl_ret_borrowed(context, builder, types.NumpyFlatType(arrty), res)


@lower_builtin('iternext', types.NumpyFlatType)
@iternext_impl(RefType.BORROWED)
def iternext_numpy_flatiter(context, builder, sig, args, result):
    [flatiterty] = sig.args
    [flatiter] = args

    flatitercls = make_array_flat_cls(flatiterty)
    flatiter = flatitercls(context, builder, value=flatiter)

    arrty = flatiterty.array_type
    arrcls = context.make_array(arrty)
    arr = arrcls(context, builder, value=flatiter.array)

    flatiter.iternext_specific(context, builder, arrty, arr, result)


@lower_builtin(operator.getitem, types.NumpyFlatType, types.Integer)
def iternext_numpy_getitem(context, builder, sig, args):
    flatiterty = sig.args[0]
    flatiter, index = args

    flatitercls = make_array_flat_cls(flatiterty)
    flatiter = flatitercls(context, builder, value=flatiter)

    arrty = flatiterty.array_type
    arrcls = context.make_array(arrty)
    arr = arrcls(context, builder, value=flatiter.array)

    res = flatiter.getitem(context, builder, arrty, arr, index)
    return impl_ret_borrowed(context, builder, sig.return_type, res)


@lower_builtin(operator.setitem, types.NumpyFlatType, types.Integer,
               types.Any)
def iternext_numpy_getitem_any(context, builder, sig, args):
    flatiterty = sig.args[0]
    flatiter, index, value = args

    flatitercls = make_array_flat_cls(flatiterty)
    flatiter = flatitercls(context, builder, value=flatiter)

    arrty = flatiterty.array_type
    arrcls = context.make_array(arrty)
    arr = arrcls(context, builder, value=flatiter.array)

    flatiter.setitem(context, builder, arrty, arr, index, value)
    return context.get_dummy_value()


@lower_builtin(len, types.NumpyFlatType)
def iternext_numpy_getitem_flat(context, builder, sig, args):
    flatiterty = sig.args[0]
    flatitercls = make_array_flat_cls(flatiterty)
    flatiter = flatitercls(context, builder, value=args[0])

    arrcls = context.make_array(flatiterty.array_type)
    arr = arrcls(context, builder, value=flatiter.array)
    return arr.nitems


@lower_builtin(np.ndenumerate, types.Array)
def make_array_ndenumerate(context, builder, sig, args):
    arrty, = sig.args
    arr, = args
    nditercls = make_array_ndenumerate_cls(types.NumpyNdEnumerateType(arrty))
    nditer = nditercls(context, builder)

    nditer.array = arr

    arrcls = context.make_array(arrty)
    arr = arrcls(context, builder, ref=nditer._get_ptr_by_name('array'))

    nditer.init_specific(context, builder, arrty, arr)

    res = nditer._getvalue()
    return impl_ret_borrowed(context, builder, sig.return_type, res)


@lower_builtin('iternext', types.NumpyNdEnumerateType)
@iternext_impl(RefType.BORROWED)
def iternext_numpy_nditer(context, builder, sig, args, result):
    [nditerty] = sig.args
    [nditer] = args

    nditercls = make_array_ndenumerate_cls(nditerty)
    nditer = nditercls(context, builder, value=nditer)

    arrty = nditerty.array_type
    arrcls = context.make_array(arrty)
    arr = arrcls(context, builder, value=nditer.array)

    nditer.iternext_specific(context, builder, arrty, arr, result)


@lower_builtin(pndindex, types.VarArg(types.Integer))
@lower_builtin(np.ndindex, types.VarArg(types.Integer))
def make_array_ndindex(context, builder, sig, args):
    """ndindex(*shape)"""
    shape = [context.cast(builder, arg, argty, types.intp)
             for argty, arg in zip(sig.args, args)]

    nditercls = make_ndindex_cls(types.NumpyNdIndexType(len(shape)))
    nditer = nditercls(context, builder)
    nditer.init_specific(context, builder, shape)

    res = nditer._getvalue()
    return impl_ret_borrowed(context, builder, sig.return_type, res)


@lower_builtin(pndindex, types.BaseTuple)
@lower_builtin(np.ndindex, types.BaseTuple)
def make_array_ndindex_tuple(context, builder, sig, args):
    """ndindex(shape)"""
    ndim = sig.return_type.ndim
    if ndim > 0:
        idxty = sig.args[0].dtype
        tup = args[0]

        shape = cgutils.unpack_tuple(builder, tup, ndim)
        shape = [context.cast(builder, idx, idxty, types.intp)
                 for idx in shape]
    else:
        shape = []

    nditercls = make_ndindex_cls(types.NumpyNdIndexType(len(shape)))
    nditer = nditercls(context, builder)
    nditer.init_specific(context, builder, shape)

    res = nditer._getvalue()
    return impl_ret_borrowed(context, builder, sig.return_type, res)


@lower_builtin('iternext', types.NumpyNdIndexType)
@iternext_impl(RefType.BORROWED)
def iternext_numpy_ndindex(context, builder, sig, args, result):
    [nditerty] = sig.args
    [nditer] = args

    nditercls = make_ndindex_cls(nditerty)
    nditer = nditercls(context, builder, value=nditer)

    nditer.iternext_specific(context, builder, result)


@lower_builtin(np.nditer, types.Any)
def make_array_nditer(context, builder, sig, args):
    """
    nditer(...)
    """
    nditerty = sig.return_type
    arrtys = nditerty.arrays

    if isinstance(sig.args[0], types.BaseTuple):
        arrays = cgutils.unpack_tuple(builder, args[0])
    else:
        arrays = [args[0]]

    nditer = make_nditer_cls(nditerty)(context, builder)
    nditer.init_specific(context, builder, arrtys, arrays)

    res = nditer._getvalue()
    return impl_ret_borrowed(context, builder, nditerty, res)


@lower_builtin('iternext', types.NumpyNdIterType)
@iternext_impl(RefType.BORROWED)
def iternext_numpy_nditer2(context, builder, sig, args, result):
    [nditerty] = sig.args
    [nditer] = args

    nditer = make_nditer_cls(nditerty)(context, builder, value=nditer)
    nditer.iternext_specific(context, builder, result)


# ------------------------------------------------------------------------------
# Numpy array constructors

def _empty_nd_impl(context, builder, arrtype, shapes):
    """Utility function used for allocating a new array during LLVM code
    generation (lowering).  Given a target context, builder, array
    type, and a tuple or list of lowered dimension sizes, returns a
    LLVM value pointing at a Numba runtime allocated array.
    """
    arycls = make_array(arrtype)
    ary = arycls(context, builder)

    datatype = context.get_data_type(arrtype.dtype)
    itemsize = context.get_constant(types.intp, get_itemsize(context, arrtype))

    # compute array length
    arrlen = context.get_constant(types.intp, 1)
    overflow = Constant(ir.IntType(1), 0)
    for s in shapes:
        arrlen_mult = builder.smul_with_overflow(arrlen, s)
        arrlen = builder.extract_value(arrlen_mult, 0)
        overflow = builder.or_(
            overflow, builder.extract_value(arrlen_mult, 1)
        )

    if arrtype.ndim == 0:
        strides = ()
    elif arrtype.layout == 'C':
        strides = [itemsize]
        for dimension_size in reversed(shapes[1:]):
            strides.append(builder.mul(strides[-1], dimension_size))
        strides = tuple(reversed(strides))
    elif arrtype.layout == 'F':
        strides = [itemsize]
        for dimension_size in shapes[:-1]:
            strides.append(builder.mul(strides[-1], dimension_size))
        strides = tuple(strides)
    else:
        raise NotImplementedError(
            "Don't know how to allocate array with layout '{0}'.".format(
                arrtype.layout))

    # Check overflow, numpy also does this after checking order
    allocsize_mult = builder.smul_with_overflow(arrlen, itemsize)
    allocsize = builder.extract_value(allocsize_mult, 0)
    overflow = builder.or_(overflow, builder.extract_value(allocsize_mult, 1))

    with builder.if_then(overflow, likely=False):
        # Raise same error as numpy, see:
        # https://github.com/numpy/numpy/blob/2a488fe76a0f732dc418d03b452caace161673da/numpy/core/src/multiarray/ctors.c#L1095-L1101    # noqa: E501
        context.call_conv.return_user_exc(
            builder, ValueError,
            ("array is too big; `arr.size * arr.dtype.itemsize` is larger than"
             " the maximum possible size.",)
        )

    dtype = arrtype.dtype
    align_val = context.get_preferred_array_alignment(dtype)
    align = context.get_constant(types.uint32, align_val)
    args = (context.get_dummy_value(), allocsize, align)

    mip = types.MemInfoPointer(types.voidptr)
    arytypeclass = types.TypeRef(type(arrtype))
    argtypes = signature(mip, arytypeclass, types.intp, types.uint32)

    meminfo = context.compile_internal(builder, _call_allocator, argtypes, args)
    data = context.nrt.meminfo_data(builder, meminfo)

    intp_t = context.get_value_type(types.intp)
    shape_array = cgutils.pack_array(builder, shapes, ty=intp_t)
    strides_array = cgutils.pack_array(builder, strides, ty=intp_t)

    populate_array(ary,
                   data=builder.bitcast(data, datatype.as_pointer()),
                   shape=shape_array,
                   strides=strides_array,
                   itemsize=itemsize,
                   meminfo=meminfo)

    return ary


@overload_classmethod(types.Array, "_allocate")
def _ol_array_allocate(cls, allocsize, align):
    """Implements a Numba-only default target (cpu) classmethod on the array
    type.
    """
    def impl(cls, allocsize, align):
        return intrin_alloc(allocsize, align)
    return impl


def _call_allocator(arrtype, size, align):
    """Trampoline to call the intrinsic used for allocation
    """
    return arrtype._allocate(size, align)


@intrinsic
def intrin_alloc(typingctx, allocsize, align):
    """Intrinsic to call into the allocator for Array
    """
    def codegen(context, builder, signature, args):
        [allocsize, align] = args
        meminfo = context.nrt.meminfo_alloc_aligned(builder, allocsize, align)
        return meminfo

    mip = types.MemInfoPointer(types.voidptr)    # return untyped pointer
    sig = signature(mip, allocsize, align)
    return sig, codegen


def _parse_shape(context, builder, ty, val):
    """
    Parse the shape argument to an array constructor.
    """
    def safecast_intp(context, builder, src_t, src):
        """Cast src to intp only if value can be maintained"""
        intp_t = context.get_value_type(types.intp)
        intp_width = intp_t.width
        intp_ir = ir.IntType(intp_width)
        maxval = Constant(intp_ir, ((1 << intp_width - 1) - 1))
        if src_t.width < intp_width:
            res = builder.sext(src, intp_ir)
        elif src_t.width >= intp_width:
            is_larger = builder.icmp_signed(">", src, maxval)
            with builder.if_then(is_larger, likely=False):
                context.call_conv.return_user_exc(
                    builder, ValueError,
                    ("Cannot safely convert value to intp",)
                )
            if src_t.width > intp_width:
                res = builder.trunc(src, intp_ir)
            else:
                res = src
        return res

    if isinstance(ty, types.Integer):
        ndim = 1
        passed_shapes = [context.cast(builder, val, ty, types.intp)]
    else:
        assert isinstance(ty, types.BaseTuple)
        ndim = ty.count
        passed_shapes = cgutils.unpack_tuple(builder, val, count=ndim)

    shapes = []
    for s in passed_shapes:
        shapes.append(safecast_intp(context, builder, s.type, s))

    zero = context.get_constant_generic(builder, types.intp, 0)
    for dim in range(ndim):
        is_neg = builder.icmp_signed('<', shapes[dim], zero)
        with cgutils.if_unlikely(builder, is_neg):
            context.call_conv.return_user_exc(
                builder, ValueError, ("negative dimensions not allowed",)
            )

    return shapes


def _parse_empty_args(context, builder, sig, args):
    """
    Parse the arguments of a np.empty(), np.zeros() or np.ones() call.
    """
    arrshapetype = sig.args[0]
    arrshape = args[0]
    arrtype = sig.return_type
    return arrtype, _parse_shape(context, builder, arrshapetype, arrshape)


def _parse_empty_like_args(context, builder, sig, args):
    """
    Parse the arguments of a np.empty_like(), np.zeros_like() or
    np.ones_like() call.
    """
    arytype = sig.args[0]
    if isinstance(arytype, types.Array):
        ary = make_array(arytype)(context, builder, value=args[0])
        shapes = cgutils.unpack_tuple(builder, ary.shape, count=arytype.ndim)
        return sig.return_type, shapes
    else:
        return sig.return_type, ()


def _check_const_str_dtype(fname, dtype):
    if isinstance(dtype, types.UnicodeType):
        msg = f"If np.{fname} dtype is a string it must be a string constant."
        raise errors.TypingError(msg)


@intrinsic
def numpy_empty_nd(tyctx, ty_shape, ty_dtype, ty_retty_ref):
    ty_retty = ty_retty_ref.instance_type
    sig = ty_retty(ty_shape, ty_dtype, ty_retty_ref)

    def codegen(cgctx, builder, sig, llargs):
        arrtype, shapes = _parse_empty_args(cgctx, builder, sig, llargs)
        ary = _empty_nd_impl(cgctx, builder, arrtype, shapes)
        return ary._getvalue()
    return sig, codegen


@overload(np.empty)
def ol_np_empty(shape, dtype=float):
    _check_const_str_dtype("empty", dtype)
    if (dtype is float or
        (isinstance(dtype, types.Function) and dtype.typing_key is float) or
            is_nonelike(dtype)): #default
        nb_dtype = types.double
    else:
        nb_dtype = ty_parse_dtype(dtype)

    ndim = ty_parse_shape(shape)
    if nb_dtype is not None and ndim is not None:
        retty = types.Array(dtype=nb_dtype, ndim=ndim, layout='C')

        def impl(shape, dtype=float):
            return numpy_empty_nd(shape, dtype, retty)
        return impl
    else:
        msg = f"Cannot parse input types to function np.empty({shape}, {dtype})"
        raise errors.TypingError(msg)


@intrinsic
def numpy_empty_like_nd(tyctx, ty_prototype, ty_dtype, ty_retty_ref):
    ty_retty = ty_retty_ref.instance_type
    sig = ty_retty(ty_prototype, ty_dtype, ty_retty_ref)

    def codegen(cgctx, builder, sig, llargs):
        arrtype, shapes = _parse_empty_like_args(cgctx, builder, sig, llargs)
        ary = _empty_nd_impl(cgctx, builder, arrtype, shapes)
        return ary._getvalue()
    return sig, codegen


@overload(np.empty_like)
def ol_np_empty_like(arr, dtype=None):
    _check_const_str_dtype("empty_like", dtype)
    if not is_nonelike(dtype):
        nb_dtype = ty_parse_dtype(dtype)
    elif isinstance(arr, types.Array):
        nb_dtype = arr.dtype
    else:
        nb_dtype = arr
    if nb_dtype is not None:
        if isinstance(arr, types.Array):
            layout = arr.layout if arr.layout != 'A' else 'C'
            retty = arr.copy(dtype=nb_dtype, layout=layout, readonly=False)
        else:
            retty = types.Array(nb_dtype, 0, 'C')
    else:
        msg = ("Cannot parse input types to function "
               f"np.empty_like({arr}, {dtype})")
        raise errors.TypingError(msg)

    def impl(arr, dtype=None):
        return numpy_empty_like_nd(arr, dtype, retty)
    return impl


@intrinsic
def _zero_fill_array_method(tyctx, self):
    sig = types.none(self)

    def codegen(cgctx, builder, sig, llargs):
        ary = make_array(sig.args[0])(cgctx, builder, llargs[0])
        cgutils.memset(builder, ary.data, builder.mul(ary.itemsize, ary.nitems),
                       0)
    return sig, codegen


@overload_method(types.Array, '_zero_fill')
def ol_array_zero_fill(self):
    """Adds a `._zero_fill` method to zero fill an array using memset."""
    def impl(self):
        _zero_fill_array_method(self)
    return impl


@overload(np.zeros)
def ol_np_zeros(shape, dtype=float):
    _check_const_str_dtype("zeros", dtype)

    def impl(shape, dtype=float):
        arr = np.empty(shape, dtype=dtype)
        arr._zero_fill()
        return arr
    return impl


@overload(np.zeros_like)
def ol_np_zeros_like(a, dtype=None):
    _check_const_str_dtype("zeros_like", dtype)

    # NumPy uses 'a' as the arg name for the array-like
    def impl(a, dtype=None):
        arr = np.empty_like(a, dtype=dtype)
        arr._zero_fill()
        return arr
    return impl


@overload(np.ones_like)
def ol_np_ones_like(a, dtype=None):
    _check_const_str_dtype("ones_like", dtype)

    # NumPy uses 'a' as the arg name for the array-like
    def impl(a, dtype=None):
        arr = np.empty_like(a, dtype=dtype)
        arr_flat = arr.flat
        for idx in range(len(arr_flat)):
            arr_flat[idx] = 1
        return arr
    return impl


@overload(np.full)
def impl_np_full(shape, fill_value, dtype=None):
    _check_const_str_dtype("full", dtype)
    if not is_nonelike(dtype):
        nb_dtype = ty_parse_dtype(dtype)
    else:
        nb_dtype = fill_value

    def full(shape, fill_value, dtype=None):
        arr = np.empty(shape, nb_dtype)
        arr_flat = arr.flat
        for idx in range(len(arr_flat)):
            arr_flat[idx] = fill_value
        return arr
    return full


@overload(np.full_like)
def impl_np_full_like(a, fill_value, dtype=None):
    _check_const_str_dtype("full_like", dtype)

    def full_like(a, fill_value, dtype=None):
        arr = np.empty_like(a, dtype)
        arr_flat = arr.flat
        for idx in range(len(arr_flat)):
            arr_flat[idx] = fill_value
        return arr

    return full_like


@overload(np.ones)
def ol_np_ones(shape, dtype=None):
    # for some reason the NumPy default for dtype is None in the source but
    # ends up as np.float64 by definition.
    _check_const_str_dtype("ones", dtype)

    def impl(shape, dtype=None):
        arr = np.empty(shape, dtype=dtype)
        arr_flat = arr.flat
        for idx in range(len(arr_flat)):
            arr_flat[idx] = 1
        return arr
    return impl


@overload(np.identity)
def impl_np_identity(n, dtype=None):
    _check_const_str_dtype("identity", dtype)
    if not is_nonelike(dtype):
        nb_dtype = ty_parse_dtype(dtype)
    else:
        nb_dtype = types.double

    def identity(n, dtype=None):
        arr = np.zeros((n, n), nb_dtype)
        for i in range(n):
            arr[i, i] = 1
        return arr
    return identity


def _eye_none_handler(N, M):
    pass


@extending.overload(_eye_none_handler)
def _eye_none_handler_impl(N, M):
    if isinstance(M, types.NoneType):
        def impl(N, M):
            return N
    else:
        def impl(N, M):
            return M
    return impl


@extending.overload(np.eye)
def numpy_eye(N, M=None, k=0, dtype=float):

    if dtype is None or isinstance(dtype, types.NoneType):
        dt = np.dtype(float)
    elif isinstance(dtype, (types.DTypeSpec, types.Number)):
        # dtype or instance of dtype
        dt = as_dtype(getattr(dtype, 'dtype', dtype))
    else:
        dt = np.dtype(dtype)

    def impl(N, M=None, k=0, dtype=float):
        _M = _eye_none_handler(N, M)
        arr = np.zeros((N, _M), dt)
        if k >= 0:
            d = min(N, _M - k)
            for i in range(d):
                arr[i, i + k] = 1
        else:
            d = min(N + k, _M)
            for i in range(d):
                arr[i - k, i] = 1
        return arr
    return impl


@overload(np.diag)
def impl_np_diag(v, k=0):
    if not type_can_asarray(v):
        raise errors.TypingError('The argument "v" must be array-like')

    if isinstance(v, types.Array):
        if v.ndim not in (1, 2):
            raise errors.NumbaTypeError("Input must be 1- or 2-d.")

        def diag_impl(v, k=0):
            if v.ndim == 1:
                s = v.shape
                n = s[0] + abs(k)
                ret = np.zeros((n, n), v.dtype)
                if k >= 0:
                    for i in range(n - k):
                        ret[i, k + i] = v[i]
                else:
                    for i in range(n + k):
                        ret[i - k, i] = v[i]
                return ret
            else:  # 2-d
                rows, cols = v.shape
                if k < 0:
                    rows = rows + k
                if k > 0:
                    cols = cols - k
                n = max(min(rows, cols), 0)
                ret = np.empty(n, v.dtype)
                if k >= 0:
                    for i in range(n):
                        ret[i] = v[i, k + i]
                else:
                    for i in range(n):
                        ret[i] = v[i - k, i]
                return ret
        return diag_impl


@overload(np.take)
@overload_method(types.Array, 'take')
def numpy_take(a, indices):

    if isinstance(a, types.Array) and isinstance(indices, types.Integer):
        def take_impl(a, indices):
            if indices > (a.size - 1) or indices < -a.size:
                raise IndexError("Index out of bounds")
            return a.ravel()[indices]
        return take_impl

    if all(isinstance(arg, types.Array) for arg in [a, indices]):
        F_order = indices.layout == 'F'

        def take_impl(a, indices):
            ret = np.empty(indices.size, dtype=a.dtype)
            if F_order:
                walker = indices.copy()  # get C order
            else:
                walker = indices
            it = np.nditer(walker)
            i = 0
            flat = a.ravel()
            for x in it:
                if x > (a.size - 1) or x < -a.size:
                    raise IndexError("Index out of bounds")
                ret[i] = flat[x]
                i = i + 1
            return ret.reshape(indices.shape)
        return take_impl

    if isinstance(a, types.Array) and \
            isinstance(indices, (types.List, types.BaseTuple)):
        def take_impl(a, indices):
            convert = np.array(indices)
            ret = np.empty(convert.size, dtype=a.dtype)
            it = np.nditer(convert)
            i = 0
            flat = a.ravel()
            for x in it:
                if x > (a.size - 1) or x < -a.size:
                    raise IndexError("Index out of bounds")
                ret[i] = flat[x]
                i = i + 1
            return ret.reshape(convert.shape)
        return take_impl


def _arange_dtype(*args):
    bounds = [a for a in args if not isinstance(a, types.NoneType)]

    if any(isinstance(a, types.Complex) for a in bounds):
        dtype = types.complex128
    elif any(isinstance(a, types.Float) for a in bounds):
        dtype = types.float64
    else:
        # `np.arange(10).dtype` is always `np.dtype(int)`, aka `np.int_`, which
        # in all released versions of numpy corresponds to the C `long` type.
        # Windows 64 is broken by default here because Numba (as of 0.47) does
        # not differentiate between Python and NumPy integers, so a `typeof(1)`
        # on w64 is `int64`, i.e. `intp`. This means an arange(<some int>) will
        # be typed as arange(int64) and the following will yield int64 opposed
        # to int32. Example: without a load of analysis to work out of the args
        # were wrapped in NumPy int*() calls it's not possible to detect the
        # difference between `np.arange(10)` and `np.arange(np.int64(10)`.
        NPY_TY = getattr(types, "int%s" % (8 * np.dtype(int).itemsize))

        # unliteral these types such that `max` works.
        unliteral_bounds = [types.unliteral(x) for x in bounds]
        dtype = max(unliteral_bounds + [NPY_TY,])

    return dtype


@overload(np.arange)
def np_arange(start, stop=None, step=None, dtype=None):
    if isinstance(stop, types.Optional):
        stop = stop.type
    if isinstance(step, types.Optional):
        step = step.type
    if isinstance(dtype, types.Optional):
        dtype = dtype.type

    if stop is None:
        stop = types.none
    if step is None:
        step = types.none
    if dtype is None:
        dtype = types.none

    if (not isinstance(start, types.Number) or
        not isinstance(stop, (types.NoneType, types.Number)) or
        not isinstance(step, (types.NoneType, types.Number)) or
            not isinstance(dtype, (types.NoneType, types.DTypeSpec))):

        return

    if isinstance(dtype, types.NoneType):
        true_dtype = _arange_dtype(start, stop, step)
    else:
        true_dtype = dtype.dtype

    use_complex = any([isinstance(x, types.Complex)
                       for x in (start, stop, step)])

    start_value = getattr(start, "literal_value", None)
    stop_value = getattr(stop, "literal_value", None)
    step_value = getattr(step, "literal_value", None)

    def impl(start, stop=None, step=None, dtype=None):
        # Allow for improved performance if given literal arguments.
        lit_start = start_value if start_value is not None else start
        lit_stop = stop_value if stop_value is not None else stop
        lit_step = step_value if step_value is not None else step

        _step = lit_step if lit_step is not None else 1
        if lit_stop is None:
            _start, _stop = 0, lit_start
        else:
            _start, _stop = lit_start, lit_stop

        if _step == 0:
            raise ValueError("Maximum allowed size exceeded")

        nitems_c = (_stop - _start) / _step
        nitems_r = int(math.ceil(nitems_c.real))

        # Binary operator needed for compiler branch pruning.
        if use_complex is True:
            nitems_i = int(math.ceil(nitems_c.imag))
            nitems = max(min(nitems_i, nitems_r), 0)
        else:
            nitems = max(nitems_r, 0)
        arr = np.empty(nitems, true_dtype)
        val = _start
        for i in range(nitems):
            arr[i] = val + (i * _step)
        return arr

    return impl


@overload(np.linspace)
def numpy_linspace(start, stop, num=50):
    if not all(isinstance(arg, types.Number) for arg in [start, stop]):
        return

    if not isinstance(num, (int, types.Integer)):
        msg = 'The argument "num" must be an integer'
        raise errors.TypingError(msg)

    if any(isinstance(arg, types.Complex) for arg in [start, stop]):
        dtype = types.complex128
    else:
        dtype = types.float64

    # Implementation based on https://github.com/numpy/numpy/blob/v1.20.0/numpy/core/function_base.py#L24 # noqa: E501
    def linspace(start, stop, num=50):
        arr = np.empty(num, dtype)
        # The multiply by 1.0 mirrors
        # https://github.com/numpy/numpy/blob/v1.20.0/numpy/core/function_base.py#L125-L128  # noqa: E501
        # the side effect of this is important... start and stop become the same
        # type as `dtype` i.e. 64/128 bits wide (float/complex). This is
        # important later when used in the `np.divide`.
        start = start * 1.0
        stop = stop * 1.0
        if num == 0:
            return arr
        div = num - 1
        if div > 0:
            delta = stop - start
            step = np.divide(delta, div)
            for i in range(0, num):
                arr[i] = start + (i * step)
        else:
            arr[0] = start
        if num > 1:
            arr[-1] = stop
        return arr
    return linspace


def _array_copy(context, builder, sig, args):
    """
    Array copy.
    """
    arytype = sig.args[0]
    ary = make_array(arytype)(context, builder, value=args[0])
    shapes = cgutils.unpack_tuple(builder, ary.shape)

    rettype = sig.return_type
    ret = _empty_nd_impl(context, builder, rettype, shapes)

    src_data = ary.data
    dest_data = ret.data

    assert rettype.layout in "CF"
    if arytype.layout == rettype.layout:
        # Fast path: memcpy
        cgutils.raw_memcpy(builder, dest_data, src_data, ary.nitems,
                           ary.itemsize, align=1)

    else:
        src_strides = cgutils.unpack_tuple(builder, ary.strides)
        dest_strides = cgutils.unpack_tuple(builder, ret.strides)
        intp_t = context.get_value_type(types.intp)

        with cgutils.loop_nest(builder, shapes, intp_t) as indices:
            src_ptr = cgutils.get_item_pointer2(context, builder, src_data,
                                                shapes, src_strides,
                                                arytype.layout, indices)
            dest_ptr = cgutils.get_item_pointer2(context, builder, dest_data,
                                                 shapes, dest_strides,
                                                 rettype.layout, indices)
            builder.store(builder.load(src_ptr), dest_ptr)

    return impl_ret_new_ref(context, builder, sig.return_type, ret._getvalue())


@intrinsic
def _array_copy_intrinsic(typingctx, a):
    assert isinstance(a, types.Array)
    layout = 'F' if a.layout == 'F' else 'C'
    ret = a.copy(layout=layout, readonly=False)
    sig = ret(a)
    return sig, _array_copy


@lower_builtin("array.copy", types.Array)
def array_copy(context, builder, sig, args):
    return _array_copy(context, builder, sig, args)


@overload(np.copy)
def impl_numpy_copy(a):
    if isinstance(a, types.Array):
        def numpy_copy(a):
            return _array_copy_intrinsic(a)
    return numpy_copy


def _as_layout_array(context, builder, sig, args, output_layout):
    """
    Common logic for layout conversion function;
    e.g. ascontiguousarray and asfortranarray
    """
    retty = sig.return_type
    aryty = sig.args[0]
    assert retty.layout == output_layout, 'return-type has incorrect layout'

    if aryty.ndim == 0:
        # 0-dim input => asfortranarray() returns a 1-dim array
        assert retty.ndim == 1
        ary = make_array(aryty)(context, builder, value=args[0])
        ret = make_array(retty)(context, builder)

        shape = context.get_constant_generic(
            builder, types.UniTuple(types.intp, 1), (1,),
        )
        strides = context.make_tuple(builder,
                                     types.UniTuple(types.intp, 1),
                                     (ary.itemsize,))
        populate_array(ret, ary.data, shape, strides, ary.itemsize,
                       ary.meminfo, ary.parent)
        return impl_ret_borrowed(context, builder, retty, ret._getvalue())

    elif (retty.layout == aryty.layout
            or (aryty.ndim == 1 and aryty.layout in 'CF')):
        # 1-dim contiguous input => return the same array
        return impl_ret_borrowed(context, builder, retty, args[0])

    else:
        if aryty.layout == 'A':
            # There's still chance the array is in contiguous layout,
            # just that we don't know at compile time.
            # We can do a runtime check.

            # Prepare and call is_contiguous or is_fortran
            assert output_layout in 'CF'
            check_func = is_contiguous if output_layout == 'C' else is_fortran
            is_contig = _call_contiguous_check(check_func,
                                               context,
                                               builder,
                                               aryty,
                                               args[0])
            with builder.if_else(is_contig) as (then, orelse):
                # If the array is already contiguous, just return it
                with then:
                    out_then = impl_ret_borrowed(context, builder, retty,
                                                 args[0])
                    then_blk = builder.block
                # Otherwise, copy to a new contiguous region
                with orelse:
                    out_orelse = _array_copy(context, builder, sig, args)
                    orelse_blk = builder.block
            # Phi node for the return value
            ret_phi = builder.phi(out_then.type)
            ret_phi.add_incoming(out_then, then_blk)
            ret_phi.add_incoming(out_orelse, orelse_blk)
            return ret_phi

        else:
            # Return a copy with the right layout
            return _array_copy(context, builder, sig, args)


@intrinsic
def _as_layout_array_intrinsic(typingctx, a, output_layout):
    if not isinstance(output_layout, types.StringLiteral):
        raise errors.RequireLiteralValue(output_layout)

    ret = a.copy(layout=output_layout.literal_value, ndim=max(a.ndim, 1))
    sig = ret(a, output_layout)

    return sig, lambda c, b, s, a: _as_layout_array(
        c, b, s, a, output_layout=output_layout.literal_value)


@overload(np.ascontiguousarray)
def array_ascontiguousarray(a):
    if not type_can_asarray(a):
        raise errors.TypingError('The argument "a" must be array-like')

    if isinstance(a, (types.Number, types.Boolean,)):
        def impl(a):
            return np.ascontiguousarray(np.array(a))
    elif isinstance(a, types.Array):
        def impl(a):
            return _as_layout_array_intrinsic(a, 'C')
    return impl


@overload(np.asfortranarray)
def array_asfortranarray(a):
    if not type_can_asarray(a):
        raise errors.TypingError('The argument "a" must be array-like')

    if isinstance(a, (types.Number, types.Boolean,)):
        def impl(a):
            return np.asfortranarray(np.array(a))
        return impl
    elif isinstance(a, types.Array):
        def impl(a):
            return _as_layout_array_intrinsic(a, 'F')
        return impl


@lower_builtin("array.astype", types.Array, types.DTypeSpec)
@lower_builtin("array.astype", types.Array, types.StringLiteral)
def array_astype(context, builder, sig, args):
    arytype = sig.args[0]
    ary = make_array(arytype)(context, builder, value=args[0])
    shapes = cgutils.unpack_tuple(builder, ary.shape)

    rettype = sig.return_type
    ret = _empty_nd_impl(context, builder, rettype, shapes)

    src_data = ary.data
    dest_data = ret.data

    src_strides = cgutils.unpack_tuple(builder, ary.strides)
    dest_strides = cgutils.unpack_tuple(builder, ret.strides)
    intp_t = context.get_value_type(types.intp)

    with cgutils.loop_nest(builder, shapes, intp_t) as indices:
        src_ptr = cgutils.get_item_pointer2(context, builder, src_data,
                                            shapes, src_strides,
                                            arytype.layout, indices)
        dest_ptr = cgutils.get_item_pointer2(context, builder, dest_data,
                                             shapes, dest_strides,
                                             rettype.layout, indices)
        item = load_item(context, builder, arytype, src_ptr)
        item = context.cast(builder, item, arytype.dtype, rettype.dtype)
        store_item(context, builder, rettype, item, dest_ptr)

    return impl_ret_new_ref(context, builder, sig.return_type, ret._getvalue())


@intrinsic
def np_frombuffer(typingctx, buffer, dtype, retty):
    ty = retty.instance_type
    sig = ty(buffer, dtype, retty)

    def codegen(context, builder, sig, args):
        bufty = sig.args[0]
        aryty = sig.return_type

        buf = make_array(bufty)(context, builder, value=args[0])
        out_ary_ty = make_array(aryty)
        out_ary = out_ary_ty(context, builder)
        out_datamodel = out_ary._datamodel

        itemsize = get_itemsize(context, aryty)
        ll_itemsize = Constant(buf.itemsize.type, itemsize)
        nbytes = builder.mul(buf.nitems, buf.itemsize)

        # Check that the buffer size is compatible
        rem = builder.srem(nbytes, ll_itemsize)
        is_incompatible = cgutils.is_not_null(builder, rem)
        with builder.if_then(is_incompatible, likely=False):
            msg = "buffer size must be a multiple of element size"
            context.call_conv.return_user_exc(builder, ValueError, (msg,))

        shape = cgutils.pack_array(builder, [builder.sdiv(nbytes, ll_itemsize)])
        strides = cgutils.pack_array(builder, [ll_itemsize])
        data = builder.bitcast(
            buf.data, context.get_value_type(out_datamodel.get_type('data'))
        )

        populate_array(out_ary,
                       data=data,
                       shape=shape,
                       strides=strides,
                       itemsize=ll_itemsize,
                       meminfo=buf.meminfo,
                       parent=buf.parent,)

        res = out_ary._getvalue()
        return impl_ret_borrowed(context, builder, sig.return_type, res)
    return sig, codegen


@overload(np.frombuffer)
def impl_np_frombuffer(buffer, dtype=float):
    _check_const_str_dtype("frombuffer", dtype)

    if not isinstance(buffer, types.Buffer) or buffer.layout != 'C':
        msg = f'Argument "buffer" must be buffer-like. Got {buffer}'
        raise errors.TypingError(msg)

    if (dtype is float or
        (isinstance(dtype, types.Function) and dtype.typing_key is float) or
            is_nonelike(dtype)): #default
        nb_dtype = types.double
    else:
        nb_dtype = ty_parse_dtype(dtype)

    if nb_dtype is not None:
        retty = types.Array(dtype=nb_dtype, ndim=1, layout='C',
                            readonly=not buffer.mutable)
    else:
        msg = ("Cannot parse input types to function "
               f"np.frombuffer({buffer}, {dtype})")
        raise errors.TypingError(msg)

    def impl(buffer, dtype=float):
        return np_frombuffer(buffer, dtype, retty)
    return impl


@overload(carray)
def impl_carray(ptr, shape, dtype=None):
    if is_nonelike(dtype):
        intrinsic_cfarray = get_cfarray_intrinsic('C', None)

        def impl(ptr, shape, dtype=None):
            return intrinsic_cfarray(ptr, shape)
        return impl
    elif isinstance(dtype, types.DTypeSpec):
        intrinsic_cfarray = get_cfarray_intrinsic('C', dtype)

        def impl(ptr, shape, dtype=None):
            return intrinsic_cfarray(ptr, shape)
        return impl


@overload(farray)
def impl_farray(ptr, shape, dtype=None):
    if is_nonelike(dtype):
        intrinsic_cfarray = get_cfarray_intrinsic('F', None)

        def impl(ptr, shape, dtype=None):
            return intrinsic_cfarray(ptr, shape)
        return impl
    elif isinstance(dtype, types.DTypeSpec):
        intrinsic_cfarray = get_cfarray_intrinsic('F', dtype)

        def impl(ptr, shape, dtype=None):
            return intrinsic_cfarray(ptr, shape)
        return impl


def get_cfarray_intrinsic(layout, dtype_):
    @intrinsic
    def intrinsic_cfarray(typingctx, ptr, shape):
        if ptr is types.voidptr:
            ptr_dtype = None
        elif isinstance(ptr, types.CPointer):
            ptr_dtype = ptr.dtype
        else:
            msg = f"pointer argument expected, got '{ptr}'"
            raise errors.NumbaTypeError(msg)

        if dtype_ is None:
            if ptr_dtype is None:
                msg = "explicit dtype required for void* argument"
                raise errors.NumbaTypeError(msg)
            dtype = ptr_dtype
        elif isinstance(dtype_, types.DTypeSpec):
            dtype = dtype_.dtype
            if ptr_dtype is not None and dtype != ptr_dtype:
                msg = f"mismatching dtype '{dtype}' for pointer type '{ptr}'"
                raise errors.NumbaTypeError(msg)
        else:
            msg = f"invalid dtype spec '{dtype_}'"
            raise errors.NumbaTypeError(msg)

        ndim = ty_parse_shape(shape)
        if ndim is None:
            msg = f"invalid shape '{shape}'"
            raise errors.NumbaTypeError(msg)

        retty = types.Array(dtype, ndim, layout)
        sig = signature(retty, ptr, shape)
        return sig, np_cfarray
    return intrinsic_cfarray


def np_cfarray(context, builder, sig, args):
    """
    numba.numpy_support.carray(...) and
    numba.numpy_support.farray(...).
    """
    ptrty, shapety = sig.args[:2]
    ptr, shape = args[:2]

    aryty = sig.return_type
    assert aryty.layout in 'CF'

    out_ary = make_array(aryty)(context, builder)

    itemsize = get_itemsize(context, aryty)
    ll_itemsize = cgutils.intp_t(itemsize)

    if isinstance(shapety, types.BaseTuple):
        shapes = cgutils.unpack_tuple(builder, shape)
    else:
        shapety = (shapety,)
        shapes = (shape,)
    shapes = [context.cast(builder, value, fromty, types.intp)
              for fromty, value in zip(shapety, shapes)]

    off = ll_itemsize
    strides = []
    if aryty.layout == 'F':
        for s in shapes:
            strides.append(off)
            off = builder.mul(off, s)
    else:
        for s in reversed(shapes):
            strides.append(off)
            off = builder.mul(off, s)
        strides.reverse()

    data = builder.bitcast(ptr,
                           context.get_data_type(aryty.dtype).as_pointer())

    populate_array(out_ary,
                   data=data,
                   shape=shapes,
                   strides=strides,
                   itemsize=ll_itemsize,
                   # Array is not memory-managed
                   meminfo=None,
                   )

    res = out_ary._getvalue()
    return impl_ret_new_ref(context, builder, sig.return_type, res)


def _get_seq_size(context, builder, seqty, seq):
    if isinstance(seqty, types.BaseTuple):
        return context.get_constant(types.intp, len(seqty))
    elif isinstance(seqty, types.Sequence):
        len_impl = context.get_function(len, signature(types.intp, seqty,))
        return len_impl(builder, (seq,))
    else:
        assert 0


def _get_borrowing_getitem(context, seqty):
    """
    Return a getitem() implementation that doesn't incref its result.
    """
    retty = seqty.dtype
    getitem_impl = context.get_function(operator.getitem,
                                        signature(retty, seqty, types.intp))

    def wrap(builder, args):
        ret = getitem_impl(builder, args)
        if context.enable_nrt:
            context.nrt.decref(builder, retty, ret)
        return ret

    return wrap


def compute_sequence_shape(context, builder, ndim, seqty, seq):
    """
    Compute the likely shape of a nested sequence (possibly 0d).
    """
    intp_t = context.get_value_type(types.intp)
    zero = Constant(intp_t, 0)

    def get_first_item(seqty, seq):
        if isinstance(seqty, types.BaseTuple):
            if len(seqty) == 0:
                return None, None
            else:
                return seqty[0], builder.extract_value(seq, 0)
        else:
            getitem_impl = _get_borrowing_getitem(context, seqty)
            return seqty.dtype, getitem_impl(builder, (seq, zero))

    # Compute shape by traversing the first element of each nested
    # sequence
    shapes = []
    innerty, inner = seqty, seq

    for i in range(ndim):
        if i > 0:
            innerty, inner = get_first_item(innerty, inner)
        shapes.append(_get_seq_size(context, builder, innerty, inner))

    return tuple(shapes)


def check_sequence_shape(context, builder, seqty, seq, shapes):
    """
    Check the nested sequence matches the given *shapes*.
    """

    def _fail():
        context.call_conv.return_user_exc(builder, ValueError,
                                          ("incompatible sequence shape",))

    def check_seq_size(seqty, seq, shapes):
        if len(shapes) == 0:
            return

        size = _get_seq_size(context, builder, seqty, seq)
        expected = shapes[0]
        mismatch = builder.icmp_signed('!=', size, expected)
        with builder.if_then(mismatch, likely=False):
            _fail()

        if len(shapes) == 1:
            return

        if isinstance(seqty, types.Sequence):
            getitem_impl = _get_borrowing_getitem(context, seqty)
            with cgutils.for_range(builder, size) as loop:
                innerty = seqty.dtype
                inner = getitem_impl(builder, (seq, loop.index))
                check_seq_size(innerty, inner, shapes[1:])

        elif isinstance(seqty, types.BaseTuple):
            for i in range(len(seqty)):
                innerty = seqty[i]
                inner = builder.extract_value(seq, i)
                check_seq_size(innerty, inner, shapes[1:])

        else:
            assert 0, seqty

    check_seq_size(seqty, seq, shapes)


def assign_sequence_to_array(context, builder, data, shapes, strides,
                             arrty, seqty, seq):
    """
    Assign a nested sequence contents to an array.  The shape must match
    the sequence's structure.
    """

    def assign_item(indices, valty, val):
        ptr = cgutils.get_item_pointer2(context, builder, data, shapes, strides,
                                        arrty.layout, indices, wraparound=False)
        val = context.cast(builder, val, valty, arrty.dtype)
        store_item(context, builder, arrty, val, ptr)

    def assign(seqty, seq, shapes, indices):
        if len(shapes) == 0:
            assert not isinstance(seqty, (types.Sequence, types.BaseTuple))
            assign_item(indices, seqty, seq)
            return

        size = shapes[0]

        if isinstance(seqty, types.Sequence):
            getitem_impl = _get_borrowing_getitem(context, seqty)
            with cgutils.for_range(builder, size) as loop:
                innerty = seqty.dtype
                inner = getitem_impl(builder, (seq, loop.index))
                assign(innerty, inner, shapes[1:], indices + (loop.index,))

        elif isinstance(seqty, types.BaseTuple):
            for i in range(len(seqty)):
                innerty = seqty[i]
                inner = builder.extract_value(seq, i)
                index = context.get_constant(types.intp, i)
                assign(innerty, inner, shapes[1:], indices + (index,))

        else:
            assert 0, seqty

    assign(seqty, seq, shapes, ())


def np_array_typer(typingctx, object, dtype):
    ndim, seq_dtype = _parse_nested_sequence(typingctx, object)
    if is_nonelike(dtype):
        dtype = seq_dtype
    else:
        dtype = ty_parse_dtype(dtype)
        if dtype is None:
            return
    return types.Array(dtype, ndim, 'C')


@intrinsic
def np_array(typingctx, obj, dtype):
    _check_const_str_dtype("array", dtype)
    ret = np_array_typer(typingctx, obj, dtype)
    sig = ret(obj, dtype)

    def codegen(context, builder, sig, args):
        arrty = sig.return_type
        ndim = arrty.ndim
        seqty = sig.args[0]
        seq = args[0]

        shapes = compute_sequence_shape(context, builder, ndim, seqty, seq)
        assert len(shapes) == ndim

        check_sequence_shape(context, builder, seqty, seq, shapes)
        arr = _empty_nd_impl(context, builder, arrty, shapes)
        assign_sequence_to_array(context, builder, arr.data, shapes,
                                 arr.strides, arrty, seqty, seq)

        return impl_ret_new_ref(context, builder, sig.return_type,
                                arr._getvalue())

    return sig, codegen


@overload(np.array)
def impl_np_array(object, dtype=None):
    _check_const_str_dtype("array", dtype)
    if not type_can_asarray(object):
        raise errors.TypingError('The argument "object" must '
                                 'be array-like')
    if not is_nonelike(dtype) and ty_parse_dtype(dtype) is None:
        msg = 'The argument "dtype" must be a data-type if it is provided'
        raise errors.TypingError(msg)

    def impl(object, dtype=None):
        return np_array(object, dtype)
    return impl


def _normalize_axis(context, builder, func_name, ndim, axis):
    zero = axis.type(0)
    ll_ndim = axis.type(ndim)

    # Normalize negative axis
    is_neg_axis = builder.icmp_signed('<', axis, zero)
    axis = builder.select(is_neg_axis, builder.add(axis, ll_ndim), axis)

    # Check axis for bounds
    axis_out_of_bounds = builder.or_(
        builder.icmp_signed('<', axis, zero),
        builder.icmp_signed('>=', axis, ll_ndim))
    with builder.if_then(axis_out_of_bounds, likely=False):
        msg = "%s(): axis out of bounds" % func_name
        context.call_conv.return_user_exc(builder, IndexError, (msg,))

    return axis


def _insert_axis_in_shape(context, builder, orig_shape, ndim, axis):
    """
    Compute shape with the new axis inserted
    e.g. given original shape (2, 3, 4) and axis=2,
    the returned new shape is (2, 3, 1, 4).
    """
    assert len(orig_shape) == ndim - 1

    ll_shty = ir.ArrayType(cgutils.intp_t, ndim)
    shapes = cgutils.alloca_once(builder, ll_shty)

    one = cgutils.intp_t(1)

    # 1. copy original sizes at appropriate places
    for dim in range(ndim - 1):
        ll_dim = cgutils.intp_t(dim)
        after_axis = builder.icmp_signed('>=', ll_dim, axis)
        sh = orig_shape[dim]
        idx = builder.select(after_axis,
                             builder.add(ll_dim, one),
                             ll_dim)
        builder.store(sh, cgutils.gep_inbounds(builder, shapes, 0, idx))

    # 2. insert new size (1) at axis dimension
    builder.store(one, cgutils.gep_inbounds(builder, shapes, 0, axis))

    return cgutils.unpack_tuple(builder, builder.load(shapes))


def _insert_axis_in_strides(context, builder, orig_strides, ndim, axis):
    """
    Same as _insert_axis_in_shape(), but with a strides array.
    """
    assert len(orig_strides) == ndim - 1

    ll_shty = ir.ArrayType(cgutils.intp_t, ndim)
    strides = cgutils.alloca_once(builder, ll_shty)

    one = cgutils.intp_t(1)
    zero = cgutils.intp_t(0)

    # 1. copy original strides at appropriate places
    for dim in range(ndim - 1):
        ll_dim = cgutils.intp_t(dim)
        after_axis = builder.icmp_signed('>=', ll_dim, axis)
        idx = builder.select(after_axis,
                             builder.add(ll_dim, one),
                             ll_dim)
        builder.store(orig_strides[dim],
                      cgutils.gep_inbounds(builder, strides, 0, idx))

    # 2. insert new stride at axis dimension
    # (the value is indifferent for a 1-sized dimension, we use 0)
    builder.store(zero, cgutils.gep_inbounds(builder, strides, 0, axis))

    return cgutils.unpack_tuple(builder, builder.load(strides))


def expand_dims(context, builder, sig, args, axis):
    """
    np.expand_dims() with the given axis.
    """
    retty = sig.return_type
    ndim = retty.ndim
    arrty = sig.args[0]

    arr = make_array(arrty)(context, builder, value=args[0])
    ret = make_array(retty)(context, builder)

    shapes = cgutils.unpack_tuple(builder, arr.shape)
    strides = cgutils.unpack_tuple(builder, arr.strides)

    new_shapes = _insert_axis_in_shape(context, builder, shapes, ndim, axis)
    new_strides = _insert_axis_in_strides(context, builder, strides, ndim, axis)

    populate_array(ret,
                   data=arr.data,
                   shape=new_shapes,
                   strides=new_strides,
                   itemsize=arr.itemsize,
                   meminfo=arr.meminfo,
                   parent=arr.parent)

    return ret._getvalue()


@intrinsic
def np_expand_dims(typingctx, a, axis):
    layout = a.layout if a.ndim <= 1 else 'A'
    ret = a.copy(ndim=a.ndim + 1, layout=layout)
    sig = ret(a, axis)

    def codegen(context, builder, sig, args):
        axis = context.cast(builder, args[1], sig.args[1], types.intp)
        axis = _normalize_axis(context, builder, "np.expand_dims",
                               sig.return_type.ndim, axis)

        ret = expand_dims(context, builder, sig, args, axis)
        return impl_ret_borrowed(context, builder, sig.return_type, ret)

    return sig, codegen


@overload(np.expand_dims)
def impl_np_expand_dims(a, axis):
    if not isinstance(a, types.Array):
        msg = f'First argument "a" must be an array. Got {a}'
        raise errors.TypingError(msg)

    if not isinstance(axis, types.Integer):
        msg = f'Argument "axis" must be an integer. Got {axis}'
        raise errors.TypingError(msg)

    def impl(a, axis):
        return np_expand_dims(a, axis)
    return impl


def _atleast_nd(minimum, axes):
    @intrinsic
    def impl(typingcontext, *args):
        arrtys = args
        rettys = [arg.copy(ndim=max(arg.ndim, minimum)) for arg in args]

        def codegen(context, builder, sig, args):
            transform = _atleast_nd_transform(minimum, axes)
            arrs = cgutils.unpack_tuple(builder, args[0])

            rets = [transform(context, builder, arr, arrty, retty)
                    for arr, arrty, retty in zip(arrs, arrtys, rettys)]

            if len(rets) > 1:
                ret = context.make_tuple(builder, sig.return_type, rets)
            else:
                ret = rets[0]
            return impl_ret_borrowed(context, builder, sig.return_type, ret)

        return signature(types.Tuple(rettys) if len(rettys) > 1 else rettys[0],
                         types.StarArgTuple.from_types(args)), codegen

    return lambda *args: impl(*args)


def _atleast_nd_transform(min_ndim, axes):
    """
    Return a callback successively inserting 1-sized dimensions at the
    following axes.
    """
    assert min_ndim == len(axes)

    def transform(context, builder, arr, arrty, retty):
        for i in range(min_ndim):
            ndim = i + 1
            if arrty.ndim < ndim:
                axis = cgutils.intp_t(axes[i])
                newarrty = arrty.copy(ndim=arrty.ndim + 1)
                arr = expand_dims(context, builder,
                                  typing.signature(newarrty, arrty), (arr,),
                                  axis)
                arrty = newarrty

        return arr

    return transform


@overload(np.atleast_1d)
def np_atleast_1d(*args):
    if all(isinstance(arg, types.Array) for arg in args):
        return _atleast_nd(1, [0])


@overload(np.atleast_2d)
def np_atleast_2d(*args):
    if all(isinstance(arg, types.Array) for arg in args):
        return _atleast_nd(2, [0, 0])


@overload(np.atleast_3d)
def np_atleast_3d(*args):
    if all(isinstance(arg, types.Array) for arg in args):
        return _atleast_nd(3, [0, 0, 2])


def _do_concatenate(context, builder, axis,
                    arrtys, arrs, arr_shapes, arr_strides,
                    retty, ret_shapes):
    """
    Concatenate arrays along the given axis.
    """
    assert len(arrtys) == len(arrs) == len(arr_shapes) == len(arr_strides)

    zero = cgutils.intp_t(0)

    # Allocate return array
    ret = _empty_nd_impl(context, builder, retty, ret_shapes)
    ret_strides = cgutils.unpack_tuple(builder, ret.strides)

    # Compute the offset by which to bump the destination pointer
    # after copying each input array.
    # Morally, we need to copy each input array at different start indices
    # into the destination array; bumping the destination pointer
    # is simply easier than offsetting all destination indices.
    copy_offsets = []

    for arr_sh in arr_shapes:
        # offset = ret_strides[axis] * input_shape[axis]
        offset = zero
        for dim, (size, stride) in enumerate(zip(arr_sh, ret_strides)):
            is_axis = builder.icmp_signed('==', axis.type(dim), axis)
            addend = builder.mul(size, stride)
            offset = builder.select(is_axis,
                                    builder.add(offset, addend),
                                    offset)
        copy_offsets.append(offset)

    # Copy input arrays into the return array
    ret_data = ret.data

    for arrty, arr, arr_sh, arr_st, offset in zip(arrtys, arrs, arr_shapes,
                                                  arr_strides, copy_offsets):
        arr_data = arr.data

        # Do the copy loop
        # Note the loop nesting is optimized for the destination layout
        loop_nest = cgutils.loop_nest(builder, arr_sh, cgutils.intp_t,
                                      order=retty.layout)

        with loop_nest as indices:
            src_ptr = cgutils.get_item_pointer2(context, builder, arr_data,
                                                arr_sh, arr_st,
                                                arrty.layout, indices)
            val = load_item(context, builder, arrty, src_ptr)
            val = context.cast(builder, val, arrty.dtype, retty.dtype)
            dest_ptr = cgutils.get_item_pointer2(context, builder, ret_data,
                                                 ret_shapes, ret_strides,
                                                 retty.layout, indices)
            store_item(context, builder, retty, val, dest_ptr)

        # Bump destination pointer
        ret_data = cgutils.pointer_add(builder, ret_data, offset)

    return ret


def _np_concatenate(context, builder, arrtys, arrs, retty, axis):
    ndim = retty.ndim

    arrs = [make_array(aty)(context, builder, value=a)
            for aty, a in zip(arrtys, arrs)]

    axis = _normalize_axis(context, builder, "np.concatenate", ndim, axis)

    # Get input shapes
    arr_shapes = [cgutils.unpack_tuple(builder, arr.shape) for arr in arrs]
    arr_strides = [cgutils.unpack_tuple(builder, arr.strides) for arr in arrs]

    # Compute return shape:
    # - the dimension for the concatenation axis is summed over all inputs
    # - other dimensions must match exactly for each input
    ret_shapes = [cgutils.alloca_once_value(builder, sh)
                  for sh in arr_shapes[0]]

    for dim in range(ndim):
        is_axis = builder.icmp_signed('==', axis.type(dim), axis)
        ret_shape_ptr = ret_shapes[dim]
        ret_sh = builder.load(ret_shape_ptr)
        other_shapes = [sh[dim] for sh in arr_shapes[1:]]

        with builder.if_else(is_axis) as (on_axis, on_other_dim):
            with on_axis:
                sh = functools.reduce(
                    builder.add,
                    other_shapes + [ret_sh])
                builder.store(sh, ret_shape_ptr)

            with on_other_dim:
                is_ok = cgutils.true_bit
                for sh in other_shapes:
                    is_ok = builder.and_(is_ok,
                                         builder.icmp_signed('==', sh, ret_sh))
                with builder.if_then(builder.not_(is_ok), likely=False):
                    context.call_conv.return_user_exc(
                        builder, ValueError,
                        ("np.concatenate(): input sizes over "
                         "dimension %d do not match" % dim,))

    ret_shapes = [builder.load(sh) for sh in ret_shapes]

    ret = _do_concatenate(context, builder, axis,
                          arrtys, arrs, arr_shapes, arr_strides,
                          retty, ret_shapes)
    return impl_ret_new_ref(context, builder, retty, ret._getvalue())


def _np_stack(context, builder, arrtys, arrs, retty, axis):
    ndim = retty.ndim

    zero = cgutils.intp_t(0)
    one = cgutils.intp_t(1)
    ll_narrays = cgutils.intp_t(len(arrs))

    arrs = [make_array(aty)(context, builder, value=a)
            for aty, a in zip(arrtys, arrs)]

    axis = _normalize_axis(context, builder, "np.stack", ndim, axis)

    # Check input arrays have the same shape
    orig_shape = cgutils.unpack_tuple(builder, arrs[0].shape)

    for arr in arrs[1:]:
        is_ok = cgutils.true_bit
        for sh, orig_sh in zip(cgutils.unpack_tuple(builder, arr.shape),
                               orig_shape):
            is_ok = builder.and_(is_ok, builder.icmp_signed('==', sh, orig_sh))
            with builder.if_then(builder.not_(is_ok), likely=False):
                context.call_conv.return_user_exc(
                    builder, ValueError,
                    ("np.stack(): all input arrays must have the same shape",))

    orig_strides = [cgutils.unpack_tuple(builder, arr.strides) for arr in arrs]

    # Compute input shapes and return shape with the new axis inserted
    # e.g. given 5 input arrays of shape (2, 3, 4) and axis=1,
    # corrected input shape is (2, 1, 3, 4) and return shape is (2, 5, 3, 4).
    ll_shty = ir.ArrayType(cgutils.intp_t, ndim)

    input_shapes = cgutils.alloca_once(builder, ll_shty)
    ret_shapes = cgutils.alloca_once(builder, ll_shty)

    # 1. copy original sizes at appropriate places
    for dim in range(ndim - 1):
        ll_dim = cgutils.intp_t(dim)
        after_axis = builder.icmp_signed('>=', ll_dim, axis)
        sh = orig_shape[dim]
        idx = builder.select(after_axis,
                             builder.add(ll_dim, one),
                             ll_dim)
        builder.store(sh, cgutils.gep_inbounds(builder, input_shapes, 0, idx))
        builder.store(sh, cgutils.gep_inbounds(builder, ret_shapes, 0, idx))

    # 2. insert new size at axis dimension
    builder.store(one, cgutils.gep_inbounds(builder, input_shapes, 0, axis))
    builder.store(ll_narrays, cgutils.gep_inbounds(builder,
                                                   ret_shapes,
                                                   0,
                                                   axis))

    input_shapes = cgutils.unpack_tuple(builder, builder.load(input_shapes))
    input_shapes = [input_shapes] * len(arrs)
    ret_shapes = cgutils.unpack_tuple(builder, builder.load(ret_shapes))

    # Compute input strides for each array with the new axis inserted
    input_strides = [cgutils.alloca_once(builder, ll_shty)
                     for i in range(len(arrs))]

    # 1. copy original strides at appropriate places
    for dim in range(ndim - 1):
        ll_dim = cgutils.intp_t(dim)
        after_axis = builder.icmp_signed('>=', ll_dim, axis)
        idx = builder.select(after_axis,
                             builder.add(ll_dim, one),
                             ll_dim)
        for i in range(len(arrs)):
            builder.store(orig_strides[i][dim],
                          cgutils.gep_inbounds(builder, input_strides[i], 0,
                                               idx))

    # 2. insert new stride at axis dimension
    # (the value is indifferent for a 1-sized dimension, we put 0)
    for i in range(len(arrs)):
        builder.store(zero, cgutils.gep_inbounds(builder, input_strides[i], 0,
                                                 axis))

    input_strides = [cgutils.unpack_tuple(builder, builder.load(st))
                     for st in input_strides]

    # Create concatenated array
    ret = _do_concatenate(context, builder, axis,
                          arrtys, arrs, input_shapes, input_strides,
                          retty, ret_shapes)
    return impl_ret_new_ref(context, builder, retty, ret._getvalue())


def np_concatenate_typer(typingctx, arrays, axis):
    if axis is not None and not isinstance(axis, types.Integer):
        # Note Numpy allows axis=None, but it isn't documented:
        # https://github.com/numpy/numpy/issues/7968
        return

    # does type checking
    dtype, ndim = _sequence_of_arrays(typingctx,
                                      "np.concatenate", arrays)
    if ndim == 0:
        raise TypeError("zero-dimensional arrays cannot be concatenated")

    layout = _choose_concatenation_layout(arrays)

    return types.Array(dtype, ndim, layout)


@intrinsic
def np_concatenate(typingctx, arrays, axis):
    ret = np_concatenate_typer(typingctx, arrays, axis)
    assert isinstance(ret, types.Array)
    sig = ret(arrays, axis)

    def codegen(context, builder, sig, args):
        axis = context.cast(builder, args[1], sig.args[1], types.intp)
        return _np_concatenate(context, builder,
                               list(sig.args[0]),
                               cgutils.unpack_tuple(builder, args[0]),
                               sig.return_type,
                               axis)

    return sig, codegen


@overload(np.concatenate)
def impl_np_concatenate(arrays, axis=0):
    if isinstance(arrays, types.BaseTuple):
        def impl(arrays, axis=0):
            return np_concatenate(arrays, axis)
        return impl


def _column_stack_dims(context, func_name, arrays):
    # column_stack() allows stacking 1-d and 2-d arrays together
    for a in arrays:
        if a.ndim < 1 or a.ndim > 2:
            raise TypeError("np.column_stack() is only defined on "
                            "1-d and 2-d arrays")
    return 2


@intrinsic
def np_column_stack(typingctx, tup):
    dtype, ndim = _sequence_of_arrays(typingctx,
                                      "np.column_stack", tup,
                                      dim_chooser=_column_stack_dims)
    layout = _choose_concatenation_layout(tup)
    ret = types.Array(dtype, ndim, layout)
    sig = ret(tup)

    def codegen(context, builder, sig, args):
        orig_arrtys = list(sig.args[0])
        orig_arrs = cgutils.unpack_tuple(builder, args[0])

        arrtys = []
        arrs = []

        axis = context.get_constant(types.intp, 1)

        for arrty, arr in zip(orig_arrtys, orig_arrs):
            if arrty.ndim == 2:
                arrtys.append(arrty)
                arrs.append(arr)
            else:
                # Convert 1d array to 2d column array: np.expand_dims(a, 1)
                assert arrty.ndim == 1
                newty = arrty.copy(ndim=2)
                expand_sig = typing.signature(newty, arrty)
                newarr = expand_dims(context, builder, expand_sig, (arr,), axis)

                arrtys.append(newty)
                arrs.append(newarr)

        return _np_concatenate(context, builder, arrtys, arrs,
                               sig.return_type, axis)

    return sig, codegen


@overload(np.column_stack)
def impl_column_stack(tup):
    if isinstance(tup, types.BaseTuple):
        def impl(tup):
            return np_column_stack(tup)
        return impl


def _np_stack_common(context, builder, sig, args, axis):
    """
    np.stack() with the given axis value.
    """
    return _np_stack(context, builder,
                     list(sig.args[0]),
                     cgutils.unpack_tuple(builder, args[0]),
                     sig.return_type,
                     axis)


@intrinsic
def np_stack_common(typingctx, arrays, axis):
    # does type checking
    dtype, ndim = _sequence_of_arrays(typingctx,
                                      "np.stack", arrays)
    layout = 'F' if all(a.layout == 'F' for a in arrays) else 'C'
    ret = types.Array(dtype, ndim + 1, layout)
    sig = ret(arrays, axis)

    def codegen(context, builder, sig, args):
        axis = context.cast(builder, args[1], sig.args[1], types.intp)
        return _np_stack_common(context, builder, sig, args, axis)

    return sig, codegen


@overload(np.stack)
def impl_np_stack(arrays, axis=0):
    if isinstance(arrays, types.BaseTuple):
        def impl(arrays, axis=0):
            return np_stack_common(arrays, axis)
        return impl


def NdStack_typer(typingctx, func_name, arrays, ndim_min):
    # does type checking
    dtype, ndim = _sequence_of_arrays(typingctx, func_name, arrays)
    ndim = max(ndim, ndim_min)
    layout = _choose_concatenation_layout(arrays)
    ret = types.Array(dtype, ndim, layout)
    return ret


@intrinsic
def _np_hstack(typingctx, tup):
    ret = NdStack_typer(typingctx, "np.hstack", tup, 1)
    sig = ret(tup)

    def codegen(context, builder, sig, args):
        tupty = sig.args[0]
        ndim = tupty[0].ndim

        if ndim == 0:
            # hstack() on 0-d arrays returns a 1-d array
            axis = context.get_constant(types.intp, 0)
            return _np_stack_common(context, builder, sig, args, axis)

        else:
            # As a special case, dimension 0 of 1-dimensional arrays
            # is "horizontal"
            axis = 0 if ndim == 1 else 1

            def np_hstack_impl(arrays):
                return np.concatenate(arrays, axis=axis)

            return context.compile_internal(builder, np_hstack_impl, sig, args)

    return sig, codegen


@overload(np.hstack)
def impl_np_hstack(tup):
    if isinstance(tup, types.BaseTuple):
        def impl(tup):
            return _np_hstack(tup)
        return impl


@intrinsic
def _np_vstack(typingctx, tup):
    ret = NdStack_typer(typingctx, "np.vstack", tup, 2)
    sig = ret(tup)

    def codegen(context, builder, sig, args):
        tupty = sig.args[0]
        ndim = tupty[0].ndim

        if ndim == 0:
            def np_vstack_impl(arrays):
                return np.expand_dims(np.hstack(arrays), 1)

        elif ndim == 1:
            # np.stack(arrays, axis=0)
            axis = context.get_constant(types.intp, 0)
            return _np_stack_common(context, builder, sig, args, axis)

        else:
            def np_vstack_impl(arrays):
                return np.concatenate(arrays, axis=0)

        return context.compile_internal(builder, np_vstack_impl, sig, args)

    return sig, codegen


@overload(np.vstack)
def impl_np_vstack(tup):
    if isinstance(tup, types.BaseTuple):
        def impl(tup):
            return _np_vstack(tup)
        return impl


@intrinsic
def _np_dstack(typingctx, tup):
    ret = NdStack_typer(typingctx, "np.dstack", tup, 3)
    sig = ret(tup)

    def codegen(context, builder, sig, args):
        tupty = sig.args[0]
        retty = sig.return_type
        ndim = tupty[0].ndim

        if ndim == 0:
            def np_vstack_impl(arrays):
                return np.hstack(arrays).reshape(1, 1, -1)

            return context.compile_internal(builder, np_vstack_impl, sig, args)

        elif ndim == 1:
            # np.expand_dims(np.stack(arrays, axis=1), axis=0)
            axis = context.get_constant(types.intp, 1)
            stack_retty = retty.copy(ndim=retty.ndim - 1)
            stack_sig = typing.signature(stack_retty, *sig.args)
            stack_ret = _np_stack_common(context, builder, stack_sig, args,
                                         axis)

            axis = context.get_constant(types.intp, 0)
            expand_sig = typing.signature(retty, stack_retty)
            return expand_dims(context, builder, expand_sig, (stack_ret,), axis)

        elif ndim == 2:
            # np.stack(arrays, axis=2)
            axis = context.get_constant(types.intp, 2)
            return _np_stack_common(context, builder, sig, args, axis)

        else:
            def np_vstack_impl(arrays):
                return np.concatenate(arrays, axis=2)

            return context.compile_internal(builder, np_vstack_impl, sig, args)

    return sig, codegen


@overload(np.dstack)
def impl_np_dstack(tup):
    if isinstance(tup, types.BaseTuple):
        def impl(tup):
            return _np_dstack(tup)
        return impl


@extending.overload_method(types.Array, 'fill')
def arr_fill(arr, val):

    def fill_impl(arr, val):
        arr[:] = val
        return None

    return fill_impl


@extending.overload_method(types.Array, 'dot')
def array_dot(arr, other):
    def dot_impl(arr, other):
        return np.dot(arr, other)

    return dot_impl


@overload(np.fliplr)
def np_flip_lr(a):

    if not type_can_asarray(a):
        raise errors.TypingError("Cannot np.fliplr on %s type" % a)

    def impl(a):
        A = np.asarray(a)
        # this handling is superfluous/dead as < 2d array cannot be indexed as
        # present below and so typing fails. If the typing doesn't fail due to
        # some future change, this will catch it.
        if A.ndim < 2:
            raise ValueError('Input must be >= 2-d.')
        return A[::, ::-1, ...]
    return impl


@overload(np.flipud)
def np_flip_ud(a):

    if not type_can_asarray(a):
        raise errors.TypingError("Cannot np.flipud on %s type" % a)

    def impl(a):
        A = np.asarray(a)
        # this handling is superfluous/dead as a 0d array cannot be indexed as
        # present below and so typing fails. If the typing doesn't fail due to
        # some future change, this will catch it.
        if A.ndim < 1:
            raise ValueError('Input must be >= 1-d.')
        return A[::-1, ...]
    return impl


@intrinsic
def _build_flip_slice_tuple(tyctx, sz):
    """ Creates a tuple of slices for np.flip indexing like
    `(slice(None, None, -1),) * sz` """
    if not isinstance(sz, types.IntegerLiteral):
        raise errors.RequireLiteralValue(sz)
    size = int(sz.literal_value)
    tuple_type = types.UniTuple(dtype=types.slice3_type, count=size)
    sig = tuple_type(sz)

    def codegen(context, builder, signature, args):
        def impl(length, empty_tuple):
            out = empty_tuple
            for i in range(length):
                out = tuple_setitem(out, i, slice(None, None, -1))
            return out

        inner_argtypes = [types.intp, tuple_type]
        inner_sig = typing.signature(tuple_type, *inner_argtypes)
        ll_idx_type = context.get_value_type(types.intp)
        # Allocate an empty tuple
        empty_tuple = context.get_constant_undef(tuple_type)
        inner_args = [ll_idx_type(size), empty_tuple]

        res = context.compile_internal(builder, impl, inner_sig, inner_args)
        return res

    return sig, codegen


@overload(np.flip)
def np_flip(a):
    # a constant value is needed for the tuple slice, types.Array.ndim can
    # provide this and so at presnet only type.Array is support
    if not isinstance(a, types.Array):
        raise errors.TypingError("Cannot np.flip on %s type" % a)

    def impl(a):
        sl = _build_flip_slice_tuple(a.ndim)
        return a[sl]

    return impl


@overload(np.array_split)
def np_array_split(ary, indices_or_sections, axis=0):
    if isinstance(ary, (types.UniTuple, types.ListType, types.List)):
        def impl(ary, indices_or_sections, axis=0):
            return np.array_split(
                np.asarray(ary),
                indices_or_sections,
                axis=axis
            )

        return impl

    if isinstance(indices_or_sections, types.Integer):
        def impl(ary, indices_or_sections, axis=0):
            l, rem = divmod(ary.shape[axis], indices_or_sections)
            indices = np.cumsum(np.array(
                [l + 1] * rem +
                [l] * (indices_or_sections - rem - 1)
            ))
            return np.array_split(ary, indices, axis=axis)

        return impl

    elif (
        isinstance(indices_or_sections, types.IterableType)
        and isinstance(
            indices_or_sections.iterator_type.yield_type,
            types.Integer
        )
    ):
        def impl(ary, indices_or_sections, axis=0):
            slice_tup = build_full_slice_tuple(ary.ndim)
            axis = normalize_axis("np.split", "axis", ary.ndim, axis)
            out = []
            prev = 0
            for cur in indices_or_sections:
                idx = tuple_setitem(slice_tup, axis, slice(prev, cur))
                out.append(ary[idx])
                prev = cur
            out.append(ary[tuple_setitem(slice_tup, axis, slice(cur, None))])
            return out

        return impl

    elif (
        isinstance(indices_or_sections, types.Tuple)
        and all(isinstance(t, types.Integer) for t in indices_or_sections.types)
    ):
        def impl(ary, indices_or_sections, axis=0):
            slice_tup = build_full_slice_tuple(ary.ndim)
            axis = normalize_axis("np.split", "axis", ary.ndim, axis)
            out = []
            prev = 0
            for cur in literal_unroll(indices_or_sections):
                idx = tuple_setitem(slice_tup, axis, slice(prev, cur))
                out.append(ary[idx])
                prev = cur
            out.append(ary[tuple_setitem(slice_tup, axis, slice(cur, None))])
            return out

        return impl


@overload(np.split)
def np_split(ary, indices_or_sections, axis=0):
    # This is just a wrapper of array_split, but with an extra error if
    # indices is an int.
    if isinstance(ary, (types.UniTuple, types.ListType, types.List)):
        def impl(ary, indices_or_sections, axis=0):
            return np.split(np.asarray(ary), indices_or_sections, axis=axis)

        return impl

    if isinstance(indices_or_sections, types.Integer):
        def impl(ary, indices_or_sections, axis=0):
            _, rem = divmod(ary.shape[axis], indices_or_sections)
            if rem != 0:
                raise ValueError(
                    "array split does not result in an equal division"
                )
            return np.array_split(
                ary, indices_or_sections, axis=axis
            )

        return impl

    else:
        return np_array_split(ary, indices_or_sections, axis=axis)


# -----------------------------------------------------------------------------
# Sorting

_sorts = {}


def lt_floats(a, b):
    # Adapted from NumPy commit 717c7acf which introduced the behavior of
    # putting NaNs at the end.
    # The code is later moved to numpy/core/src/npysort/npysort_common.h
    # This info is gathered as of NumPy commit d8c09c50
    return a < b or (np.isnan(b) and not np.isnan(a))


def get_sort_func(kind, is_float, is_argsort=False):
    """
    Get a sort implementation of the given kind.
    """
    key = kind, is_float, is_argsort
    try:
        return _sorts[key]
    except KeyError:
        if kind == 'quicksort':
            sort = quicksort.make_jit_quicksort(
                lt=lt_floats if is_float else None,
                is_argsort=is_argsort,
                is_np_array=True)
            func = sort.run_quicksort
        elif kind == 'mergesort':
            sort = mergesort.make_jit_mergesort(
                lt=lt_floats if is_float else None,
                is_argsort=is_argsort)
            func = sort.run_mergesort
        _sorts[key] = func
        return func


@lower_builtin("array.sort", types.Array)
def array_sort(context, builder, sig, args):
    arytype = sig.args[0]
    sort_func = get_sort_func(kind='quicksort',
                              is_float=isinstance(arytype.dtype, types.Float))

    def array_sort_impl(arr):
        # Note we clobber the return value
        sort_func(arr)

    return context.compile_internal(builder, array_sort_impl, sig, args)


@overload(np.sort)
def impl_np_sort(a):
    if not type_can_asarray(a):
        raise errors.TypingError('Argument "a" must '
                                 'be array-like')

    def np_sort_impl(a):
        res = a.copy()
        res.sort()
        return res
    return np_sort_impl


@lower_builtin("array.argsort", types.Array, types.StringLiteral)
@lower_builtin(np.argsort, types.Array, types.StringLiteral)
def array_argsort(context, builder, sig, args):
    arytype, kind = sig.args
    sort_func = get_sort_func(kind=kind.literal_value,
                              is_float=isinstance(arytype.dtype, types.Float),
                              is_argsort=True)

    def array_argsort_impl(arr):
        return sort_func(arr)

    innersig = sig.replace(args=sig.args[:1])
    innerargs = args[:1]
    return context.compile_internal(builder, array_argsort_impl,
                                    innersig, innerargs)


# ------------------------------------------------------------------------------
# Implicit cast

@lower_cast(types.Array, types.Array)
def array_to_array(context, builder, fromty, toty, val):
    # Type inference should have prevented illegal array casting.
    assert fromty.mutable != toty.mutable or toty.layout == 'A'
    return val


@lower_cast(types.Array, types.UnicodeCharSeq)
@lower_cast(types.Array, types.Float)
@lower_cast(types.Array, types.Integer)
@lower_cast(types.Array, types.Complex)
@lower_cast(types.Array, types.Boolean)
@lower_cast(types.Array, types.NPTimedelta)
@lower_cast(types.Array, types.NPDatetime)
def array0d_to_scalar(context, builder, fromty, toty, val):
    def impl(a):
        # a is an array(T, 0d, O), T is type, O is order
        return a.take(0)

    sig = signature(toty, fromty)
    res = context.compile_internal(builder, impl, sig, [val])
    return impl_ret_untracked(context, builder, sig.return_type, res)


@lower_cast(types.Array, types.UnicodeCharSeq)
def array_to_unichrseq(context, builder, fromty, toty, val):
    def impl(a):
        return str(a[()])

    sig = signature(toty, fromty)
    res = context.compile_internal(builder, impl, sig, [val])
    return impl_ret_borrowed(context, builder, sig.return_type, res)


# ------------------------------------------------------------------------------
# Stride tricks

def reshape_unchecked(a, shape, strides):
    """
    An intrinsic returning a derived array with the given shape and strides.
    """
    raise NotImplementedError


@extending.type_callable(reshape_unchecked)
def type_reshape_unchecked(context):
    def check_shape(shape):
        return (isinstance(shape, types.BaseTuple) and
                all(isinstance(v, types.Integer) for v in shape))

    def typer(a, shape, strides):
        if not isinstance(a, types.Array):
            return
        if not check_shape(shape) or not check_shape(strides):
            return
        if len(shape) != len(strides):
            return
        return a.copy(ndim=len(shape), layout='A')

    return typer


@lower_builtin(reshape_unchecked, types.Array, types.BaseTuple, types.BaseTuple)
def impl_shape_unchecked(context, builder, sig, args):
    aryty = sig.args[0]
    retty = sig.return_type

    ary = make_array(aryty)(context, builder, args[0])
    out = make_array(retty)(context, builder)
    shape = cgutils.unpack_tuple(builder, args[1])
    strides = cgutils.unpack_tuple(builder, args[2])

    populate_array(out,
                   data=ary.data,
                   shape=shape,
                   strides=strides,
                   itemsize=ary.itemsize,
                   meminfo=ary.meminfo,
                   )

    res = out._getvalue()
    return impl_ret_borrowed(context, builder, retty, res)


@extending.overload(np.lib.stride_tricks.as_strided)
def as_strided(x, shape=None, strides=None):
    if shape in (None, types.none):
        @register_jitable
        def get_shape(x, shape):
            return x.shape
    else:
        @register_jitable
        def get_shape(x, shape):
            return shape

    if strides in (None, types.none):
        # When *strides* is not passed, as_strided() does a non-size-checking
        # reshape(), possibly changing the original strides.  This is too
        # cumbersome to support right now, and a Web search shows all example
        # use cases of as_strided() pass explicit *strides*.
        raise NotImplementedError("as_strided() strides argument is mandatory")
    else:
        @register_jitable
        def get_strides(x, strides):
            return strides

    def as_strided_impl(x, shape=None, strides=None):
        x = reshape_unchecked(x, get_shape(x, shape), get_strides(x, strides))
        return x

    return as_strided_impl


if numpy_version >= (1, 20):
    @extending.overload(np.lib.stride_tricks.sliding_window_view)
    def sliding_window_view(x, window_shape, axis=None):

        # Window shape must be given as either an integer or tuple of integers.
        # We also need to generate buffer tuples we can modify to contain the
        # final shape and strides (reshape_unchecked does not accept lists).
        if isinstance(window_shape, types.Integer):
            shape_buffer = tuple(range(x.ndim + 1))
            stride_buffer = tuple(range(x.ndim + 1))

            @register_jitable
            def get_window_shape(window_shape):
                return (window_shape,)

        elif (isinstance(window_shape, types.UniTuple) and
              isinstance(window_shape.dtype, types.Integer)):
            shape_buffer = tuple(range(x.ndim + len(window_shape)))
            stride_buffer = tuple(range(x.ndim + len(window_shape)))

            @register_jitable
            def get_window_shape(window_shape):
                return window_shape

        else:
            raise errors.TypingError(
                "window_shape must be an integer or tuple of integers"
            )

        # Axis must be integer, tuple of integers, or None for all axes.
        if is_nonelike(axis):
            @register_jitable
            def get_axis(window_shape, axis, ndim):
                return list(range(ndim))

        elif isinstance(axis, types.Integer):
            @register_jitable
            def get_axis(window_shape, axis, ndim):
                return [
                    normalize_axis("sliding_window_view", "axis", ndim, axis)
                ]

        elif (isinstance(axis, types.UniTuple) and
              isinstance(axis.dtype, types.Integer)):
            @register_jitable
            def get_axis(window_shape, axis, ndim):
                return [normalize_axis("sliding_window_view", "axis", ndim, a)
                        for a in axis]

        else:
            raise errors.TypingError(
                "axis must be None, an integer or tuple of integers"
            )

        def sliding_window_view_impl(x, window_shape, axis=None):
            window_shape = get_window_shape(window_shape)
            axis = get_axis(window_shape, axis, x.ndim)
            if len(window_shape) != len(axis):
                raise ValueError(
                    "Must provide matching length window_shape and axis"
                )

            # Initialise view details with shape and strides of x.
            out_shape = shape_buffer
            out_strides = stride_buffer
            for i in range(x.ndim):
                out_shape = tuple_setitem(out_shape, i, x.shape[i])
                out_strides = tuple_setitem(out_strides, i, x.strides[i])

            # Trim the dimensions being windowed and set the window shape and
            # strides. Note: the same axis can be windowed repeatedly.
            i = x.ndim
            for ax, dim in zip(axis, window_shape):
                if dim < 0:
                    raise ValueError(
                        "`window_shape` cannot contain negative values"
                    )
                if out_shape[ax] < dim:
                    raise ValueError(
                        "window_shape cannot be larger than input array shape"
                    )

                trimmed = out_shape[ax] - dim + 1
                out_shape = tuple_setitem(out_shape, ax, trimmed)
                out_shape = tuple_setitem(out_shape, i, dim)
                out_strides = tuple_setitem(out_strides, i, x.strides[ax])
                i += 1

            # The NumPy version calls as_strided, but our implementation of
            # as_strided is effectively a wrapper for reshape_unchecked.
            view = reshape_unchecked(x, out_shape, out_strides)
            return view

        return sliding_window_view_impl


@overload(bool)
def ol_bool(arr):
    if isinstance(arr, types.Array):
        def impl(arr):
            if arr.size == 0:
                return False # this is deprecated
            elif arr.size == 1:
                return bool(arr.take(0))
            else:
                msg = ("The truth value of an array with more than one element "
                       "is ambiguous. Use a.any() or a.all()")
                raise ValueError(msg)
        return impl


@overload(np.swapaxes)
def numpy_swapaxes(arr, axis1, axis2):
    if not isinstance(axis1, (int, types.Integer)):
        raise errors.TypingError('The second argument "axis1" must be an '
                                 'integer')
    if not isinstance(axis2, (int, types.Integer)):
        raise errors.TypingError('The third argument "axis2" must be an '
                                 'integer')
    if not isinstance(arr, types.Array):
        raise errors.TypingError('The first argument "arr" must be an array')

    # create tuple list for transpose
    ndim = arr.ndim
    axes_list = tuple(range(ndim))

    def impl(arr, axis1, axis2):
        axis1 = normalize_axis("np.swapaxes", "axis1", ndim, axis1)
        axis2 = normalize_axis("np.swapaxes", "axis2", ndim, axis2)

        # to ensure tuple_setitem support of negative values
        if axis1 < 0:
            axis1 += ndim
        if axis2 < 0:
            axis2 += ndim

        axes_tuple = tuple_setitem(axes_list, axis1, axis2)
        axes_tuple = tuple_setitem(axes_tuple, axis2, axis1)
        return np.transpose(arr, axes_tuple)

    return impl


@register_jitable
def _take_along_axis_impl(
        arr, indices, axis, Ni_orig, Nk_orig, indices_broadcast_shape
):
    # Based on example code in
    # https://github.com/numpy/numpy/blob/623bc1fae1d47df24e7f1e29321d0c0ba2771ce0/numpy/lib/shape_base.py#L90-L103
    # With addition of pre-broadcasting:
    # https://github.com/numpy/numpy/issues/19704

    # Wrap axis, it's used in tuple_setitem so must be (axis >= 0) to ensure
    # the GEP is in bounds.
    axis = normalize_axis("np.take_along_axis", "axis", arr.ndim, axis)

    # Broadcast the two arrays to matching shapes:
    arr_shape = list(arr.shape)
    arr_shape[axis] = 1
    for i, (d1, d2) in enumerate(zip(arr_shape, indices.shape)):
        if d1 == 1:
            new_val = d2
        elif d2 == 1:
            new_val = d1
        else:
            if d1 != d2:
                raise ValueError(
                    "`arr` and `indices` dimensions don't match"
                )
            new_val = d1
        indices_broadcast_shape = tuple_setitem(
            indices_broadcast_shape, i, new_val
        )
    arr_broadcast_shape = tuple_setitem(
        indices_broadcast_shape, axis, arr.shape[axis]
    )
    arr = np.broadcast_to(arr, arr_broadcast_shape)
    indices = np.broadcast_to(indices, indices_broadcast_shape)

    Ni = Ni_orig
    if len(Ni_orig) > 0:
        for i in range(len(Ni)):
            Ni = tuple_setitem(Ni, i, arr.shape[i])
    Nk = Nk_orig
    if len(Nk_orig) > 0:
        for i in range(len(Nk)):
            Nk = tuple_setitem(Nk, i, arr.shape[axis + 1 + i])

    J = indices.shape[axis]  # Need not equal M
    out = np.empty(Ni + (J,) + Nk, arr.dtype)

    np_s_ = (slice(None, None, None),)

    for ii in np.ndindex(Ni):
        for kk in np.ndindex(Nk):
            a_1d = arr[ii + np_s_ + kk]
            indices_1d = indices[ii + np_s_ + kk]
            out_1d = out[ii + np_s_ + kk]
            for j in range(J):
                out_1d[j] = a_1d[indices_1d[j]]
    return out


@overload(np.take_along_axis)
def arr_take_along_axis(arr, indices, axis):
    if not isinstance(arr, types.Array):
        raise errors.TypingError('The first argument "arr" must be an array')
    if not isinstance(indices, types.Array):
        raise errors.TypingError(
            'The second argument "indices" must be an array')
    if not isinstance(indices.dtype, types.Integer):
        raise errors.TypingError('The indices array must contain integers')
    if is_nonelike(axis):
        arr_ndim = 1
    else:
        arr_ndim = arr.ndim
    if arr_ndim != indices.ndim:
        # Matches NumPy error:
        raise errors.TypingError(
            "`indices` and `arr` must have the same number of dimensions"
        )

    indices_broadcast_shape = tuple(range(indices.ndim))
    if is_nonelike(axis):
        def take_along_axis_impl(arr, indices, axis):
            return _take_along_axis_impl(arr.flatten(), indices, 0, (), (),
                                         indices_broadcast_shape)
    else:
        check_is_integer(axis, "axis")
        if not isinstance(axis, types.IntegerLiteral):
            raise errors.NumbaValueError("axis must be a literal value")
        axis = axis.literal_value
        if axis < 0:
            axis = arr.ndim + axis

        if axis < 0 or axis >= arr.ndim:
            raise errors.NumbaValueError("axis is out of bounds")

        Ni = tuple(range(axis))
        Nk = tuple(range(axis + 1, arr.ndim))

        def take_along_axis_impl(arr, indices, axis):
            return _take_along_axis_impl(arr, indices, axis, Ni, Nk,
                                         indices_broadcast_shape)
    return take_along_axis_impl


@overload(np.nan_to_num)
def nan_to_num_impl(x, copy=True, nan=0.0):
    if isinstance(x, types.Number):
        if isinstance(x, types.Integer):
            # Integers do not have nans or infs
            def impl(x, copy=True, nan=0.0):
                return x

        elif isinstance(x, types.Float):
            def impl(x, copy=True, nan=0.0):
                if np.isnan(x):
                    return nan
                elif np.isneginf(x):
                    return np.finfo(type(x)).min
                elif np.isposinf(x):
                    return np.finfo(type(x)).max
                return x
        elif isinstance(x, types.Complex):
            def impl(x, copy=True, nan=0.0):
                r = np.nan_to_num(x.real, nan=nan)
                c = np.nan_to_num(x.imag, nan=nan)
                return complex(r, c)
        else:
            raise errors.TypingError(
                "Only Integer, Float, and Complex values are accepted"
            )

    elif type_can_asarray(x):
        if isinstance(x.dtype, types.Integer):
            # Integers do not have nans or infs
            def impl(x, copy=True, nan=0.0):
                return x
        elif isinstance(x.dtype, types.Float):
            def impl(x, copy=True, nan=0.0):
                min_inf = np.finfo(x.dtype).min
                max_inf = np.finfo(x.dtype).max

                x_ = np.asarray(x)
                output = np.copy(x_) if copy else x_

                output_flat = output.flat
                for i in range(output.size):
                    if np.isnan(output_flat[i]):
                        output_flat[i] = nan
                    elif np.isneginf(output_flat[i]):
                        output_flat[i] = min_inf
                    elif np.isposinf(output_flat[i]):
                        output_flat[i] = max_inf
                return output
        elif isinstance(x.dtype, types.Complex):
            def impl(x, copy=True, nan=0.0):
                x_ = np.asarray(x)
                output = np.copy(x_) if copy else x_

                np.nan_to_num(output.real, copy=False, nan=nan)
                np.nan_to_num(output.imag, copy=False, nan=nan)
                return output
        else:
            raise errors.TypingError(
                "Only Integer, Float, and Complex values are accepted"
            )
    else:
        raise errors.TypingError("The first argument must be a scalar or an "
                                 "array-like")
    return impl<|MERGE_RESOLUTION|>--- conflicted
+++ resolved
@@ -1728,7 +1728,6 @@
         def flat_imp_copy(ary):
             return ary.copy().reshape(ary.size)
 
-<<<<<<< HEAD
         # If the source array is contigous, use the nocopy version
         if srcty.is_contig:
             flat_imp = flat_imp_nocopy
@@ -1743,36 +1742,11 @@
                                                   (src._getvalue(),))
         src_flat = make_array(retty)(context, builder, src_flat_instr)
         src_data = src_flat.data
-=======
-    zero = context.get_constant(types.uintp, 0)
-    # Loop on destination and copy from source to destination
-    dest_indices, counts = indexer.begin_loops()
-
-    # Source is iterated in natural order
-
-    # Counts represent a counter for the number of times a specified axis
-    # is being accessed, during setitem they are used as source
-    # indices
-    counts = list(counts)
-
-    # We need to artifically introduce the index zero wherever a
-    # newaxis is present within the indexer. These always remain
-    # zero.
-    for i in indexer.newaxes:
-        counts.insert(i, zero)
-
-    source_indices = [c for c in counts if c is not None]
-
-    val = src_getitem(source_indices)
->>>>>>> ec521024
 
     src_idx = cgutils.alloca_once_value(builder,
                                         context.get_constant(types.intp, 0))
     # Loop on destination and copy from source to destination
     dest_indices = indexer.begin_loops()
-
-    # No need to check for wraparound, as the indexers all ensure
-    # a positive index is returned.
     dest_ptr = cgutils.get_item_pointer2(context, builder, dest_data,
                                          dest_shapes, dest_strides,
                                          aryty.layout, dest_indices,
