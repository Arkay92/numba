##############################################
# Numba GPU build and test script for CI     #
##############################################
set -e

# Set path and build parallel level
export PATH=/opt/conda/bin:/usr/local/cuda/bin:$PATH
export PARALLEL_LEVEL=${PARALLEL_LEVEL:-4}

# Set home to the job's workspace
export HOME="$WORKSPACE"

# Switch to project root; also root of repo checkout
cd "$WORKSPACE"

# Determine CUDA release version
export CUDA_REL=${CUDA_VERSION%.*}

# Test with NVIDIA Bindings on CUDA 11.5
if [ $CUDA_TOOLKIT_VER == "11.5" ]
then
  export NUMBA_CUDA_USE_NVIDIA_BINDING=1;
else
  export NUMBA_CUDA_USE_NVIDIA_BINDING=0;
fi;

<<<<<<< HEAD
# Test with Minor Version Compatibility on CUDA 11.7
if [ $CUDA_TOOLKIT_VER == "11.7" ]
then
  export NUMBA_CUDA_ENABLE_MINOR_VERSION_COMPATIBILITY=1;
else
  export NUMBA_CUDA_ENABLE_MINOR_VERSION_COMPATIBILITY=0;
fi;
=======
# Test with different NumPy versions with each toolkit (it's not worth testing
# the Cartesian product of versions here, we just need to test with different
# CUDA and NumPy versions).
declare -A CTK_NUMPY_VMAP=( ["11.0"]="1.19" ["11.1"]="1.21" ["11.2"]="1.22" ["11.5"]="1.23")
NUMPY_VER="${CTK_NUMPY_VMAP[$CUDA_TOOLKIT_VER]}"
>>>>>>> 94ee0a64


################################################################################
# SETUP - Check environment
################################################################################

gpuci_logger "Check environment variables"
env

gpuci_logger "Check GPU usage"
nvidia-smi

gpuci_logger "Create testing env"
. /opt/conda/etc/profile.d/conda.sh
gpuci_mamba_retry create -n numba_ci -y \
                  "python=${PYTHON_VER}" \
                  "cudatoolkit=${CUDA_TOOLKIT_VER}" \
                  "rapidsai::cubinlinker" \
                  "conda-forge::ptxcompiler" \
                  "numba/label/dev::llvmlite" \
                  "numpy=${NUMPY_VER}" \
                  "scipy" \
                  "cffi" \
                  "psutil" \
                  "gcc_linux-64=7" \
                  "gxx_linux-64=7" \
                  "setuptools"

conda activate numba_ci

if [ $NUMBA_CUDA_USE_NVIDIA_BINDING == "1" ]
then
  gpuci_logger "Install NVIDIA CUDA Python bindings";
  gpuci_mamba_retry install nvidia::cuda-python=11.7.0;
fi;

gpuci_logger "Install numba"
python setup.py develop

gpuci_logger "Check Compiler versions"
$CC --version
$CXX --version

gpuci_logger "Check conda environment"
conda info
conda config --show-sources

gpuci_logger "Dump system information from Numba"
python -m numba -s

gpuci_logger "Run tests in numba.cuda.tests"
python -m numba.runtests numba.cuda.tests -v -m<|MERGE_RESOLUTION|>--- conflicted
+++ resolved
@@ -24,7 +24,6 @@
   export NUMBA_CUDA_USE_NVIDIA_BINDING=0;
 fi;
 
-<<<<<<< HEAD
 # Test with Minor Version Compatibility on CUDA 11.7
 if [ $CUDA_TOOLKIT_VER == "11.7" ]
 then
@@ -32,13 +31,12 @@
 else
   export NUMBA_CUDA_ENABLE_MINOR_VERSION_COMPATIBILITY=0;
 fi;
-=======
+
 # Test with different NumPy versions with each toolkit (it's not worth testing
 # the Cartesian product of versions here, we just need to test with different
 # CUDA and NumPy versions).
-declare -A CTK_NUMPY_VMAP=( ["11.0"]="1.19" ["11.1"]="1.21" ["11.2"]="1.22" ["11.5"]="1.23")
+declare -A CTK_NUMPY_VMAP=( ["11.0"]="1.19" ["11.1"]="1.20" ["11.2"]="1.21" ["11.5"]="1.22" ["11.7"]="1.23")
 NUMPY_VER="${CTK_NUMPY_VMAP[$CUDA_TOOLKIT_VER]}"
->>>>>>> 94ee0a64
 
 
 ################################################################################
